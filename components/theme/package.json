--- conflicted
+++ resolved
@@ -1,18 +1,10 @@
 {
     "name": "@wso2is/theme-component",
-<<<<<<< HEAD
-    "version": "1.0.134",
-=======
     "version": "1.0.137",
->>>>>>> db3d04cf
     "description": "WSO2 Identity Server Theme Component",
     "author": "WSO2",
     "license": "Apache-2.0",
     "dependencies": {
-<<<<<<< HEAD
-        "@wso2is/theme": "^1.0.134"
-=======
         "@wso2is/theme": "^1.0.137"
->>>>>>> db3d04cf
     }
 }