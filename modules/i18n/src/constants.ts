--- conflicted
+++ resolved
@@ -87,22 +87,16 @@
     public static readonly META_FILENAME: string = "meta.json";
 
     /**
-<<<<<<< HEAD
      * insights namespace.
-     * @constant
-     * @type {string}
-     * @default
      */
     public static readonly INSIGHTS_NAMESPACE: string = "insights";
 
     /**
      * SMS Providers namespace.
-     * @constant
-     * @type {string}
-     * @default
      */
     public static readonly SMS_PROVIDERS_NAMESPACE: string = "smsProviders";
-=======
+  
+    /**
      * Claims namespace.
      * @constant
      */
@@ -161,5 +155,4 @@
      * @constant
      */
     public static readonly AUTHENTICATION_PROVIDER_NAMESPACE: string = "authenticationProvider";
->>>>>>> dccf7d5b
 }