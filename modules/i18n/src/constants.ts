/**
 * Copyright (c) 2020-2024, WSO2 LLC. (https://www.wso2.com).
 *
 * WSO2 LLC. licenses this file to you under the Apache License,
 * Version 2.0 (the "License"); you may not use this file except
 * in compliance with the License.
 * You may obtain a copy of the License at
 *
 *     http://www.apache.org/licenses/LICENSE-2.0
 *
 * Unless required by applicable law or agreed to in writing,
 * software distributed under the License is distributed on an
 * "AS IS" BASIS, WITHOUT WARRANTIES OR CONDITIONS OF ANY
 * KIND, either express or implied. See the License for the
 * specific language governing permissions and limitations
 * under the License.
 */

/**
 * Class containing i18n module constants.
 */
export class I18nModuleConstants {

    /**
     * Private constructor to avoid object instantiation from outside
     * the class.
     *
     * @hideconstructor
     */
    // eslint-disable-next-line @typescript-eslint/no-empty-function
    private constructor() { }

    /**
     * Name of the i18n module.
     * @constant
     * @type {string}
     * @default
     */
    public static readonly MODULE_NAME: string = "@wso2is/i18n";

    /**
     * Common namespace.
     * @constant
     * @type {string}
     * @default
     */
    public static readonly COMMON_NAMESPACE: string = "common";

    /**
     * User portal namespace.
     * @constant
     * @type {string}
     * @default
     */
    public static readonly MY_ACCOUNT_NAMESPACE: string = "myAccount";

    /**
     * Console portal namespace.
     * @constant
     * @type {string}
     * @default
     */
    public static readonly CONSOLE_PORTAL_NAMESPACE: string = "console";

    /**
     * Extensions namespace.
     * @constant
     * @type {string}
     * @default
     */
    public static readonly EXTENSIONS_NAMESPACE: string = "extensions";

    /**
     * Default fallback language.
     * @constant
     * @type {string}
     * @default
     */
    public static readonly DEFAULT_FALLBACK_LANGUAGE: string = "en-US";

    /**
     * Metadata file name.
     * @constant
     * @type {string}
     * @default
     */
    public static readonly META_FILENAME: string = "meta.json";

    /**
<<<<<<< HEAD
     * Suborganizations namespace.
     * @constant
     * @type {string}
     * @default
     */
    public static readonly SUBORGANIZATIONS_NAMESPACE: string = "suborganizations";
=======
     * Secrets namespace.
     * @constant
     */
    public static readonly SECRETS_NAMESPACE: string = "secrets";
  
    /**
     * Branding namespace.
     * @constant
     */
    public static readonly BRANDING_NAMESPACE: string = "branding";
>>>>>>> d0a3de45
  
    /**
     * emailTemplates namespace.
     * @constant
     */
    public static readonly EMAIL_TEMPLATES_NAMESPACE: string = "emailTemplates";

    /**
     * Certificate namespace.
     * @constant
     */
    public static readonly CERTIFICATES_NAMESPACE: string = "certificates";

    /**
     * authenticationProvider namespace.
     * @constant
     */
    public static readonly AUTHENTICATION_PROVIDER_NAMESPACE: string = "authenticationProvider";
}<|MERGE_RESOLUTION|>--- conflicted
+++ resolved
@@ -87,14 +87,12 @@
     public static readonly META_FILENAME: string = "meta.json";
 
     /**
-<<<<<<< HEAD
      * Suborganizations namespace.
      * @constant
-     * @type {string}
-     * @default
      */
     public static readonly SUBORGANIZATIONS_NAMESPACE: string = "suborganizations";
-=======
+  
+    /**
      * Secrets namespace.
      * @constant
      */
@@ -105,7 +103,6 @@
      * @constant
      */
     public static readonly BRANDING_NAMESPACE: string = "branding";
->>>>>>> d0a3de45
   
     /**
      * emailTemplates namespace.
