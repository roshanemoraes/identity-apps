/**
 * Copyright (c) 2020-2024, WSO2 LLC. (https://www.wso2.com).
 *
 * WSO2 LLC. licenses this file to you under the Apache License,
 * Version 2.0 (the "License"); you may not use this file except
 * in compliance with the License.
 * You may obtain a copy of the License at
 *
 *     http://www.apache.org/licenses/LICENSE-2.0
 *
 * Unless required by applicable law or agreed to in writing,
 * software distributed under the License is distributed on an
 * "AS IS" BASIS, WITHOUT WARRANTIES OR CONDITIONS OF ANY
 * KIND, either express or implied. See the License for the
 * specific language governing permissions and limitations
 * under the License.
 */

/**
 * Class containing i18n module constants.
 */
export class I18nModuleConstants {

    /**
     * Private constructor to avoid object instantiation from outside
     * the class.
     *
     * @hideconstructor
     */
    // eslint-disable-next-line @typescript-eslint/no-empty-function
    private constructor() { }

    /**
     * Name of the i18n module.
     * @constant
     * @type {string}
     * @default
     */
    public static readonly MODULE_NAME: string = "@wso2is/i18n";

    /**
     * Common namespace.
     * @constant
     * @type {string}
     * @default
     */
    public static readonly COMMON_NAMESPACE: string = "common";

    /**
     * User portal namespace.
     * @constant
     * @type {string}
     * @default
     */
    public static readonly MY_ACCOUNT_NAMESPACE: string = "myAccount";

    /**
     * Console portal namespace.
     * @constant
     * @type {string}
     * @default
     */
    public static readonly CONSOLE_PORTAL_NAMESPACE: string = "console";

    /**
     * Extensions namespace.
     * @constant
     * @type {string}
     * @default
     */
    public static readonly EXTENSIONS_NAMESPACE: string = "extensions";

    /**
     * Default fallback language.
     * @constant
     * @type {string}
     * @default
     */
    public static readonly DEFAULT_FALLBACK_LANGUAGE: string = "en-US";

    /**
     * Metadata file name.
     * @constant
     * @type {string}
     * @default
     */
    public static readonly META_FILENAME: string = "meta.json";

    /**
<<<<<<< HEAD
     * Suborganizations namespace.
     * @constant
     */
    public static readonly SUBORGANIZATIONS_NAMESPACE: string = "suborganizations";
=======
     * Console settings namespace.
     * @constant
     */
    public static readonly CONSOLE_SETTINGS_NAMESPACE: string = "consoleSettings";
>>>>>>> 2c194745
  
    /**
     * Secrets namespace.
     * @constant
     */
    public static readonly SECRETS_NAMESPACE: string = "secrets";
  
    /**
     * Branding namespace.
     * @constant
     */
    public static readonly BRANDING_NAMESPACE: string = "branding";
  
    /**
     * emailTemplates namespace.
     * @constant
     */
    public static readonly EMAIL_TEMPLATES_NAMESPACE: string = "emailTemplates";

    /**
     * Certificate namespace.
     * @constant
     */
    public static readonly CERTIFICATES_NAMESPACE: string = "certificates";

    /**
     * authenticationProvider namespace.
     * @constant
     */
    public static readonly AUTHENTICATION_PROVIDER_NAMESPACE: string = "authenticationProvider";
}<|MERGE_RESOLUTION|>--- conflicted
+++ resolved
@@ -87,17 +87,16 @@
     public static readonly META_FILENAME: string = "meta.json";
 
     /**
-<<<<<<< HEAD
      * Suborganizations namespace.
      * @constant
      */
     public static readonly SUBORGANIZATIONS_NAMESPACE: string = "suborganizations";
-=======
+  
+    /**
      * Console settings namespace.
      * @constant
      */
     public static readonly CONSOLE_SETTINGS_NAMESPACE: string = "consoleSettings";
->>>>>>> 2c194745
   
     /**
      * Secrets namespace.
