--- conflicted
+++ resolved
@@ -87,18 +87,19 @@
     public static readonly META_FILENAME: string = "meta.json";
 
     /**
-<<<<<<< HEAD
      * Suborganizations namespace.
-=======
-     * emailTemplates namespace.
->>>>>>> d8050421
      * @constant
      * @type {string}
      * @default
      */
-<<<<<<< HEAD
     public static readonly SUBORGANIZATIONS_NAMESPACE: string = "suborganizations";
-=======
+  
+    /**
+     * emailTemplates namespace.
+     * @constant
+     * @type {string}
+     * @default
+     */
     public static readonly EMAIL_TEMPLATES_NAMESPACE: string = "emailTemplates";
 
     /**
@@ -112,5 +113,4 @@
      * @constant
      */
     public static readonly AUTHENTICATION_PROVIDER_NAMESPACE: string = "authenticationProvider";
->>>>>>> d8050421
 }