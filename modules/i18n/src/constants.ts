/**
 * Copyright (c) 2020-2024, WSO2 LLC. (https://www.wso2.com).
 *
 * WSO2 LLC. licenses this file to you under the Apache License,
 * Version 2.0 (the "License"); you may not use this file except
 * in compliance with the License.
 * You may obtain a copy of the License at
 *
 *     http://www.apache.org/licenses/LICENSE-2.0
 *
 * Unless required by applicable law or agreed to in writing,
 * software distributed under the License is distributed on an
 * "AS IS" BASIS, WITHOUT WARRANTIES OR CONDITIONS OF ANY
 * KIND, either express or implied. See the License for the
 * specific language governing permissions and limitations
 * under the License.
 */

/**
 * Class containing i18n module constants.
 */
export class I18nModuleConstants {

    /**
     * Private constructor to avoid object instantiation from outside
     * the class.
     *
     * @hideconstructor
     */
    // eslint-disable-next-line @typescript-eslint/no-empty-function
    private constructor() { }

    /**
     * Name of the i18n module.
     * @constant
     * @type {string}
     * @default
     */
    public static readonly MODULE_NAME: string = "@wso2is/i18n";

    /**
     * Common namespace.
     * @constant
     * @type {string}
     * @default
     */
    public static readonly COMMON_NAMESPACE: string = "common";

    /**
     * User portal namespace.
     * @constant
     * @type {string}
     * @default
     */
    public static readonly MY_ACCOUNT_NAMESPACE: string = "myAccount";

    /**
     * Console portal namespace.
     * @constant
     * @type {string}
     * @default
     */
    public static readonly CONSOLE_PORTAL_NAMESPACE: string = "console";

    /**
     * Extensions namespace.
     * @constant
     * @type {string}
     * @default
     */
    public static readonly EXTENSIONS_NAMESPACE: string = "extensions";

    /**
     * Default fallback language.
     * @constant
     * @type {string}
     * @default
     */
    public static readonly DEFAULT_FALLBACK_LANGUAGE: string = "en-US";

    /**
     * Metadata file name.
     * @constant
     * @type {string}
     * @default
     */
    public static readonly META_FILENAME: string = "meta.json";

    /**
<<<<<<< HEAD
     * Onboarded namespace.
     * @constant
     * @type {string}
     * @default
     */
    public static readonly ONBOARDED_NAMESPACE: string = "onboarded";

    /**
     * Organization discovery namespace.
     * @constant
     * @type {string}
     * @default
     */
    public static readonly ORGANIZATION_DISCOVERY_NAMESPACE: string = "organizationDiscovery";

    /**
     * Organizations namespace.
     * @constant
     * @type {string}
     * @default
     */
    public static readonly ORGANIZATIONS_NAMESPACE: string = "organizations";
=======
     * Authentication flow namespace.
     */
    public static readonly AUTHENTICATION_FLOW_NAMESPACE: string = "authenticationFlow";
  
    /**
     * remoteFetch namespace.
     */
    public static readonly REMOTE_FETCH_NAMESPACE: string = "remoteFetch";

    /**
     * Roles namespace.
     */
    public static readonly ROLES_NAMESPACE: string = "roles";

    /**
     * Server configurations namespace.
     */
    public static readonly SERVER_CONFIGS_NAMESPACE: string = "serverConfigs";
  
    /**
     * SAML 2.0 Configuration namespace.
     */
    public static readonly SAML2_CONFIG_NAMESPACE: string = "saml2Config";

    /**
     * Session management namespace.
     */
    public static readonly SESSION_MANAGEMENT_NAMESPACE: string = "sessionManagement";

    /**
     * WS-Federation Configuration namespace.
     */
    public static readonly WS_FEDERATION_CONFIG_NAMESPACE: string = "wsFederationConfig";
  
    /**
     * insights namespace.
     */
    public static readonly INSIGHTS_NAMESPACE: string = "insights";

    /**
     * SMS Providers namespace.
     */
    public static readonly SMS_PROVIDERS_NAMESPACE: string = "smsProviders";
  
    /**
     * Claims namespace.
     * @constant
     */
    public static readonly CLAIMS_NAMESPACE: string = "claims";

    /**
     * Email locale namespace.
     * @constant
     */
    public static readonly EMAIL_LOCALE_NAMESPACE: string = "emailLocale";
  
    /**
     * Help panel namespace.
     * @constant
     */
    public static readonly HELP_PANEL_NAMESPACE: string = "helpPanel";
  
    /**
     * Suborganizations namespace.
     * @constant
     */
    public static readonly SUBORGANIZATIONS_NAMESPACE: string = "suborganizations";
  
    /**
     * Console settings namespace.
     * @constant
     */
    public static readonly CONSOLE_SETTINGS_NAMESPACE: string = "consoleSettings";
  
    /**
     * Secrets namespace.
     * @constant
     */
    public static readonly SECRETS_NAMESPACE: string = "secrets";
  
    /**
     * Branding namespace.
     * @constant
     */
    public static readonly BRANDING_NAMESPACE: string = "branding";
  
    /**
     * emailTemplates namespace.
     * @constant
     */
    public static readonly EMAIL_TEMPLATES_NAMESPACE: string = "emailTemplates";

    /**
     * Certificate namespace.
     * @constant
     */
    public static readonly CERTIFICATES_NAMESPACE: string = "certificates";

    /**
     * authenticationProvider namespace.
     * @constant
     */
    public static readonly AUTHENTICATION_PROVIDER_NAMESPACE: string = "authenticationProvider";
>>>>>>> 144584ba
}<|MERGE_RESOLUTION|>--- conflicted
+++ resolved
@@ -87,30 +87,21 @@
     public static readonly META_FILENAME: string = "meta.json";
 
     /**
-<<<<<<< HEAD
      * Onboarded namespace.
-     * @constant
-     * @type {string}
-     * @default
      */
     public static readonly ONBOARDED_NAMESPACE: string = "onboarded";
 
     /**
      * Organization discovery namespace.
-     * @constant
-     * @type {string}
-     * @default
      */
     public static readonly ORGANIZATION_DISCOVERY_NAMESPACE: string = "organizationDiscovery";
 
     /**
      * Organizations namespace.
-     * @constant
-     * @type {string}
-     * @default
      */
     public static readonly ORGANIZATIONS_NAMESPACE: string = "organizations";
-=======
+  
+    /**
      * Authentication flow namespace.
      */
     public static readonly AUTHENTICATION_FLOW_NAMESPACE: string = "authenticationFlow";
@@ -214,5 +205,4 @@
      * @constant
      */
     public static readonly AUTHENTICATION_PROVIDER_NAMESPACE: string = "authenticationProvider";
->>>>>>> 144584ba
 }