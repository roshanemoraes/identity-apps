/**
 * Copyright (c) 2020-2024, WSO2 LLC. (https://www.wso2.com).
 *
 * WSO2 LLC. licenses this file to you under the Apache License,
 * Version 2.0 (the "License"); you may not use this file except
 * in compliance with the License.
 * You may obtain a copy of the License at
 *
 *     http://www.apache.org/licenses/LICENSE-2.0
 *
 * Unless required by applicable law or agreed to in writing,
 * software distributed under the License is distributed on an
 * "AS IS" BASIS, WITHOUT WARRANTIES OR CONDITIONS OF ANY
 * KIND, either express or implied. See the License for the
 * specific language governing permissions and limitations
 * under the License.
 */

/**
 * Class containing i18n module constants.
 */
export class I18nModuleConstants {

    /**
     * Private constructor to avoid object instantiation from outside
     * the class.
     *
     * @hideconstructor
     */
    // eslint-disable-next-line @typescript-eslint/no-empty-function
    private constructor() { }

    /**
     * Name of the i18n module.
     * @constant
     * @type {string}
     * @default
     */
    public static readonly MODULE_NAME: string = "@wso2is/i18n";

    /**
     * Common namespace.
     * @constant
     * @type {string}
     * @default
     */
    public static readonly COMMON_NAMESPACE: string = "common";

    /**
     * User portal namespace.
     * @constant
     * @type {string}
     * @default
     */
    public static readonly MY_ACCOUNT_NAMESPACE: string = "myAccount";

    /**
     * Console portal namespace.
     * @constant
     * @type {string}
     * @default
     */
    public static readonly CONSOLE_PORTAL_NAMESPACE: string = "console";

    /**
     * Extensions namespace.
     * @constant
     * @type {string}
     * @default
     */
    public static readonly EXTENSIONS_NAMESPACE: string = "extensions";

    /**
     * Default fallback language.
     * @constant
     * @type {string}
     * @default
     */
    public static readonly DEFAULT_FALLBACK_LANGUAGE: string = "en-US";

    /**
     * Metadata file name.
     * @constant
     * @type {string}
     * @default
     */
    public static readonly META_FILENAME: string = "meta.json";

    /**
<<<<<<< HEAD
     * Claims namespace.
     * @constant
     * @type {string}
     * @default
     */
    public static readonly CLAIMS_NAMESPACE: string = "claims";

    /**
     * Email locale namespace.
     * @constant
     * @type {string}
     * @default
     */
    public static readonly EMAIL_LOCALE_NAMESPACE: string = "emailLocale";
=======
     * Help panel namespace.
     * @constant
     */
    public static readonly HELP_PANEL_NAMESPACE: string = "helpPanel";
  
    /**
     * Suborganizations namespace.
     * @constant
     */
    public static readonly SUBORGANIZATIONS_NAMESPACE: string = "suborganizations";
  
    /**
     * Console settings namespace.
     * @constant
     */
    public static readonly CONSOLE_SETTINGS_NAMESPACE: string = "consoleSettings";
  
    /**
     * Secrets namespace.
     * @constant
     */
    public static readonly SECRETS_NAMESPACE: string = "secrets";
  
    /**
     * Branding namespace.
     * @constant
     */
    public static readonly BRANDING_NAMESPACE: string = "branding";
  
    /**
     * emailTemplates namespace.
     * @constant
     */
    public static readonly EMAIL_TEMPLATES_NAMESPACE: string = "emailTemplates";

    /**
     * Certificate namespace.
     * @constant
     */
    public static readonly CERTIFICATES_NAMESPACE: string = "certificates";

    /**
     * authenticationProvider namespace.
     * @constant
     */
    public static readonly AUTHENTICATION_PROVIDER_NAMESPACE: string = "authenticationProvider";
>>>>>>> a05ed9d1
}<|MERGE_RESOLUTION|>--- conflicted
+++ resolved
@@ -87,22 +87,18 @@
     public static readonly META_FILENAME: string = "meta.json";
 
     /**
-<<<<<<< HEAD
      * Claims namespace.
      * @constant
-     * @type {string}
-     * @default
      */
     public static readonly CLAIMS_NAMESPACE: string = "claims";
 
     /**
      * Email locale namespace.
      * @constant
-     * @type {string}
-     * @default
      */
     public static readonly EMAIL_LOCALE_NAMESPACE: string = "emailLocale";
-=======
+  
+    /**
      * Help panel namespace.
      * @constant
      */
@@ -149,5 +145,4 @@
      * @constant
      */
     public static readonly AUTHENTICATION_PROVIDER_NAMESPACE: string = "authenticationProvider";
->>>>>>> a05ed9d1
 }