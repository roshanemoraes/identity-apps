--- conflicted
+++ resolved
@@ -87,14 +87,12 @@
     public static readonly META_FILENAME: string = "meta.json";
 
     /**
-<<<<<<< HEAD
      * Help panel namespace.
      * @constant
-     * @type {string}
-     * @default
      */
     public static readonly HELP_PANEL_NAMESPACE: string = "helpPanel";
-=======
+  
+    /**
      * Secrets namespace.
      * @constant
      */
@@ -123,5 +121,4 @@
      * @constant
      */
     public static readonly AUTHENTICATION_PROVIDER_NAMESPACE: string = "authenticationProvider";
->>>>>>> d0a3de45
 }