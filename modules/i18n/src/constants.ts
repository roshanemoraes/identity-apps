--- conflicted
+++ resolved
@@ -87,14 +87,11 @@
     public static readonly META_FILENAME: string = "meta.json";
 
     /**
-<<<<<<< HEAD
      * Authentication flow namespace.
-     * @constant
-     * @type {string}
-     * @default
      */
     public static readonly AUTHENTICATION_FLOW_NAMESPACE: string = "authenticationFlow";
-=======
+  
+    /**
      * remoteFetch namespace.
      */
     public static readonly REMOTE_FETCH_NAMESPACE: string = "remoteFetch";
@@ -193,5 +190,4 @@
      * @constant
      */
     public static readonly AUTHENTICATION_PROVIDER_NAMESPACE: string = "authenticationProvider";
->>>>>>> 63b275e8
 }