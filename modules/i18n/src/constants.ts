/**
 * Copyright (c) 2020-2024, WSO2 LLC. (https://www.wso2.com).
 *
 * WSO2 LLC. licenses this file to you under the Apache License,
 * Version 2.0 (the "License"); you may not use this file except
 * in compliance with the License.
 * You may obtain a copy of the License at
 *
 *     http://www.apache.org/licenses/LICENSE-2.0
 *
 * Unless required by applicable law or agreed to in writing,
 * software distributed under the License is distributed on an
 * "AS IS" BASIS, WITHOUT WARRANTIES OR CONDITIONS OF ANY
 * KIND, either express or implied. See the License for the
 * specific language governing permissions and limitations
 * under the License.
 */

/**
 * Class containing i18n module constants.
 */
export class I18nModuleConstants {

    /**
     * Private constructor to avoid object instantiation from outside
     * the class.
     *
     * @hideconstructor
     */
    // eslint-disable-next-line @typescript-eslint/no-empty-function
    private constructor() { }

    /**
     * Name of the i18n module.
     * @constant
     * @type {string}
     * @default
     */
    public static readonly MODULE_NAME: string = "@wso2is/i18n";

    /**
     * Common namespace.
     * @constant
     * @type {string}
     * @default
     */
    public static readonly COMMON_NAMESPACE: string = "common";

    /**
     * User portal namespace.
     * @constant
     * @type {string}
     * @default
     */
    public static readonly MY_ACCOUNT_NAMESPACE: string = "myAccount";

    /**
     * Console portal namespace.
     * @constant
     * @type {string}
     * @default
     */
    public static readonly CONSOLE_PORTAL_NAMESPACE: string = "console";

    /**
     * Extensions namespace.
     * @constant
     * @type {string}
     * @default
     */
    public static readonly EXTENSIONS_NAMESPACE: string = "extensions";

    /**
     * Default fallback language.
     * @constant
     * @type {string}
     * @default
     */
    public static readonly DEFAULT_FALLBACK_LANGUAGE: string = "en-US";

    /**
     * Metadata file name.
     * @constant
     * @type {string}
     * @default
     */
    public static readonly META_FILENAME: string = "meta.json";

    /**
<<<<<<< HEAD
     * userstores namespace.
     * @constant
     * @type {string}
     * @default
     */
    public static readonly USERSTORES_NAMESPACE: string = "userstores";

    /**
     * Validation namespace.
     * @constant
     * @type {string}
     * @default
     */
    public static readonly VALIDATION_NAMESPACE: string = "validation";

    /**
     * JWT private key configuration namespace.
     * @constant
     * @type {string}
     * @default
     */ 
    public static readonly JWT_PRIVATE_KEY_CONFIGURATION_NAMESPACE: string = "jwtPrivateKeyConfiguration";
=======
     * transferList namespace.
     */
    public static readonly TRANSFER_LIST_NAMESPACE: string = "transferList";

    /**
     * pages namespace.
     */
    public static readonly PAGES_NAMESPACE: string = "pages";
  
    /**
     * Identity Verification Provider namespace.
     */
    public static readonly IDVP_NAMESPACE: string = "idvp";
  
    /**
     * Invite namespace.
     */
    public static readonly INVITE_NAMESPACE: string = "invite";

    /**
     * Parent org invitations namespace.
     */
    public static readonly PARENT_ORG_INVITATIONS_NAMESPACE: string = "parentOrgInvitations";

    /**
     * OIDC scopes namespace.
     */
    public static readonly OIDC_SCOPES_NAMESPACE: string = "oidcScopes";
  
    /**
     * Onboarded namespace.
     */
    public static readonly ONBOARDED_NAMESPACE: string = "onboarded";

    /**
     * Organization discovery namespace.
     */
    public static readonly ORGANIZATION_DISCOVERY_NAMESPACE: string = "organizationDiscovery";

    /**
     * Organizations namespace.
     */
    public static readonly ORGANIZATIONS_NAMESPACE: string = "organizations";
  
    /**
     * Authentication flow namespace.
     */
    public static readonly AUTHENTICATION_FLOW_NAMESPACE: string = "authenticationFlow";
  
    /**
     * remoteFetch namespace.
     */
    public static readonly REMOTE_FETCH_NAMESPACE: string = "remoteFetch";

    /**
     * Roles namespace.
     */
    public static readonly ROLES_NAMESPACE: string = "roles";

    /**
     * Server configurations namespace.
     */
    public static readonly SERVER_CONFIGS_NAMESPACE: string = "serverConfigs";
  
    /**
     * SAML 2.0 Configuration namespace.
     */
    public static readonly SAML2_CONFIG_NAMESPACE: string = "saml2Config";

    /**
     * Session management namespace.
     */
    public static readonly SESSION_MANAGEMENT_NAMESPACE: string = "sessionManagement";

    /**
     * WS-Federation Configuration namespace.
     */
    public static readonly WS_FEDERATION_CONFIG_NAMESPACE: string = "wsFederationConfig";
  
    /**
     * insights namespace.
     */
    public static readonly INSIGHTS_NAMESPACE: string = "insights";

    /**
     * SMS Providers namespace.
     */
    public static readonly SMS_PROVIDERS_NAMESPACE: string = "smsProviders";
  
    /**
     * Claims namespace.
     * @constant
     */
    public static readonly CLAIMS_NAMESPACE: string = "claims";

    /**
     * Email locale namespace.
     * @constant
     */
    public static readonly EMAIL_LOCALE_NAMESPACE: string = "emailLocale";
  
    /**
     * Help panel namespace.
     * @constant
     */
    public static readonly HELP_PANEL_NAMESPACE: string = "helpPanel";
  
    /**
     * Suborganizations namespace.
     * @constant
     */
    public static readonly SUBORGANIZATIONS_NAMESPACE: string = "suborganizations";
  
    /**
     * Console settings namespace.
     * @constant
     */
    public static readonly CONSOLE_SETTINGS_NAMESPACE: string = "consoleSettings";
  
    /**
     * Secrets namespace.
     * @constant
     */
    public static readonly SECRETS_NAMESPACE: string = "secrets";
  
    /**
     * Branding namespace.
     * @constant
     */
    public static readonly BRANDING_NAMESPACE: string = "branding";
  
    /**
     * emailTemplates namespace.
     * @constant
     */
    public static readonly EMAIL_TEMPLATES_NAMESPACE: string = "emailTemplates";

    /**
     * Certificate namespace.
     * @constant
     */
    public static readonly CERTIFICATES_NAMESPACE: string = "certificates";

    /**
     * authenticationProvider namespace.
     * @constant
     */
    public static readonly AUTHENTICATION_PROVIDER_NAMESPACE: string = "authenticationProvider";

    /**
     * User namespace.
     */
    public static readonly USER_NAMESPACE: string = "user";

    /**
     * governanceConnectors namespace.
     */
    public static readonly GOVERNANCE_CONNECTORS_NAMESPACE: string = "governanceConnectors";

    /**
     * Users namespace.
     */
    public static readonly USERS_NAMESPACE: string = "users";
  
    /**
     * Groups namespace.
     */
    public static readonly GROUPS_NAMESPACE: string = "groups";
>>>>>>> 63d2d478
}<|MERGE_RESOLUTION|>--- conflicted
+++ resolved
@@ -87,30 +87,21 @@
     public static readonly META_FILENAME: string = "meta.json";
 
     /**
-<<<<<<< HEAD
      * userstores namespace.
-     * @constant
-     * @type {string}
-     * @default
      */
     public static readonly USERSTORES_NAMESPACE: string = "userstores";
 
     /**
      * Validation namespace.
-     * @constant
-     * @type {string}
-     * @default
      */
     public static readonly VALIDATION_NAMESPACE: string = "validation";
 
     /**
      * JWT private key configuration namespace.
-     * @constant
-     * @type {string}
-     * @default
      */ 
     public static readonly JWT_PRIVATE_KEY_CONFIGURATION_NAMESPACE: string = "jwtPrivateKeyConfiguration";
-=======
+
+    /**
      * transferList namespace.
      */
     public static readonly TRANSFER_LIST_NAMESPACE: string = "transferList";
@@ -119,12 +110,12 @@
      * pages namespace.
      */
     public static readonly PAGES_NAMESPACE: string = "pages";
-  
+
     /**
      * Identity Verification Provider namespace.
      */
     public static readonly IDVP_NAMESPACE: string = "idvp";
-  
+
     /**
      * Invite namespace.
      */
@@ -139,7 +130,7 @@
      * OIDC scopes namespace.
      */
     public static readonly OIDC_SCOPES_NAMESPACE: string = "oidcScopes";
-  
+
     /**
      * Onboarded namespace.
      */
@@ -154,12 +145,12 @@
      * Organizations namespace.
      */
     public static readonly ORGANIZATIONS_NAMESPACE: string = "organizations";
-  
+
     /**
      * Authentication flow namespace.
      */
     public static readonly AUTHENTICATION_FLOW_NAMESPACE: string = "authenticationFlow";
-  
+
     /**
      * remoteFetch namespace.
      */
@@ -174,7 +165,7 @@
      * Server configurations namespace.
      */
     public static readonly SERVER_CONFIGS_NAMESPACE: string = "serverConfigs";
-  
+
     /**
      * SAML 2.0 Configuration namespace.
      */
@@ -189,7 +180,7 @@
      * WS-Federation Configuration namespace.
      */
     public static readonly WS_FEDERATION_CONFIG_NAMESPACE: string = "wsFederationConfig";
-  
+
     /**
      * insights namespace.
      */
@@ -199,7 +190,7 @@
      * SMS Providers namespace.
      */
     public static readonly SMS_PROVIDERS_NAMESPACE: string = "smsProviders";
-  
+
     /**
      * Claims namespace.
      * @constant
@@ -211,37 +202,37 @@
      * @constant
      */
     public static readonly EMAIL_LOCALE_NAMESPACE: string = "emailLocale";
-  
+
     /**
      * Help panel namespace.
      * @constant
      */
     public static readonly HELP_PANEL_NAMESPACE: string = "helpPanel";
-  
+
     /**
      * Suborganizations namespace.
      * @constant
      */
     public static readonly SUBORGANIZATIONS_NAMESPACE: string = "suborganizations";
-  
+
     /**
      * Console settings namespace.
      * @constant
      */
     public static readonly CONSOLE_SETTINGS_NAMESPACE: string = "consoleSettings";
-  
+
     /**
      * Secrets namespace.
      * @constant
      */
     public static readonly SECRETS_NAMESPACE: string = "secrets";
-  
+
     /**
      * Branding namespace.
      * @constant
      */
     public static readonly BRANDING_NAMESPACE: string = "branding";
-  
+
     /**
      * emailTemplates namespace.
      * @constant
@@ -274,10 +265,9 @@
      * Users namespace.
      */
     public static readonly USERS_NAMESPACE: string = "users";
-  
+
     /**
      * Groups namespace.
      */
     public static readonly GROUPS_NAMESPACE: string = "groups";
->>>>>>> 63d2d478
 }