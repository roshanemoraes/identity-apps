/**
 * Copyright (c) 2020-2024, WSO2 LLC. (https://www.wso2.com).
 *
 * WSO2 LLC. licenses this file to you under the Apache License,
 * Version 2.0 (the "License"); you may not use this file except
 * in compliance with the License.
 * You may obtain a copy of the License at
 *
 *     http://www.apache.org/licenses/LICENSE-2.0
 *
 * Unless required by applicable law or agreed to in writing,
 * software distributed under the License is distributed on an
 * "AS IS" BASIS, WITHOUT WARRANTIES OR CONDITIONS OF ANY
 * KIND, either express or implied. See the License for the
 * specific language governing permissions and limitations
 * under the License.
 */

/**
 * Class containing i18n module constants.
 */
export class I18nModuleConstants {

    /**
     * Private constructor to avoid object instantiation from outside
     * the class.
     *
     * @hideconstructor
     */
    // eslint-disable-next-line @typescript-eslint/no-empty-function
    private constructor() { }

    /**
     * Name of the i18n module.
     * @constant
     * @type {string}
     * @default
     */
    public static readonly MODULE_NAME: string = "@wso2is/i18n";

    /**
     * Common namespace.
     * @constant
     * @type {string}
     * @default
     */
    public static readonly COMMON_NAMESPACE: string = "common";

    /**
     * User portal namespace.
     * @constant
     * @type {string}
     * @default
     */
    public static readonly MY_ACCOUNT_NAMESPACE: string = "myAccount";

    /**
     * Console portal namespace.
     * @constant
     * @type {string}
     * @default
     */
    public static readonly CONSOLE_PORTAL_NAMESPACE: string = "console";

    /**
     * Extensions namespace.
     * @constant
     * @type {string}
     * @default
     */
    public static readonly EXTENSIONS_NAMESPACE: string = "extensions";

    /**
     * Default fallback language.
     * @constant
     * @type {string}
     * @default
     */
    public static readonly DEFAULT_FALLBACK_LANGUAGE: string = "en-US";

    /**
     * Metadata file name.
     * @constant
     * @type {string}
     * @default
     */
    public static readonly META_FILENAME: string = "meta.json";

    /**
<<<<<<< HEAD
     * governanceConnectors namespace.
=======
     * emailTemplateTypes namespace.
>>>>>>> 8aeb97bd
     * @constant
     * @type {string}
     * @default
     */
<<<<<<< HEAD
    public static readonly GOVERNANCE_CONNECTORS_NAMESPACE: string = "governanceConnectors";

    /**
     * Groups namespace.
=======

    public static readonly EMAIL_TEMPLATE_TYPES_NAMESPACE: string = "emailTemplateTypes";

    /**
     * emailTemplates namespace.
>>>>>>> 8aeb97bd
     * @constant
     * @type {string}
     * @default
     */
<<<<<<< HEAD
    public static readonly GROUPS_NAMESPACE: string = "groups";
=======
    public static readonly EMAIL_TEMPLATES_NAMESPACE: string = "emailTemplates";
  
    /**
     * Certificate namespace.
     * @constant
     */
    public static readonly CERTIFICATES_NAMESPACE: string = "certificates";

    /**
     * authenticationProvider namespace.
     * @constant
     */
    public static readonly AUTHENTICATION_PROVIDER_NAMESPACE: string = "authenticationProvider";
>>>>>>> 8aeb97bd
}<|MERGE_RESOLUTION|>--- conflicted
+++ resolved
@@ -87,34 +87,20 @@
     public static readonly META_FILENAME: string = "meta.json";
 
     /**
-<<<<<<< HEAD
-     * governanceConnectors namespace.
-=======
      * emailTemplateTypes namespace.
->>>>>>> 8aeb97bd
      * @constant
      * @type {string}
      * @default
      */
-<<<<<<< HEAD
-    public static readonly GOVERNANCE_CONNECTORS_NAMESPACE: string = "governanceConnectors";
-
-    /**
-     * Groups namespace.
-=======
 
     public static readonly EMAIL_TEMPLATE_TYPES_NAMESPACE: string = "emailTemplateTypes";
 
     /**
      * emailTemplates namespace.
->>>>>>> 8aeb97bd
      * @constant
      * @type {string}
      * @default
      */
-<<<<<<< HEAD
-    public static readonly GROUPS_NAMESPACE: string = "groups";
-=======
     public static readonly EMAIL_TEMPLATES_NAMESPACE: string = "emailTemplates";
   
     /**
@@ -128,5 +114,20 @@
      * @constant
      */
     public static readonly AUTHENTICATION_PROVIDER_NAMESPACE: string = "authenticationProvider";
->>>>>>> 8aeb97bd
+
+    /**
+     * governanceConnectors namespace.
+     * @constant
+     * @type {string}
+     * @default
+     */
+    public static readonly GOVERNANCE_CONNECTORS_NAMESPACE: string = "governanceConnectors";
+
+    /**
+     * Groups namespace.
+     * @constant
+     * @type {string}
+     * @default
+     */
+    public static readonly GROUPS_NAMESPACE: string = "groups";
 }