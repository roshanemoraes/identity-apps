--- conflicted
+++ resolved
@@ -1,9 +1,5 @@
 /**
-<<<<<<< HEAD
- * Copyright (c) 2024, WSO2 LLC. (https://www.wso2.com).
-=======
  * Copyright (c) 2020-2024, WSO2 LLC. (https://www.wso2.com).
->>>>>>> f1272bfb
  *
  * WSO2 LLC. licenses this file to you under the Apache License,
  * Version 2.0 (the "License"); you may not use this file except
@@ -23,11 +19,9 @@
 export * from "./common";
 export * from "./console";
 export * from "./myaccount";
-<<<<<<< HEAD
 export * from "./remote-fetch";
 export * from "./roles";
 export * from "./server-configs";
-=======
 export * from "./saml2-config";
 export * from "./session-management";
 export * from "./ws-federation-config";
@@ -42,5 +36,4 @@
 export * from "./branding";
 export * from "./email-templates";
 export * from "./certificates";
-export * from "./authentication-provider";
->>>>>>> f1272bfb
+export * from "./authentication-provider";