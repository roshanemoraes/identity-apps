/**
 * Copyright (c) 2020-2024, WSO2 LLC. (https://www.wso2.com).
 *
 * WSO2 LLC. licenses this file to you under the Apache License,
 * Version 2.0 (the "License"); you may not use this file except
 * in compliance with the License.
 * You may obtain a copy of the License at
 *
 *     http://www.apache.org/licenses/LICENSE-2.0
 *
 * Unless required by applicable law or agreed to in writing,
 * software distributed under the License is distributed on an
 * "AS IS" BASIS, WITHOUT WARRANTIES OR CONDITIONS OF ANY
 * KIND, either express or implied. See the License for the
 * specific language governing permissions and limitations
 * under the License.
 */

export * from "./common";
export * from "./console";
export * from "./myaccount";
<<<<<<< HEAD
export * from "./governanceConnectors";
export * from "./groups";
=======
export * from "./emailTemplateTypes";
export * from "./emailTemplates";
export * from "./certificates";
export * from "./authentication-provider";
>>>>>>> 8aeb97bd
<|MERGE_RESOLUTION|>--- conflicted
+++ resolved
@@ -19,12 +19,9 @@
 export * from "./common";
 export * from "./console";
 export * from "./myaccount";
-<<<<<<< HEAD
 export * from "./governanceConnectors";
 export * from "./groups";
-=======
 export * from "./emailTemplateTypes";
 export * from "./emailTemplates";
 export * from "./certificates";
-export * from "./authentication-provider";
->>>>>>> 8aeb97bd
+export * from "./authentication-provider";