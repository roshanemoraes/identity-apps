/**
 * Copyright (c) 2020-2024, WSO2 LLC. (https://www.wso2.com).
 *
 * WSO2 LLC. licenses this file to you under the Apache License,
 * Version 2.0 (the "License"); you may not use this file except
 * in compliance with the License.
 * You may obtain a copy of the License at
 *
 *     http://www.apache.org/licenses/LICENSE-2.0
 *
 * Unless required by applicable law or agreed to in writing,
 * software distributed under the License is distributed on an
 * "AS IS" BASIS, WITHOUT WARRANTIES OR CONDITIONS OF ANY
 * KIND, either express or implied. See the License for the
 * specific language governing permissions and limitations
 * under the License.
 */

export * from "./common";
export * from "./console";
export * from "./myaccount";
<<<<<<< HEAD
export * from "./userstores";
export * from "./validation";
export * from "./jwt-private-key-configuration";
=======
export * from "./transfer-list";
export * from "./user";
export * from "./users";
export * from "./governance-connectors";
export * from "./groups";
export * from "./pages";
export * from "./idvp";
export * from "./invite";
export * from "./parent-org-invitations";
export * from "./oidc-scopes";
export * from "./onboarded";
export * from "./organization-discovery";
export * from "./organizations";
export * from "./authentication-flow";
export * from "./remote-fetch";
export * from "./roles";
export * from "./server-configs";
export * from "./saml2-config";
export * from "./session-management";
export * from "./ws-federation-config";
export * from "./insights";
export * from "./sms-providers";
export * from "./claims";
export * from "./email-locale";
export * from "./help-panel";
export * from "./suborganizations";
export * from "./console-settings";
export * from "./secrets";
export * from "./branding";
export * from "./email-templates";
export * from "./certificates";
export * from "./authentication-provider";
>>>>>>> 63d2d478
<|MERGE_RESOLUTION|>--- conflicted
+++ resolved
@@ -19,11 +19,9 @@
 export * from "./common";
 export * from "./console";
 export * from "./myaccount";
-<<<<<<< HEAD
 export * from "./userstores";
 export * from "./validation";
 export * from "./jwt-private-key-configuration";
-=======
 export * from "./transfer-list";
 export * from "./user";
 export * from "./users";
@@ -55,5 +53,4 @@
 export * from "./branding";
 export * from "./email-templates";
 export * from "./certificates";
-export * from "./authentication-provider";
->>>>>>> 63d2d478
+export * from "./authentication-provider";