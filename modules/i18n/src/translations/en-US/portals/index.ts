/**
 * Copyright (c) 2020-2024, WSO2 LLC. (https://www.wso2.com).
 *
 * WSO2 LLC. licenses this file to you under the Apache License,
 * Version 2.0 (the "License"); you may not use this file except
 * in compliance with the License.
 * You may obtain a copy of the License at
 *
 *     http://www.apache.org/licenses/LICENSE-2.0
 *
 * Unless required by applicable law or agreed to in writing,
 * software distributed under the License is distributed on an
 * "AS IS" BASIS, WITHOUT WARRANTIES OR CONDITIONS OF ANY
 * KIND, either express or implied. See the License for the
 * specific language governing permissions and limitations
 * under the License.
 */

export * from "./common";
export * from "./console";
export * from "./myaccount";
<<<<<<< HEAD
export * from "./suborganizations";
=======
export * from "./email-templates";
export * from "./certificates";
export * from "./authentication-provider";
>>>>>>> d8050421
<|MERGE_RESOLUTION|>--- conflicted
+++ resolved
@@ -19,10 +19,7 @@
 export * from "./common";
 export * from "./console";
 export * from "./myaccount";
-<<<<<<< HEAD
 export * from "./suborganizations";
-=======
 export * from "./email-templates";
 export * from "./certificates";
-export * from "./authentication-provider";
->>>>>>> d8050421
+export * from "./authentication-provider";