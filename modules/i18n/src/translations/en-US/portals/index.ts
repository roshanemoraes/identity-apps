/**
 * Copyright (c) 2020-2024, WSO2 LLC. (https://www.wso2.com).
 *
 * WSO2 LLC. licenses this file to you under the Apache License,
 * Version 2.0 (the "License"); you may not use this file except
 * in compliance with the License.
 * You may obtain a copy of the License at
 *
 *     http://www.apache.org/licenses/LICENSE-2.0
 *
 * Unless required by applicable law or agreed to in writing,
 * software distributed under the License is distributed on an
 * "AS IS" BASIS, WITHOUT WARRANTIES OR CONDITIONS OF ANY
 * KIND, either express or implied. See the License for the
 * specific language governing permissions and limitations
 * under the License.
 */

export * from "./common";
export * from "./console";
export * from "./myaccount";
<<<<<<< HEAD
export * from "./idvp";
=======
export * from "./invite";
export * from "./parent-org-invitations";
export * from "./oidc-scopes";
export * from "./onboarded";
export * from "./organization-discovery";
export * from "./organizations";
export * from "./authentication-flow";
export * from "./remote-fetch";
export * from "./roles";
export * from "./server-configs";
export * from "./saml2-config";
export * from "./session-management";
export * from "./ws-federation-config";
export * from "./insights";
export * from "./sms-providers";
export * from "./claims";
export * from "./email-locale";
export * from "./help-panel";
export * from "./suborganizations";
export * from "./console-settings";
export * from "./secrets";
export * from "./branding";
export * from "./email-templates";
export * from "./certificates";
export * from "./authentication-provider";
>>>>>>> 891c7f4d
<|MERGE_RESOLUTION|>--- conflicted
+++ resolved
@@ -19,9 +19,7 @@
 export * from "./common";
 export * from "./console";
 export * from "./myaccount";
-<<<<<<< HEAD
 export * from "./idvp";
-=======
 export * from "./invite";
 export * from "./parent-org-invitations";
 export * from "./oidc-scopes";
@@ -46,5 +44,4 @@
 export * from "./branding";
 export * from "./email-templates";
 export * from "./certificates";
-export * from "./authentication-provider";
->>>>>>> 891c7f4d
+export * from "./authentication-provider";