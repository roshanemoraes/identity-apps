/**
 * Copyright (c) 2020-2024, WSO2 LLC. (https://www.wso2.com).
 *
 * WSO2 LLC. licenses this file to you under the Apache License,
 * Version 2.0 (the "License"); you may not use this file except
 * in compliance with the License.
 * You may obtain a copy of the License at
 *
 *     http://www.apache.org/licenses/LICENSE-2.0
 *
 * Unless required by applicable law or agreed to in writing,
 * software distributed under the License is distributed on an
 * "AS IS" BASIS, WITHOUT WARRANTIES OR CONDITIONS OF ANY
 * KIND, either express or implied. See the License for the
 * specific language governing permissions and limitations
 * under the License.
 */

import { I18nModuleConstants } from "../../constants";
import { LocaleMeta } from "../../models";

export const meta: LocaleMeta = {
    code: "en-US",
    flag: "us",
    name: "English (United States)",
    namespaces: [
        I18nModuleConstants.COMMON_NAMESPACE,
        I18nModuleConstants.CONSOLE_PORTAL_NAMESPACE,
        I18nModuleConstants.MY_ACCOUNT_NAMESPACE,
        I18nModuleConstants.EXTENSIONS_NAMESPACE,
<<<<<<< HEAD
        I18nModuleConstants.CERTIFICATES_NAMESPACE
=======
        I18nModuleConstants.AUTHENTICATION_PROVIDER_NAMESPACE
>>>>>>> fd1fcb79
    ]
};<|MERGE_RESOLUTION|>--- conflicted
+++ resolved
@@ -28,10 +28,7 @@
         I18nModuleConstants.CONSOLE_PORTAL_NAMESPACE,
         I18nModuleConstants.MY_ACCOUNT_NAMESPACE,
         I18nModuleConstants.EXTENSIONS_NAMESPACE,
-<<<<<<< HEAD
-        I18nModuleConstants.CERTIFICATES_NAMESPACE
-=======
+        I18nModuleConstants.CERTIFICATES_NAMESPACE,
         I18nModuleConstants.AUTHENTICATION_PROVIDER_NAMESPACE
->>>>>>> fd1fcb79
     ]
 };