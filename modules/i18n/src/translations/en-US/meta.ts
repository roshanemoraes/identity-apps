--- conflicted
+++ resolved
@@ -1,9 +1,5 @@
 /**
-<<<<<<< HEAD
- * Copyright (c) 2024, WSO2 LLC. (https://www.wso2.com).
-=======
  * Copyright (c) 2020-2024, WSO2 LLC. (https://www.wso2.com).
->>>>>>> a37bc1d9
  *
  * WSO2 LLC. licenses this file to you under the Apache License,
  * Version 2.0 (the "License"); you may not use this file except
@@ -32,14 +28,8 @@
         I18nModuleConstants.CONSOLE_PORTAL_NAMESPACE,
         I18nModuleConstants.MY_ACCOUNT_NAMESPACE,
         I18nModuleConstants.EXTENSIONS_NAMESPACE,
-<<<<<<< HEAD
-        "invite",
-        "parentOrgInvitations",
-        "oidcScopes"
-=======
         I18nModuleConstants.INVITE_NAMESPACE,
         I18nModuleConstants.PARENT_ORG_INVITATIONS_NAMESPACE,
         I18nModuleConstants.OIDC_SCOPES_NAMESPACE
->>>>>>> a37bc1d9
     ]
 };