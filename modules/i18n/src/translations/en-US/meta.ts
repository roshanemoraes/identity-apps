--- conflicted
+++ resolved
@@ -70,10 +70,7 @@
         I18nModuleConstants.ACTIONS_NAMESPACE,
         I18nModuleConstants.TENANTS_NAMESPACE,
         I18nModuleConstants.SMS_TEMPLATES_NAMESPACE,
-<<<<<<< HEAD
-        I18nModuleConstants.POLICY_ADMINISTRATION_NAMESPACE
-=======
+        I18nModuleConstants.POLICY_ADMINISTRATION_NAMESPACE,
         I18nModuleConstants.REMOTE_USER_STORES_NAMESPACE
->>>>>>> c20058e3
     ]
 };