/**
 * Copyright (c) 2020-2024, WSO2 LLC. (https://www.wso2.com).
 *
 * WSO2 LLC. licenses this file to you under the Apache License,
 * Version 2.0 (the "License"); you may not use this file except
 * in compliance with the License.
 * You may obtain a copy of the License at
 *
 *     http://www.apache.org/licenses/LICENSE-2.0
 *
 * Unless required by applicable law or agreed to in writing,
 * software distributed under the License is distributed on an
 * "AS IS" BASIS, WITHOUT WARRANTIES OR CONDITIONS OF ANY
 * KIND, either express or implied. See the License for the
 * specific language governing permissions and limitations
 * under the License.
 */

import {
    Confirmation,
    DangerZone,
    EditPage,
    FormAttributes,
    FormField,
    HelpPanelActionsInterface,
    HelpPanelInterface,
    InfoModal,
    Message,
    ModalInterface,
    Notification,
    NotificationItem,
    Page,
    Placeholder,
    Popup,
    TransferList
} from "../common";

/**
 * Model for the Console namespace
 */
export interface ConsoleNS {
    common: {
        advancedSearch: {
            form: {
                inputs: {
                    filterAttribute: {
                        label: string;
                        placeholder: string;
                        validations: {
                            empty: string;
                        };
                    };
                    filterCondition: {
                        label: string;
                        placeholder: string;
                        validations: {
                            empty: string;
                        };
                    };
                    filterValue: {
                        label: string;
                        placeholder: string;
                        validations: {
                            empty: string;
                        };
                    };
                };
            };
            hints: {
                querySearch: {
                    actionKeys: string;
                    label: string;
                };
            };
            options: {
                header: string;
            };
            placeholder: string;
            popups: {
                clear: string;
                dropdown: string;
            };
            resultsIndicator: string;
        };
        cookieConsent: {
            content: string;
            confirmButton: string;
        };
        dateTime: {
            humanizedDateString: string;
        };
        header: {
            appSwitch: {
                console: {
                    name: string;
                    description: string;
                };
                myAccount: {
                    name: string;
                    description: string;
                };
                tooltip: string;
            };
            featureAnnouncements: {
                organizations: {
                    message: string;
                    buttons: {
                        tryout: string;
                    };
                };
            };
            organizationSwitch: {
                emptyOrgListMessage: string;
                orgSearchPlaceholder: string;
                breadcrumbError: {
                    message: string;
                    description: string;
                };
            };
        };
        modals: {
            editAvatarModal: {
                description: string;
                heading: string;
                content: Record<string, unknown>;
                primaryButton: string;
                secondaryButton: string;
            };
            sessionTimeoutModal: {
                description: string;
                heading: string;
                primaryButton: string;
                secondaryButton: string;
                loginAgainButton: string;
                sessionTimedOutHeading: string;
                sessionTimedOutDescription: string;
            };
        };
        notifications: {
            invalidPEMFile: {
                error: {
                    message: string;
                    description: string;
                };
                genericError: {
                    message: string;
                    description: string;
                };
                success: {
                    message: string;
                    description: string;
                };
            };
        };
        placeholders: {
            404: {
                action: string;
                title: string;
                subtitles: {
                    0: string;
                    1: string;
                };
            };
            accessDenied: {
                action: string;
                title: string;
                subtitles: {
                    0: string;
                    1: string;
                };
            };
            brokenPage: {
                action: string;
                title: string;
                subtitles: {
                    0: string;
                    1: string;
                };
            };
            consentDenied: {
                action: string;
                title: string;
                subtitles: {
                    0: string;
                    1: string;
                };
            };
            genericError: {
                action: string;
                title: string;
                subtitles: {
                    0: string;
                    1: string;
                };
            };
            loginError: {
                action: string;
                title: string;
                subtitles: {
                    0: string;
                    1: string;
                };
            };
            sessionStorageDisabled: {
                title: string;
                subtitles: {
                    0: string;
                    1: string;
                };
            };
            unauthorized: {
                action: string;
                title: string;
                subtitles: {
                    0: string;
                    1: string;
                };
            };
        };
        privacy: {
            about: {
                description: string;
                heading: string;
            };
            privacyPolicy: {
                collectionOfPersonalInfo: {
                    description: {
                        list1: {
                            0: string;
                            1: string;
                            2: string;
                        };
                        para1: string;
                    };
                    heading: string;
                    trackingTechnologies: {
                        description: {
                            list1: {
                                0: string;
                                1: string;
                                2: string;
                                3: string;
                            };
                            para1: string;
                        };
                        heading: string;
                    };
                };
                description: {
                    para1: string;
                    para2: string;
                    para3: string;
                };
                disclaimer: {
                    description: {
                        list1: {
                            0: string;
                            1: string;
                        };
                    };
                    heading: string;
                };
                disclosureOfPersonalInfo: {
                    description: string;
                    heading: string;
                    legalProcess: {
                        description: string;
                        heading: string;
                    };
                };
                heading: string;
                moreInfo: {
                    changesToPolicy: {
                        description: {
                            para1: string;
                            para2: string;
                        };
                        heading: string;
                    };
                    contactUs: {
                        description: {
                            para1: string;
                        };
                        heading: string;
                    };
                    heading: string;
                    yourChoices: {
                        description: {
                            para1: string;
                            para2: string;
                        };
                        heading: string;
                    };
                };
                storageOfPersonalInfo: {
                    heading: string;
                    howLong: {
                        description: {
                            list1: {
                                0: string;
                                1: string;
                            };
                            para1: string;
                            para2: string;
                        };
                        heading: string;
                    };
                    requestRemoval: {
                        description: {
                            para1: string;
                            para2: string;
                        };
                        heading: string;
                    };
                    where: {
                        description: {
                            para1: string;
                            para2: string;
                        };
                        heading: string;
                    };
                };
                useOfPersonalInfo: {
                    description: {
                        list1: {
                            0: string;
                            1: string;
                            2: string;
                        };
                        para1: string;
                        para2: string;
                        subList1: {
                            heading: string;
                            list: {
                                0: string;
                                1: string;
                                2: string;
                            };
                        };
                        subList2: {
                            heading: string;
                            list: {
                                0: string;
                                1: string;
                            };
                        };
                    };
                    heading: string;
                };
                whatIsPersonalInfo: {
                    description: {
                        list1: {
                            0: string;
                            1: string;
                            2: string;
                            3: string;
                        };
                        list2: {
                            0: string;
                            1: string;
                            2: string;
                            3: string;
                        };
                        para1: string;
                        para2: string;
                    };
                    heading: string;
                };
            };
        };
        validations: {
            inSecureURL: {
                heading: string;
                description: string;
            };
            unrecognizedURL: {
                heading: string;
                description: string;
            };
        };
        sidePanel: {
            privacy: string;
            loginAndRegistration: {
                label: string;
                description: string;
            };
            userAttributesAndStores: string;
            userManagement: string;
            branding: string;
        };
    };
    apiResources: {
        confirmations: {
            deleteAPIResource: {
                assertionHint: string;
                content: string;
                header: string;
                message: string;
            };
            deleteAPIResourcePermission: {
                assertionHint: string;
                content: string;
                header: string;
                message: string;
            };
        };
        tabs: {
            scopes: {
                button: string;
                label: string;
                title: string;
                subTitle: string;
                learnMore: string;
                search: string;
                empty: {
                    title: string;
                    subTitle: string;
                };
                emptySearch: {
                    title: string;
                    subTitle: {
                        0: string;
                        1: string;
                    },
                    viewAll: string;
                };
                copyPopupText: string;
                copiedPopupText: string;
                removeScopePopupText: string;
                form: {
                    button: string;
                    cancelButton: string;
                    submitButton: string;
                    title: string;
                    subTitle: string;
                    fields: {
                        displayName: {
                            emptyValidate: string;
                            label: string;
                            placeholder: string;
                        };
                        scope: {
                            emptyValidate: string;
                            label: string;
                            placeholder: string;
                        };
                        description: {
                            label: string;
                            placeholder: string;
                        };
                    };
                };
            };
        };
        wizard: {
            addApiResource: {
                steps: {
                    scopes: {
                        empty: {
                            title: string;
                            subTitle: string;
                        };
                        stepTitle: string;
                        form: {
                            button: string;
                            fields: {
                                displayName: {
                                    emptyValidate: string;
                                    label: string;
                                    placeholder: string;
                                    hint: string;
                                };
                                permission: {
                                    emptyValidate: string;
                                    uniqueValidate: string;
                                    invalid: string;
                                    label: string;
                                    placeholder: string;
                                    hint: string;
                                };
                                permissionList: {
                                    label: string;
                                }
                                description: {
                                    label: string;
                                    placeholder: string;
                                    hint: string;
                                };
                            };
                        };
                        removeScopePopupText: string;
                    };
                };
            };
        };
    };
    branding: {
        form: {
            actions: {
                save: string;
                resetAll: string;
            }
        };
        tabs: {
            text: {
                label: string;
            };
            preview: {
                label: string;
            }
        };
        screens: {
            common: string;
            login: string;
            "sms-otp": string;
            "email-otp": string;
            "email-template": string;
            "sign-up": string;
            "totp": string;
            myaccount: string;
            "password-recovery": string;
            "password-reset": string;
            "password-reset-success": string;
        }
    };
    brandingCustomText: {
        revertScreenConfirmationModal: {
            content: string;
            heading: string;
            message: string;
        };
        revertUnsavedConfirmationModal: {
            content: string;
            heading: string;
            message: string;
        };
        form: {
            genericFieldResetTooltip: string;
            genericFieldPlaceholder: string;
            fields: {
                copyright: {
                    hint: string;
                };
                "privacy.policy": {
                    hint: string;
                };
                "site.title": {
                    hint: string;
                };
                "terms.of.service": {
                    hint: string;
                };
                "login.button": {
                    hint: string;
                };
                "login.heading": {
                    hint: string;
                };
                "sms.otp.heading": {
                    hint: string;
                };
                "email.otp.heading": {
                    hint: string;
                };
                "totp.heading": {
                    hint: string;
                };
                "sign.up.button": {
                    hint: string;
                };
                "sign.up.heading": {
                    hint: string;
                };
                "password.recovery.body": {
                    hint: string;
                };
                "password.recovery.button": {
                    hint: string;
                };
                "password.recovery.heading": {
                    hint: string;
                };
                "password.reset.button": {
                    hint: string;
                };
                "password.reset.heading": {
                    hint: string;
                };
                "password.reset.success.action": {
                    hint: string;
                };
                "password.reset.success.body": {
                    hint: string;
                };
                "password.reset.success.heading": {
                    hint: string;
                };
            }
        };
        localeSelectDropdown: {
            label: string;
            placeholder: string;
        };
        modes: {
            text: {
                label: string;
            };
            json: {
                label: string;
            }
        };
        notifications: {
            getPreferenceError: {
                description: string;
                message: string;
            };
            revertError: {
                description: string;
                message: string;
            };
            resetSuccess: {
                description: string;
                message: string;
            };
            updateError: {
                description: string;
                message: string;
            };
            updateSuccess: {
                description: string;
                message: string;
            };
        };
        screenSelectDropdown: {
            label: string;
            placeholder: string;
        };
    };
    consoleSettings: {
        administrators: {
            add: {
                action: string;
                options: {
                    addExistingUser: string;
                    inviteNewUser: string;
                }
            },
            edit: {
                backButton: string;
            };
            tabLabel: string;
        };
        loginFlow: {
            tabLabel: string;
        };
        protocol: {
            tabLabel: string;
        };
        roles: {
            add: {
                organizationPermissions: {
                    label: string;
                };
                tenantPermissions: {
                    label: string;
                };
            };
            tabLabel: string;
            permissionLevels: {
                edit: string;
                view: string;
            };
        };
    };
    featureGate: {
        enabledFeatures: {
            tags: {
                premium: {
                    warning: string
                }
            }
        }
    };
    develop: {
        features: {
            URLInput: {
                withLabel: {
                    positive: {
                        header: string;
                        content: string;
                        detailedContent: {
                            0: string;
                            1: string;
                        };
                    };
                    negative: {
                        header: string;
                        content: string;
                        detailedContent: {
                            0: string;
                            1: string;
                        };
                        leftAction: string;
                    };
                };
            };
            applications: {
                addWizard: {
                    steps: {
                        generalSettings: {
                            heading: string;
                        };
                        protocolConfig: {
                            heading: string;
                        };
                        protocolSelection: {
                            heading: string;
                        };
                        summary: {
                            heading: string;
                            sections: {
                                accessURL: {
                                    heading: string;
                                };
                                applicationQualifier: {
                                    heading: string;
                                };
                                assertionURLs: {
                                    heading: string;
                                };
                                audience: {
                                    heading: string;
                                };
                                callbackURLs: {
                                    heading: string;
                                };
                                certificateAlias: {
                                    heading: string;
                                };
                                discoverable: {
                                    heading: string;
                                };
                                grantType: {
                                    heading: string;
                                };
                                issuer: {
                                    heading: string;
                                };
                                metaFile: {
                                    heading: string;
                                };
                                metadataURL: {
                                    heading: string;
                                };
                                public: {
                                    heading: string;
                                };
                                realm: {
                                    heading: string;
                                };
                                renewRefreshToken: {
                                    heading: string;
                                };
                                replyTo: {
                                    heading: string;
                                };
                            };
                        };
                    };
                };
                advancedSearch: {
                    form: {
                        inputs: {
                            filterAttribute: {
                                placeholder: string;
                            };
                            filterCondition: {
                                placeholder: string;
                            };
                            filterValue: {
                                placeholder: string;
                            };
                        };
                    };
                    placeholder: string;
                };
                confirmations: {
                    addSocialLogin: Popup;
                    changeProtocol: Confirmation;
                    deleteApplication: Confirmation;
                    deleteChoreoApplication: Confirmation;
                    deleteOutboundProvisioningIDP: Confirmation;
                    deleteProtocol: Confirmation;
                    handlerAuthenticatorAddition: Confirmation;
                    backupCodeAuthenticatorDelete: Confirmation;
                    lowOIDCExpiryTimes: Confirmation;
                    regenerateSecret: Confirmation;
                    reactivateSPA: Confirmation;
                    reactivateOIDC: Confirmation;
                    removeApplicationUserAttribute: Popup;
                    removeApplicationUserAttributeMapping: Popup;
                    revokeApplication: Confirmation;
                    clientSecretHashDisclaimer: {
                        modal: Confirmation;
                        forms: {
                           clientIdSecretForm: {
                               clientId: FormAttributes;
                               clientSecret: FormAttributes;
                           };
                        };
                    };
                    certificateDelete: Confirmation & Record<string, string>;
                };
                dangerZoneGroup: {
                    header: string;
                    deleteApplication: DangerZone;
                };
                edit: {
                    sections: {
                        access: {
                            addProtocolWizard: {
                                heading: string;
                                subHeading: string;
                                steps: {
                                    protocolSelection: {
                                        manualSetup: {
                                            emptyPlaceholder: Placeholder;
                                            heading: string;
                                            subHeading: string;
                                        };
                                        quickSetup: {
                                            emptyPlaceholder: Placeholder;
                                            heading: string;
                                            subHeading: string;
                                        };
                                    };
                                };
                            };
                            tabName: string;
                            protocolLanding: {
                                heading: string;
                                subHeading: string;
                            }
                        };
                        advanced: {
                            tabName: string;
                        };
                        attributes: {
                            forms: {
                                fields: {
                                    dynamic: {
                                        localRole: FormAttributes;
                                        applicationRole: FormAttributes;
                                    };
                                };
                            };
                            selection: {
                                addWizard: {
                                    header: string;
                                    subHeading: string;
                                    steps: {
                                        select: {
                                            transfer: TransferList;
                                        };
                                    };
                                };
                                heading: string;
                                scopelessAttributes: {
                                    description: string;
                                    displayName: string;
                                    name: string;
                                    hint: string;
                                },
                                selectedScopesComponentHint: string;
                                howToUseScopesHint: string;
                                attributeComponentHint: string;
                                attributeComponentHintAlt: string;
                                description: string;
                                mandatoryAttributeHint: string;
                                mappingTable: {
                                    actions: {
                                        enable: string;
                                    };
                                    columns: {
                                        appAttribute: string;
                                        attribute: string;
                                        mandatory: string;
                                        requested: string;
                                    };
                                    mappedAtributeHint: string;
                                    mappingRevert: {
                                        confirmationHeading: string;
                                        confirmationMessage: string;
                                        confirmationContent: string;
                                        confirmPrimaryAction: string;
                                        confirmSecondaryAction: string;
                                    };
                                    listItem: {
                                        actions: {
                                            makeMandatory: string;
                                            makeRequested: string;
                                            makeScopeRequested: string;
                                            removeMandatory: string;
                                            removeRequested: string;
                                            removeScopeRequested: string;
                                            subjectDisabledSelection: string;
                                        };
                                        faultyAttributeMapping: string;
                                        faultyAttributeMappingHint: string;
                                        fields: {
                                            claim: FormAttributes;
                                        };
                                    };
                                    searchPlaceholder: string;
                                };
                                selectAll: string;
                            };
                            attributeMappingChange: Notification;
                            emptySearchResults: {
                                subtitles: {
                                    0: string,
                                    1: string
                                },
                                title: string;
                            },
                            roleMapping: {
                                heading: string;
                            };
                            tabName: string;
                        };
                        info: {
                            oidcHeading: string;
                            oidcSubHeading: string;
                            samlHeading: string;
                            samlSubHeading: string;
                            wsFedHeading: string;
                            wsFedSubHeading: string;
                            tabName: string;
                        };
                        general: {
                            tabName: string;
                        };
                        protocol: {
                            title: string;
                            subtitle: string;
                            button: string;
                        };
                        provisioning: {
                            tabName: string;
                            inbound: {
                                heading: string;
                                subHeading: string;
                            };
                            outbound: {
                                actions: {
                                    addIdp: string;
                                };
                                addIdpWizard: {
                                    heading: string;
                                    subHeading: string;
                                    steps: {
                                        details: string;
                                    };
                                    errors: {
                                        noProvisioningConnector: string;
                                    };
                                };
                                heading: string;
                                subHeading: string;
                            };
                        };
                        signOnMethod: {
                            tabName: string;
                            sections: {
                                authenticationFlow: {
                                    heading: string;
                                    sections: {
                                        scriptBased: {
                                            accordion: {
                                                title: {
                                                    description: string;
                                                    heading: string;
                                                };
                                            };
                                            conditionalAuthTour: {
                                                steps: {
                                                    0: {
                                                        heading: string;
                                                        content: {
                                                            0: string;
                                                            1: string;
                                                        };
                                                    };
                                                    1: {
                                                        heading: string;
                                                        content: {
                                                            0: string;
                                                        };
                                                    };
                                                    2: {
                                                        heading: string;
                                                        content: {
                                                            0: string;
                                                        };
                                                    };
                                                };
                                            },
                                            heading: string;
                                            hint: string;
                                            editor: {
                                                apiDocumentation: string;
                                                changeConfirmation: {
                                                    content: string;
                                                    heading: string;
                                                    message: string;
                                                };
                                                goToApiDocumentation: string;
                                                resetConfirmation: {
                                                    content: string;
                                                    heading: string;
                                                    message: string;
                                                };
                                                templates: {
                                                    heading: string;
                                                    darkMode: string;
                                                };
                                            };
                                            secretsList: {
                                                create: string;
                                                emptyPlaceholder: string;
                                                search: string;
                                                tooltips: {
                                                    keyIcon: string;
                                                    plusIcon: string;
                                                }
                                            }
                                        };
                                        stepBased: {
                                            actions: {
                                                addAuthentication: string;
                                                addNewStep: string;
                                                addStep: string;
                                                selectAuthenticator: string;
                                            };
                                            addAuthenticatorModal: ModalInterface;
                                            heading: string;
                                            hint: string;
                                            forms: {
                                                fields: {
                                                    attributesFrom: FormAttributes;
                                                    subjectIdentifierFrom: FormAttributes;
                                                    enableBackupCodes: FormAttributes;
                                                };
                                            };
                                            secondFactorDisabled: string;
                                            secondFactorDisabledDueToProxyMode: string;
                                            secondFactorDisabledInFirstStep: string;
                                            backupCodesDisabled: string;
                                            backupCodesDisabledInFirstStep: string;
                                            authenticatorDisabled: string;
                                            firstFactorDisabled: string;
                                            federatedSMSOTPConflictNote: {
                                                multipleIdps: string;
                                                singleIdp: string;
                                            };
                                            sessionExecutorDisabledInFirstStep: string;
                                            sessionExecutorDisabledInMultiOptionStep: string;
                                        };
                                    };
                                };
                                customization: {
                                    heading: string;
                                    revertToDefaultButton: {
                                        hint: string;
                                        label: string;
                                    };
                                };
                                landing: {
                                    defaultConfig: {
                                        description: {
                                            0: string;
                                            1: string;
                                        },
                                        heading: string;
                                    },
                                    flowBuilder: {
                                        addMissingSocialAuthenticatorModal: ModalInterface;
                                        duplicateSocialAuthenticatorSelectionModal: ModalInterface;
                                        heading: string;
                                        headings: {
                                            default: string;
                                            socialLogin: string;
                                            multiFactorLogin: string;
                                            passwordlessLogin: string;
                                        }
                                        types: {
                                            apple: {
                                                description: string;
                                                heading: string;
                                            },
                                            defaultConfig: {
                                                description: string;
                                                heading: string;
                                            },
                                            facebook: {
                                                description: string;
                                                heading: string;
                                            },
                                            github: {
                                                description: string;
                                                heading: string;
                                            },
                                            google: {
                                                description: string;
                                                heading: string;
                                            },
                                            idf: {
                                                tooltipText: string;
                                            },
                                            totp: {
                                                description: string;
                                                heading: string;
                                            },
                                            usernameless: {
                                                description: string;
                                                heading: string;
                                                info: string;
                                            },
                                            passkey: {
                                                description: string;
                                                heading: string;
                                                info: {
                                                    progressiveEnrollmentEnabled: string;
                                                    passkeyAsFirstStepWhenprogressiveEnrollmentEnabled: string;
                                                    passkeyIsNotFirstStepWhenprogressiveEnrollmentEnabled: string;
                                                    progressiveEnrollmentEnabledCheckbox: string;
                                                    progressiveEnrollmentDisabled: string;
                                                }
                                            }
                                            magicLink: {
                                                description: string;
                                                heading: string;
                                            },
                                            microsoft: {
                                                description: string;
                                                heading: string;
                                            },
                                            emailOTP: {
                                                description: string,
                                                heading: string,
                                            },
                                            smsOTP: {
                                                description: string;
                                                heading: string;
                                            },
                                            emailOTPFirstFactor: {
                                                description: string;
                                                heading: string;
                                            }
                                        }
                                    }
                                },
                                requestPathAuthenticators: {
                                    title: string;
                                    subTitle: string;
                                    notifications: {
                                        getRequestPathAuthenticators: Notification;
                                    };
                                };
                                templateDescription: {
                                    popupContent: string;
                                    description: {
                                        prerequisites: string;
                                        parameters: string;
                                        description: string;
                                        defaultSteps: string;
                                        helpReference: string;
                                        code: string;
                                    };
                                };
                            };
                        };
                        sharedAccess: {
                            subTitle: string;
                            tabName: string;
                        };
                        shareApplication: {
                            heading: string;
                            shareApplication: string;
                            addSharingNotification: Notification;
                            stopSharingNotification: Notification;
                            getSharedOrganizations: Notification;
                            stopAllSharingNotification: Notification;
                            switchToSelectiveShareFromSharingWithAllSuborgsWarning: string;
                        };
                        apiAuthorization: {
                            m2mPolicyMessage: string;
                        };
                        roles: {
                            createApplicationRoleWizard: {
                                title: string;
                                subTitle: string;
                                button: string;
                            };
                        }
                    };
                };
                forms: {
                    advancedAttributeSettings: {
                        sections: {
                            linkedAccounts: {
                                errorAlert: {
                                    message: string;
                                    description: string;
                                }
                                heading: string;
                                descriptionFederated: string;
                                fields: {
                                    validateLocalAccount: FormAttributes;
                                    mandateLocalAccount: FormAttributes;
                                }
                            }
                            subject: {
                                fields: {
                                    alternateSubjectAttribute: FormAttributes;
                                    subjectAttribute: FormAttributes;
                                    subjectIncludeTenantDomain: FormAttributes;
                                    subjectIncludeUserDomain: FormAttributes;
                                    subjectUseMappedLocalSubject: FormAttributes;
                                    subjectType: FormAttributes;
                                    sectorIdentifierURI: FormAttributes;
                                };
                                heading: string;
                            };
                            role: {
                                heading: string;
                                fields: {
                                    roleAttribute: FormAttributes;
                                    role: FormAttributes;
                                };
                            };
                        };
                    };
                    advancedConfig: {
                        fields: {
                            enableAuthorization: FormAttributes;
                            returnAuthenticatedIdpList: FormAttributes;
                            saas: FormAttributes;
                            skipConsentLogin: FormAttributes;
                            skipConsentLogout: FormAttributes;
                        };
                        sections: {
                            applicationNativeAuthentication: {
                                heading: string;
                                alerts: {
                                    clientAttestation: string;
                                },
                                fields: {
                                    enableAPIBasedAuthentication: FormAttributes;
                                    enableClientAttestation: FormAttributes;
                                    android: {
                                        heading: string;
                                        fields: {
                                            androidPackageName: FormAttributes;
                                            androidAttestationServiceCredentials: FormAttributes;
                                        }
                                    },
                                    apple: {
                                        heading: string;
                                        fields: {
                                            appleAppId: FormAttributes;
                                        }
                                    }
                                }
                            },
                            certificate: {
                                heading: string;
                                hint?: {
                                    customOidc: string;
                                    customPassiveSTS: string;
                                    customSaml: string;
                                };
                                fields: {
                                    jwksValue: FormAttributes;
                                    pemValue: FormAttributes;
                                    type: FormAttributes;
                                };
                                invalidOperationModal?: {
                                    header: string;
                                    message: string;
                                };
                            };
                        };
                    };
                    generalDetails: {
                        fields: {
                            name: FormAttributes;
                            description: FormAttributes;
                            imageUrl: FormAttributes;
                            discoverable: FormAttributes;
                            accessUrl: FormAttributes;
                            isSharingEnabled: FormAttributes;
                            isManagementApp: FormAttributes;
                            isFapiApp: FormAttributes;
                        };
                        managementAppBanner: string;

                    };
                    inboundCustom: {
                        fields: {
                            checkbox: FormAttributes;
                            dropdown: FormAttributes;
                            generic: FormAttributes;
                            password: FormAttributes;
                        };
                    };
                    inboundOIDC: {
                        description: string;
                        documentation: string;
                        fields: {
                            allowedOrigins: FormAttributes;
                            callBackUrls: FormAttributes;
                            clientID: FormAttributes;
                            clientSecret: FormAttributes;
                            grant: FormAttributes;
                            public: FormAttributes;
                        };
                        mobileApp: {
                            discoverableHint: string;
                            mobileAppPlaceholder: string;
                        },
                        dropdowns: {
                            selectOption: string;
                        },
                        sections: {
                            accessToken: {
                                heading: string;
                                hint: string;
                                fields: {
                                    bindingType: FormAttributes;
                                    expiry: FormAttributes;
                                    applicationTokenExpiry: FormAttributes;
                                    type: FormAttributes;
                                    revokeToken: FormAttributes;
                                    validateBinding: FormAttributes;
                                    audience: FormAttributes;
                                };
                            };
                            idToken: {
                                heading: string;
                                fields: {
                                    expiry: FormAttributes;
                                    algorithm: FormAttributes;
                                    audience: FormAttributes;
                                    encryption: FormAttributes;
                                    signing: FormAttributes;
                                    method: FormAttributes;
                                };
                            };
                            logoutURLs: {
                                heading: string;
                                fields: {
                                    back: FormAttributes;
                                    front: FormAttributes;
                                };
                            };
                            pkce: {
                                description: string;
                                heading: string;
                                hint: string;
                                fields: {
                                    pkce: FormAttributes;
                                };
                            };
                            clientAuthentication: {
                                heading: string;
                                fields: {
                                    authenticationMethod: FormAttributes;
                                    signingAlgorithm: FormAttributes;
                                    subjectDN: FormAttributes;
                                };
                            };
                            pushedAuthorization: {
                                heading: string;
                                fields: {
                                    requirePushAuthorizationRequest: FormAttributes;
                                };
                            };
                            requestObject: {
                                heading: string;
                                fields: {
                                    requestObjectSigningAlg: FormAttributes;
                                    requestObjectEncryptionAlgorithm: FormAttributes;
                                    requestObjectEncryptionMethod: FormAttributes;
                                };
                            };
                            refreshToken: {
                                heading: string;
                                fields: {
                                    expiry: FormAttributes;
                                    renew: FormAttributes;
                                };
                            };
                            requestObjectSignature: {
                                heading: string;
                                description: string;
                                fields: {
                                    signatureValidation: FormAttributes;
                                };
                            };
                            scopeValidators: {
                                heading: string;
                                fields: {
                                    validator: FormAttributes;
                                };
                            };
                            certificates: {
                                disabledPopup: string;
                            }
                        };
                        messages: {
                            revokeDisclaimer: Message;
                            customInvalidMessage: string;
                        };
                    };
                    inboundSAML: {
                        description: string;
                        documentation: string;
                        fields: {
                            assertionURLs: FormAttributes;
                            defaultAssertionURL: FormAttributes;
                            idpEntityIdAlias: FormAttributes;
                            issuer: FormAttributes;
                            metaURL: FormAttributes;
                            mode: FormAttributes;
                            qualifier: FormAttributes;
                        };
                        sections: {
                            assertion: {
                                heading: string;
                                fields: {
                                    audience: FormAttributes;
                                    nameIdFormat: FormAttributes;
                                    recipients: FormAttributes;
                                };
                            };
                            attributeProfile: {
                                heading: string;
                                fields: {
                                    enable: FormAttributes;
                                    includeAttributesInResponse: FormAttributes;
                                    serviceIndex: FormAttributes;
                                };
                            };
                            encryption: {
                                heading: string;
                                fields: {
                                    assertionEncryption: FormAttributes;
                                    assertionEncryptionAlgorithm: FormAttributes;
                                    keyEncryptionAlgorithm: FormAttributes;
                                };
                            };
                            idpInitiatedSLO: {
                                heading: string;
                                fields: {
                                    enable: FormAttributes;
                                    returnToURLs: FormAttributes;
                                };
                            };
                            responseSigning: {
                                heading: string;
                                fields: {
                                    digestAlgorithm: FormAttributes;
                                    responseSigning: FormAttributes;
                                    signingAlgorithm: FormAttributes;
                                };
                            };
                            requestProfile: {
                                heading: string;
                                fields: {
                                    enable: FormAttributes;
                                };
                            };
                            requestValidation: {
                                heading: string;
                                fields: {
                                    signatureValidation: FormAttributes;
                                    signatureValidationCertAlias: FormAttributes;
                                };
                            };
                            sloProfile: {
                                heading: string;
                                fields: {
                                    enable: FormAttributes;
                                    logoutMethod: FormAttributes;
                                    requestURL: FormAttributes;
                                    responseURL: FormAttributes;
                                };
                            };
                            ssoProfile: {
                                heading: string;
                                fields: {
                                    artifactBinding: FormAttributes;
                                    bindings: FormAttributes;
                                    idpInitiatedSSO: FormAttributes;
                                };
                            };
                            certificates: {
                                disabledPopup: string;
                                certificateRemoveConfirmation: {
                                    header: string;
                                    content: string;
                                }
                            }
                        };
                    };
                    inboundSTS: {
                        fields: {
                            realm: FormAttributes;
                            replyTo: FormAttributes;
                            replyToLogout: FormAttributes;
                        };
                    };
                    inboundWSTrust: {
                        fields: {
                            audience: FormAttributes;
                            certificateAlias: FormAttributes;
                        };
                    };
                    outboundProvisioning: {
                        fields: {
                            blocking: FormAttributes;
                            connector: FormAttributes;
                            idp: FormAttributes;
                            jit: FormAttributes;
                            rules: FormAttributes;
                        };
                    };
                    provisioningConfig: {
                        fields: {
                            proxyMode: FormAttributes;
                            userstoreDomain: FormAttributes;
                        };
                    };
                    spaProtocolSettingsWizard: {
                        fields: {
                            callBackUrls: FormAttributes;
                            name: FormAttributes;
                            urlDeepLinkError: string;
                        };
                    };
                };
                helpPanel: HelpPanelInterface;
                list: {
                    columns: {
                        actions: string;
                        name: string;
                        inboundKey: string;
                    };
                    actions: {
                        add: string;
                        predefined: string;
                        custom: string;
                    };
                    labels: {
                        fragment: string;
                    }
                };
                myaccount: {
                    title: string;
                    description: string;
                    popup: string;
                    enable: {
                        0: string;
                        1: string;
                    };
                    Confirmation: {
                        enableConfirmation: {
                            content: string;
                            heading: string;
                            message: string;
                        };
                        disableConfirmation: {
                            content: string;
                            heading: string;
                            message: string;
                        };
                    };
                    notifications: {
                        error: {
                            description: string;
                            message: string;
                        };
                        genericError: {
                            description: string;
                            message: string;
                        };
                        success: {
                            description: string;
                            message: string;
                        };
                    };
                    fetchMyAccountStatus: {
                        error: {
                            description: string;
                            message: string;
                        },
                        genericError: {
                            description: string;
                            message: string;
                        },
                    }
                };
                notifications: {
                    addApplication: Notification;
                    apiLimitReachedError: Notification;
                    authenticationStepMin: Notification;
                    authenticationStepDeleteErrorDueToSecondFactors: Notification;
                    authenticationStepDeleteErrorDueToAppShared: Notification;
                    deleteApplication: Notification;
                    deleteOptionErrorDueToSecondFactorsOnRight: Notification;
                    deleteProtocolConfig: Notification;
                    duplicateAuthenticationStep: Notification;
                    emptyAuthenticationStep: Notification;
                    fetchAllowedCORSOrigins: Notification;
                    fetchApplication: Notification;
                    fetchMyAccountApplication: Notification;
                    fetchApplications: Notification;
                    fetchCustomInboundProtocols: Notification;
                    fetchInboundProtocols: Notification;
                    fetchProtocolMeta: Notification;
                    fetchSAMLIDPConfigs: Notification;
                    fetchOIDCIDPConfigs: Notification;
                    fetchTemplate: Notification;
                    fetchTemplates: Notification;
                    getInboundProtocolConfig: Notification;
                    regenerateSecret: Notification;
                    revokeApplication: Notification;
                    tierLimitReachedError: {
                        emptyPlaceholder: Placeholder;
                        heading: string;
                    };
                    updateAdvancedConfig: Notification;
                    updateApplication: Notification;
                    updateAuthenticationFlow: Notification;
                    updateClaimConfig: Notification;
                    updateInboundProtocolConfig: Notification;
                    updateInboundProvisioningConfig: Notification;
                    updateOutboundProvisioning: Notification;
                    updateProtocol: Notification;
                    fetchOIDCServiceEndpoints: Notification;
                    secondFactorAuthenticatorToFirstStep: Notification;
                    firstFactorAuthenticatorToSecondStep: Notification;
                    conditionalScriptLoopingError: NotificationItem;
                    deleteCertificateSuccess: NotificationItem;
                    deleteCertificateGenericError: NotificationItem;
                    updateOnlyIdentifierFirstError: NotificationItem;
                    updateIdentifierFirstInFirstStepError: NotificationItem;
                };
                popups: {
                    appStatus: {
                        active: Popup;
                        notConfigured: Popup;
                        revoked: Popup;
                    };
                };
                placeholders: {
                    emptyAttributesList: Placeholder;
                    emptyAuthenticatorStep: Placeholder;
                    emptyAuthenticatorsList: Placeholder;
                    emptyOutboundProvisioningIDPs: Placeholder;
                    emptyList: Placeholder;
                    emptyProtocolList: Placeholder;
                };
                resident: {
                    provisioning: {
                        outbound: {
                            actions: {
                                addIdp: string;
                            };
                            addIdpWizard: {
                                heading: string;
                                subHeading: string;
                                steps: {
                                    details: string;
                                };
                            };
                            emptyPlaceholder: Placeholder;
                            form: {
                                fields: {
                                    connection: {
                                        label: string;
                                        placeholder: string;
                                        validations: {
                                            empty: string;
                                        };
                                    };
                                };
                            };
                            heading: string;
                            subHeading: string;
                            notifications: {
                                create: Notification;
                                delete: Notification;
                                fetch: Notification;
                                update: Notification;
                            }
                        };
                    };
                }
                templates: {
                    manualSetup: {
                        heading: string;
                        subHeading: string;
                    };
                    quickSetup: {
                        heading: string;
                        subHeading: string;
                    };
                };
                wizards: {
                    minimalAppCreationWizard: {
                        help: {
                            heading: string;
                            subHeading: string;
                            template : FormAttributes;
                        };
                    };
                    applicationCertificateWizard: {
                        heading: string;
                        subHeading: string;
                        emptyPlaceHolder: {
                            title: string;
                            description1: string;
                            description2: string;
                        }
                    }
                };
            }
            authenticationProvider: {
                advancedSearch?: {
                    form: {
                        inputs: {
                            filterAttribute: {
                                placeholder: string;
                            };
                            filterCondition: {
                                placeholder: string;
                            };
                            filterValue: {
                                placeholder: string;
                            };
                        };
                    };
                    placeholder: string;
                };
                buttons?: {
                    addIDP: string;
                    addAuthenticator: string;
                    addConnector: string;
                    addAttribute: string;
                    addCertificate: string;
                };
                confirmations?: {
                    deleteIDP: {
                        header: string;
                        message: string;
                        content: string;
                        assertionHint: string;
                    };
                    deleteIDPWithConnectedApps: {
                        header: string;
                        message: string;
                        content: string;
                        assertionHint: string;
                    };
                    deleteAuthenticator: {
                        header: string;
                        message: string;
                        content: string;
                        assertionHint: string;
                    };
                    deleteConnector: {
                        header: string;
                        message: string;
                        content: string;
                        assertionHint: string;
                    };
                    deleteCertificate: {
                        header: string;
                        message: string;
                        content: string;
                        assertionHint: string;
                    };
                };
                dangerZoneGroup?: {
                    header: string;
                    disableIDP: {
                        actionTitle: string;
                        header: string;
                        subheader: string;
                        subheader2: string;
                    };
                    deleteIDP: {
                        actionTitle: string;
                        header: string;
                        subheader: string;
                    };
                };
                edit?: {
                    common: {
                        settings: {
                            tabName: string;
                        };
                    };
                    emailOTP: {
                        emailTemplate: {
                            tabName: string;
                        };
                    };
                    smsOTP: {
                        smsProvider: {
                            tabName: string;
                        };
                    };
                };
                forms: {
                    advancedConfigs?: {
                        federationHub: {
                            hint: string;
                            label: string;
                        };
                        homeRealmIdentifier: {
                            hint: string;
                            label: string;
                            placeholder: string;
                        };
                        alias: {
                            hint: string;
                            label: string;
                            placeholder: string;
                        };
                        certificateType: {
                            label: string;
                            hint: string;
                            certificatePEM: {
                                label: string;
                                placeholder: string;
                                validations: {
                                    empty: string;
                                };
                            };
                            certificateJWKS: {
                                label: string;
                                placeholder: string;
                                validations: {
                                    empty: string;
                                    invalid: string;
                                };
                            };
                        };
                    };
                    attributeSettings?: {
                        attributeMapping: {
                            attributeColumnHeader: string;
                            attributeMapColumnHeader: string;
                            attributeMapInputPlaceholderPrefix: string;
                            componentHeading: string;
                            hint: string;
                        };
                        attributeProvisioning: {
                            attributeColumnHeader: {
                                0: string;
                                1: string;
                            };
                            attributeMapColumnHeader: string;
                            attributeMapInputPlaceholderPrefix: string;
                            componentHeading: string;
                            hint: string;
                        };
                        attributeListItem: {
                            validation: {
                                empty: string;
                            };
                        };
                        attributeSelection: {
                            searchAttributes: {
                                placeHolder: string;
                            };
                        };
                    };
                    authenticatorAccordion?: {
                        default: {
                            0: string;
                            1: string;
                        };
                        enable: {
                            0: string;
                            1: string;
                        };
                    };
                    authenticatorSettings?: {
                        apple: {
                            additionalQueryParameters: {
                                hint: string;
                                label: string;
                                placeholder: string;
                                validations: {
                                    required: string;
                                };
                            };
                            callbackUrl: {
                                hint: string;
                                label: string;
                                placeholder: string;
                                validations: {
                                    required: string;
                                };
                            };
                            clientId: {
                                hint: string;
                                label: string;
                                placeholder: string;
                                validations: {
                                    required: string;
                                };
                            };
                            keyId: {
                                hint: string;
                                label: string;
                                placeholder: string;
                                validations: {
                                    required: string;
                                };
                            };
                            privateKey: {
                                hint: string;
                                label: string;
                                placeholder: string;

                                validations: {
                                    required: string;
                                };
                            };
                            secretValidityPeriod: {
                                hint: string;
                                label: string;
                                placeholder: string;
                                validations: {
                                    required: string;
                                };
                            };
                            scopes: {
                                heading: string;
                                hint: string;
                                list: {
                                    email: {
                                        description: string;
                                    };
                                    name: {
                                        description: string;
                                    };
                                };
                            };
                            teamId: {
                                hint: string;
                                label: string;
                                placeholder: string;
                                validations: {
                                    required: string;
                                };
                            };
                        };
                        emailOTP: {
                            enableBackupCodes: {
                                hint: string;
                                label: string;
                                validations: {
                                    required: string;
                                };
                            };
                            expiryTime: {
                                hint: string;
                                label: string;
                                placeholder: string;
                                validations: {
                                    invalid: string;
                                    range: string;
                                    required: string;
                                };
                                unit: string;
                            };
                            tokenLength: {
                                hint: string;
                                label: string;
                                unit: {
                                    digits: string;
                                    characters: string;
                                };
                                placeholder: string;
                                validations: {
                                    invalid: string;
                                    range: {
                                        digits: string;
                                        characters: string;
                                    };
                                    required: string;
                                };
                            };
                            useAlphanumericChars: {
                                hint: string;
                                label: string;
                                validations: {
                                    required: string;
                                };
                            };
                        };
                        smsOTP: {
                            hint: string;
                            expiryTime: {
                                hint: string;
                                label: string;
                                placeholder: string;
                                validations: {
                                    invalid: string;
                                    range: string;
                                    required: string;
                                };
                                unit: string;
                            };
                            tokenLength: {
                                hint: string;
                                label: string;
                                placeholder: string;
                                validations: {
                                    invalid: string;
                                    range: {
                                        digits: string;
                                        characters: string;
                                    };
                                    required: string;
                                };
                                unit: {
                                    digits: string;
                                    characters: string;
                                };
                            };
                            useNumericChars: {
                                hint: string;
                                label: string;
                                validations: {
                                    required: string;
                                };
                            };
                            allowedResendAttemptCount: {
                                hint: string;
                                label: string;
                                placeholder: string;
                                validations: {
                                    required: string;
                                    invalid: string;
                                    range: string;
                                };
                            };
                        };
                        fido2: {
                            allowProgressiveEnrollment: {
                                hint: string;
                                label: string;
                            };
                            allowUsernamelessAuthentication: {
                                hint: string;
                                label: string;
                            };
                        };
                        facebook: {
                            callbackUrl: {
                                hint: string;
                                label: string;
                                placeholder: string;
                                validations: {
                                    required: string;
                                };
                            };
                            clientId: {
                                hint: string;
                                label: string;
                                placeholder: string;
                                validations: {
                                    required: string;
                                };
                            };
                            clientSecret: {
                                hint: string;
                                label: string;
                                placeholder: string;
                                validations: {
                                    required: string;
                                };
                            };
                            scopes: {
                                heading: string;
                                hint: string;
                                list: {
                                    email: {
                                        description: string;
                                    };
                                    profile: {
                                        description: string;
                                    };
                                };
                            };
                            userInfo: {
                                heading: string;
                                hint: string;
                                placeholder: string;
                                list: {
                                    ageRange: {
                                        description: string;
                                    };
                                    email: {
                                        description: string;
                                    };
                                    firstName: {
                                        description: string;
                                    };
                                    gender: {
                                        description: string;
                                    };
                                    id: {
                                        description: string;
                                    };
                                    lastName: {
                                        description: string;
                                    };
                                    link: {
                                        description: string;
                                    };
                                    name: {
                                        description: string;
                                    };
                                };
                            };
                        };
                        github: {
                            callbackUrl: {
                                hint: string;
                                label: string;
                                placeholder: string;
                                validations: {
                                    required: string;
                                };
                            };
                            clientId: {
                                hint: string;
                                label: string;
                                placeholder: string;

                                validations: {
                                    required: string;
                                };
                            };
                            clientSecret: {
                                hint: string;
                                label: string;
                                placeholder: string;
                                validations: {
                                    required: string;
                                };
                            };
                            scopes: {
                                heading: string;
                                hint: string;
                                list: {
                                    email: {
                                        description: string;
                                    };
                                    profile: {
                                        description: string;
                                    };
                                };
                            };
                        };
                        google: {
                            callbackUrl: {
                                hint: string;
                                label: string;
                                placeholder: string;
                                validations: {
                                    required: string;
                                };
                            };
                            clientId: {
                                hint: string;
                                label: string;
                                placeholder: string;
                                validations: {
                                    required: string;
                                };
                            };
                            clientSecret: {
                                hint: string;
                                label: string;
                                placeholder: string;
                                validations: {
                                    required: string;
                                };
                            };
                            enableGoogleOneTap: {
                                hint: string;
                                label: string;
                                placeholder: string;
                            };
                            AdditionalQueryParameters: {
                                hint: string;
                                label: string;
                                placeholder: string;
                                ariaLabel: string;
                                validations: {
                                    required: string;
                                };
                            };
                            scopes: {
                                heading: string;
                                hint: string;
                                list: {
                                    email: {
                                        description: string;
                                    };
                                    openid: {
                                        description: string;
                                    };
                                    profile: {
                                        description: string;
                                    };
                                };
                            };
                        };
                        microsoft: {
                            callbackUrl: {
                                hint: string;
                                label: string;
                                placeholder: string;
                                validations: {
                                    required: string;
                                };
                            };
                            clientId: {
                                hint: string;
                                label: string;
                                placeholder: string;
                                validations: {
                                    required: string;
                                };
                            };
                            clientSecret: {
                                hint: string;
                                label: string;
                                placeholder: string;
                                validations: {
                                    required: string;
                                };
                            };
                            commonAuthQueryParams: {
                                hint: string;
                                label: string;
                                placeholder: string;
                                ariaLabel: string;
                                validations: {
                                    required: string;
                                };
                            };
                            scopes: {
                                ariaLabel: string;
                                heading: string;
                                hint: string;
                                label: string;
                                list: {
                                    email: {
                                        description: string;
                                    };
                                    openid: {
                                        description: string;
                                    };
                                    profile: {
                                        description: string;
                                    };
                                };
                                placeholder: string;
                            };
                        };
                        hypr: {
                            appId: {
                                hint: string;
                                label: string;
                                placeholder: string;

                                validations: {
                                    required: string;
                                };
                            };
                            apiToken: {
                                hint: string;
                                label: string;
                                placeholder: string;
                                validations: {
                                    required: string;
                                };
                            };
                            baseUrl: {
                                hint: string;
                                label: string;
                                placeholder: string;
                                validations: {
                                    required: string;
                                };
                            };
                        };
                        saml: {
                            AuthRedirectUrl: {
                                hint: string;
                                label: string;
                                placeholder: string;
                                ariaLabel: string;
                            };
                            SPEntityId: {
                                hint: string;
                                label: string;
                                placeholder: string;
                                ariaLabel: string;
                            };
                            SSOUrl: {
                                hint: string;
                                label: string;
                                placeholder: string;
                                ariaLabel: string;
                            };
                            IdPEntityId: {
                                hint: string;
                                label: string;
                                placeholder: string;
                                ariaLabel: string;
                            };
                            NameIDType: {
                                hint: string;
                                label: string;
                                placeholder: string;
                                ariaLabel: string;
                            };
                            RequestMethod: {
                                hint: string;
                                label: string;
                                placeholder: string;
                                ariaLabel: string;
                            };
                            IsSLORequestAccepted: {
                                hint: string;
                                label: string;
                                ariaLabel: string;
                            };
                            IsLogoutEnabled: {
                                hint: string;
                                label: string;

                                ariaLabel: string;
                            };
                            LogoutReqUrl: {
                                hint: string;
                                label: string;
                                placeholder: string;
                                ariaLabel: string;
                            };
                            IsAuthnRespSigned: {
                                hint: string;
                                label: string;

                                ariaLabel: string;
                            };
                            IsLogoutReqSigned: {
                                hint: string;
                                label: string;
                                placeholder: string;
                                ariaLabel: string;
                            };
                            ISAuthnReqSigned: {
                                hint: string;
                                label: string;
                                ariaLabel: string;
                            };
                            SignatureAlgorithm: {
                                label: string;
                                placeholder: string;
                                ariaLabel: string;
                            };
                            DigestAlgorithm: {
                                label: string;
                                placeholder: string;
                                ariaLabel: string;
                            };
                            IncludeProtocolBinding: {
                                hint: string;
                                label: string;

                                ariaLabel: string;
                            };
                            IsUserIdInClaims: {
                                hint: string;
                                label: string;
                                ariaLabel: string;
                            };
                            commonAuthQueryParams: {
                                label: string;
                                ariaLabel: string;
                            };

                            isAssertionSigned: {
                                hint: string;
                                label: string;
                                ariaLabel: string;
                            };
                            includeCert: {
                                hint: string;
                                label: string;
                                ariaLabel: string;
                            };
                            includeNameIDPolicy: {
                                hint: string;
                                label: string;
                                ariaLabel: string;
                            };
                            isEnableAssertionEncryption: {
                                hint: string;
                                label: string;
                                ariaLabel: string;
                            };

                            authenticationContextClass: {
                                hint: string;
                                label: string;
                                placeholder: string;
                                ariaLabel: string;
                            };
                            customAuthenticationContextClass: {
                                hint: string;
                                label: string;
                                placeholder: string;
                                ariaLabel: string;
                            };
                            attributeConsumingServiceIndex: {
                                hint: string;
                                label: string;
                                placeholder: string;
                                ariaLabel: string;
                            };

                            isArtifactBindingEnabled: {
                                hint: string;
                                label: string;
                                ariaLabel: string;
                            };
                            artifactResolveEndpointUrl: {
                                placeholder: string;
                                hint: string;
                                label: string;
                                ariaLabel: string;
                            };
                            isArtifactResolveReqSigned: {
                                hint: string;
                                label: string;
                                ariaLabel: string;
                            };
                            isArtifactResponseSigned: {
                                hint: string;
                                label: string;
                                ariaLabel: string;
                            };
                            authContextComparisonLevel: {
                                hint: string;
                                label: string;
                                placeholder: string;
                                ariaLabel: string;
                            };
                        };
                    };
                    outboundConnectorAccordion?: {
                        default: {
                            0: string;
                            1: string;
                        };
                        enable: {
                            0: string;
                            1: string;
                        };
                    };
                    common?: {
                        requiredErrorMessage: string;
                        invalidURLErrorMessage: string;
                        invalidQueryParamErrorMessage: string;
                        invalidScopesErrorMessage: string;
                        customProperties: string;
                    };
                    generalDetails?: {
                        name: {
                            hint: string;
                            label: string;
                            placeholder: string;
                            validations: {
                                empty: string;
                                duplicate: string;
                                required: string;
                                maxLengthReached: string;
                            };
                        };
                        issuer: {
                            hint: string;
                            label: string;
                            placeholder: string;
                        };
                        alias: {
                            hint: string;
                            label: string;
                            placeholder: string;
                        };
                        description: {
                            hint: string;
                            label: string;
                            placeholder: string;
                        };
                        image: {
                            hint: string;
                            label: string;
                            placeholder: string;
                        };
                    };
                    jitProvisioning?: {
                        enableJITProvisioning: {
                            hint: string;
                            label: string;
                            disabledMessageContent: string;
                            disabledMessageHeader: string;
                        };
                        provisioningUserStoreDomain: {
                            hint: string;
                            label: string;
                        };
                        provisioningScheme: {
                            hint: string;
                            label: string;
                            children: {
                                0: string;
                                1: string;
                                2: string;
                                3: string;
                            };
                        };
                        associateLocalUser: {
                            hint: string;
                            label: string;
                        };
                    };
                    roleMapping?: {
                        heading: string;
                        keyName: string;
                        valueName: string;
                        validation: {
                            keyRequiredMessage: string;
                            valueRequiredErrorMessage: string;
                            duplicateKeyErrorMsg: string;
                        };
                        hint: string;
                    };
                    uriAttributeSettings: {
                        subject: {
                            heading: string;
                            hint: string;
                            placeHolder: string;
                            label: string;
                            validation: {
                                empty: string;
                            };
                        };
                        group: {
                            heading: string;
                            hint: string;
                            mappedRolesAbsentMessage: string;
                            mappedRolesPresentMessage: string;
                            messageOIDC: string;
                            messageSAML: string;
                            placeHolder: string;
                            roleMappingDisabledMessage: string;
                            label: string;
                            validation: {
                                empty: string;
                            };
                        };
                    };
                    outboundProvisioningRoles?: {
                        heading: string;
                        hint: string;
                        placeHolder: string;
                        label: string;
                        popup: {
                            content: string;
                        };
                    };
                    certificateSection?: {
                        certificateEditSwitch: {
                            jwks: string;
                            pem: string;
                        };
                        noCertificateAlert: string;
                    };
                };
                helpPanel?: {
                    tabs: {
                        samples: {
                            content: {
                                docs: {
                                    goBack: string;
                                    hint: string;
                                    title: string;
                                }
                            },
                            heading: string;
                        }
                    };
                };
                templates: {
                    manualSetup?: {
                        heading: string;
                        subHeading: string;
                    };
                    quickSetup?: {
                        heading: string;
                        subHeading: string;
                    };
                    apple: {
                        wizardHelp: {
                            clientId: {
                                description: string;
                                heading: string;
                            };
                            heading: string;
                            keyId: {
                                description: string;
                                heading: string;
                            };
                            name: {
                                connectionDescription: string;
                                idpDescription: string;
                                heading: string;
                            };
                            preRequisites: {
                                configureAppleSignIn: string;
                                configureReturnURL: string;
                                configureWebDomain: string;
                                getCredentials: string;
                                heading: string;
                            };
                            privateKey: {
                                description: string;
                                heading: string;
                            };
                            subHeading: string;
                            teamId: {
                                description: string;
                                heading: string;
                            };
                        };
                    };
                    expert: {
                        wizardHelp: {
                            heading: string;
                            description: {
                                connectionDescription: string;
                                heading: string;
                                idpDescription: string;
                            };
                            name: {
                                connectionDescription: string;
                                heading: string;
                                idpDescription: string;
                            };
                            subHeading: string;
                        };
                    };
                    facebook?: {
                        wizardHelp: {
                            clientId: {
                                description: string;
                                heading: string;
                            };
                            clientSecret: {
                                description: string;
                                heading: string;
                            };
                            heading: string;
                            name: {
                                idpDescription: string;
                                connectionDescription: string;
                                heading: string;
                            };
                            preRequisites: {
                                configureOAuthApps: string;
                                configureRedirectURL: string;
                                configureSiteURL: string;
                                getCredentials: string;
                                heading: string;
                            };
                            subHeading: string;
                        };
                    };
                    github?: {
                        wizardHelp: {
                            heading: string;
                            subHeading: string;
                            clientId: {
                                description: string;
                                heading: string;
                            };
                            clientSecret: {
                                description: string;
                                heading: string;
                            };
                            name: {
                                idpDescription: string;
                                connectionDescription: string;
                                heading: string;
                            };
                            preRequisites: {
                                configureOAuthApps: string;
                                configureHomePageURL: string;
                                configureRedirectURL: string;
                                heading: string;
                                getCredentials: string;
                            };
                        };
                    };
                    google?: {
                        wizardHelp: {
                            clientId: {
                                description: string;
                                heading: string;
                            };
                            clientSecret: {
                                description: string;
                                heading: string;
                            };
                            heading: string;
                            name: {
                                idpDescription: string;
                                connectionDescription: string;
                                heading: string;
                            };
                            preRequisites: {
                                configureOAuthApps: string;
                                configureRedirectURL: string;
                                getCredentials: string;
                                heading: string;
                            };
                            subHeading: string;
                        };
                    };
                    organizationIDP: {
                        wizardHelp: {
                            name: {
                                description: string;
                                heading: string;
                            };
                            description: {
                                description: string;
                                heading: string;
                                example: string;
                            };
                        };
                    };
                    microsoft?: {
                        wizardHelp: {
                            clientId: {
                                description: string;
                                heading: string;
                            };
                            clientSecret: {
                                description: string;
                                heading: string;
                            };
                            heading: string;
                            name: {
                                idpDescription: string;
                                connectionDescription: string;
                                heading: string;
                            };
                            preRequisites: {
                                configureOAuthApps: string;
                                configureRedirectURL: string;
                                getCredentials: string;
                                heading: string;
                            };
                            subHeading: string;
                        };
                    };
                    hypr?: {
                        wizardHelp: {
                            apiToken: {
                                description: string;
                                heading: string;
                            };
                            appId: {
                                description: string;
                                heading: string;
                            };
                            baseUrl: {
                                description: string;
                                heading: string;
                            };
                            heading: string;
                            name: {
                                idpDescription: string;
                                connectionDescription: string;
                                heading: string;
                            };
                            preRequisites: {
                                rpDescription: string;
                                tokenDescription: string;
                                heading: string;
                            };
                        };
                    };
                    enterprise: {
                        addWizard: {
                            title: string;
                            subtitle: string;
                        };
                        saml?: {
                            preRequisites: {
                                configureIdp: string;
                                configureRedirectURL: string;
                                heading: string;
                                hint: string;
                            };
                        };
                        validation: {
                            name: string;
                            invalidName: string;
                        };
                    };
                    trustedTokenIssuer: {
                        addWizard: {
                            title: string;
                            subtitle: string;
                        };
                        forms: {
                            steps: {
                                general: string;
                                certificate: string;
                            };
                            name: {
                                label: string;
                                placeholder: string;
                            };
                            issuer: {
                                label: string;
                                placeholder: string;
                                hint: string;
                                validation: {
                                    notValid: string;
                                };
                            };
                            alias: {
                                label: string;
                                placeholder: string;
                                hint: string;
                                validation: {
                                    notValid: string;
                                };
                            };
                            certificateType: {
                                label: string;
                                requiredCertificate: string;
                            };
                            jwksUrl: {
                                optionLabel: string;
                                placeholder: string;
                                label: string;
                                hint: string;
                                validation: {
                                    notValid: string;
                                };
                            };
                            pem: {
                                optionLabel: string;
                                hint: string;
                                uploadCertificateButtonLabel: string;
                                dropzoneText: string;
                                pasteAreaPlaceholderText: string;
                            };
                        };
                    };
                };
                list?: {
                    actions: string;
                    name: string;
                };
                modals?: {
                    addAuthenticator: {
                        title: string;
                        subTitle: string;
                    };
                    addCertificate: {
                        title: string;
                        subTitle: string;
                    };
                    addProvisioningConnector: {
                        title: string;
                        subTitle: string;
                    };
                    attributeSelection: {
                        title: string;
                        subTitle: string;
                        content: {
                            searchPlaceholder: string;
                        };
                    };
                };
                notifications?: {
                    addFederatedAuthenticator: {
                        error: {
                            message: string;
                            description: string;
                        };
                        genericError: {
                            message: string;
                            description: string;
                        };
                        success: {
                            message: string;
                            description: string;
                        };
                    };
                    addIDP: {
                        error: {
                            message: string;
                            description: string;
                        };
                        genericError: {
                            message: string;
                            description: string;
                        };
                        success: {
                            message: string;
                            description: string;
                        };
                    };
                    changeCertType: {
                        pem: {
                            description: string;
                            message: string;
                        };
                        jwks: {
                            description: string;
                            message: string;
                        };
                    };
                    deleteCertificate: {
                        error: {
                            message: string;
                            description: string;
                        };
                        genericError: {
                            message: string;
                            description: string;
                        };
                        success: {
                            message: string;
                            description: string;
                        };
                    };
                    deleteIDP: {
                        error: {
                            message: string;
                            description: string;
                        };
                        genericError: {
                            message: string;
                            description: string;
                        };
                        success: {
                            message: string;
                            description: string;
                        };
                    };
                    deleteIDPWithConnectedApps: {
                        error: {
                            message: string;
                            description: string;
                        };
                    };
                    deleteConnection: {
                        error: {
                            message: string;
                            description: string;
                        };
                        genericError: {
                            message: string;
                            description: string;
                        };
                        success: {
                            message: string;
                            description: string;
                        };
                    };
                    disableAuthenticator: {
                        error: {
                            message: string;
                            description: string;
                        };
                        genericError: {
                            message: string;
                            description: string;
                        };
                        success: {
                            message: string;
                            description: string;
                        };
                    };
<<<<<<< HEAD
                    disableIDPWithConnectedApps: {
                        error: {
                            message: string;
                            description: string;
                        };
                    };
                    disableOutboundProvisioningConnector: {
                        error: {
                            message: string;
                            description: string;
                        };
                        genericError: {
                            message: string;
                            description: string;
                        };
                        success: {
                            message: string;
                            description: string;
                        };
=======
                };
            };
            suborganizations: {
                notifications: {
                    tierLimitReachedError: {
                        emptyPlaceholder: {
                            action: string;
                            title: string;
                            subtitles: string;
                        };
                        heading: string;
                    };
                    subOrgLevelsLimitReachedError: {
                        emptyPlaceholder: {
                            action: string;
                            title: string;
                            subtitles: string;
                        };
                        heading: string;
>>>>>>> 58ddc8cc
                    };
                    duplicateCertificateUpload: {
                        error: {
                            message: string;
                            description: string;
                        };
                        genericError: {
                            message: string;
                            description: string;
                        };
                        success: {
                            message: string;
                            description: string;
                        };
                    };
                    getIDP: {
                        error: {
                            message: string;
                            description: string;
                        };
                        genericError: {
                            message: string;
                            description: string;
                        };
                        success: {
                            message: string;
                            description: string;
                        };
                    };
                    getIDPList: {
                        error: {
                            message: string;
                            description: string;
                        };
                        genericError: {
                            message: string;
                            description: string;
                        };
                        success: {
                            message: string;
                            description: string;
                        };
                    };
                    getIDPTemplate: {
                        error: {
                            message: string;
                            description: string;
                        };
                        genericError: {
                            message: string;
                            description: string;
                        };
                        success: {
                            message: string;
                            description: string;
                        };
                    };
                    getIDPTemplateList: {
                        error: {
                            message: string;
                            description: string;
                        };
                        genericError: {
                            message: string;
                            description: string;
                        };
                        success: {
                            message: string;
                            description: string;
                        };
                    };
                    getFederatedAuthenticator: {
                        error: {
                            message: string;
                            description: string;
                        };
                        genericError: {
                            message: string;
                            description: string;
                        };
                        success: {
                            message: string;
                            description: string;
                        };
                    };
                    getFederatedAuthenticatorsList: {
                        error: {
                            message: string;
                            description: string;
                        };
                        genericError: {
                            message: string;
                            description: string;
                        };
                        success: {
                            message: string;
                            description: string;
                        };
                    };
                    getFederatedAuthenticatorMetadata: {
                        error: {
                            message: string;
                            description: string;
                        };
                        genericError: {
                            message: string;
                            description: string;
                        };
                        success: {
                            message: string;
                            description: string;
                        };
                    };
                    getConnectionDetails: {
                        error: {
                            message: string;
                            description: string;
                        };
                        genericError: {
                            message: string;
                            description: string;
                        };
                        success: {
                            message: string;
                            description: string;
                        };
                    };
                    getOutboundProvisioningConnector: {
                        error: {
                            message: string;
                            description: string;
                        };
                        genericError: {
                            message: string;
                            description: string;
                        };
                        success: {
                            message: string;
                            description: string;
                        };
                    };
                    getOutboundProvisioningConnectorsList: {
                        error: {
                            message: string;
                            description: string;
                        };
                        genericError: {
                            message: string;
                            description: string;
                        };
                        success: {
                            message: string;
                            description: string;
                        };
                    };
                    getOutboundProvisioningConnectorMetadata: {
                        error: {
                            message: string;
                            description: string;
                        };
                        genericError: {
                            message: string;
                            description: string;
                        };
                        success: {
                            message: string;
                            description: string;
                        };
                    };
                    getAllLocalClaims: {
                        error: {
                            message: string;
                            description: string;
                        };
                        genericError: {
                            message: string;
                            description: string;
                        };
                        success: {
                            message: string;
                            description: string;
                        };
                    };
                    getRolesList: {
                        error: {
                            message: string;
                            description: string;
                        };
                        genericError: {
                            message: string;
                            description: string;
                        };
                        success: {
                            message: string;
                            description: string;
                        };
                    };
                    submitAttributeSettings: {
                        error: {
                            message: string;
                            description: string;
                        };
                        genericError: {
                            message: string;
                            description: string;
                        };
                        success: {
                            message: string;
                            description: string;
                        };
                    };
                    deleteDefaultAuthenticator: {
                        error: {
                            message: string;
                            description: string;
                        };
                        genericError: {
                            message: string;
                            description: string;
                            genericMessage: string;
                        };
                        success: {
                            message: string;
                            description: string;
                            genericMessage: string;
                        };
                    };
                    deleteDefaultConnector: {
                        error: {
                            message: string;
                            description: string;
                        };
                        genericError: {
                            message: string;
                            description: string;
                            genericMessage: string;
                        };
                        success: {
                            message: string;
                            description: string;
                            genericMessage: string;
                        };
                    };
                    updateAttributes: {
                        error: {
                            message: string;
                            description: string;
                        };
                        genericError: {
                            message: string;
                            description: string;
                        };
                        success: {
                            message: string;
                            description: string;
                        };
                    };
                    updateClaimsConfigs: {
                        error: {
                            message: string;
                            description: string;
                        };
                        genericError: {
                            message: string;
                            description: string;
                        };
                        success: {
                            message: string;
                            description: string;
                        };
                    };
                    updateFederatedAuthenticator: {
                        error: {
                            message: string;
                            description: string;
                        };
                        genericError: {
                            message: string;
                            description: string;
                        };
                        success: {
                            message: string;
                            description: string;
                        };
                    };
                    updateFederatedAuthenticators: {
                        error: {
                            message: string;
                            description: string;
                        };
                        genericError: {
                            message: string;
                            description: string;
                        };
                        success: {
                            message: string;
                            description: string;
                        };
                    };
                    updateEmailOTPAuthenticator: {
                        error: {
                            message: string;
                            description: string;
                        };
                        genericError: {
                            message: string;
                            description: string;
                        };
                        success: {
                            message: string;
                            description: string;
                        };
                    };
                    updateSMSOTPAuthenticator: {
                        error: {
                            message: string;
                            description: string;
                        };
                        genericError: {
                            message: string;
                            description: string;
                        };
                        success: {
                            message: string;
                            description: string;
                        };
                    };
                    updateGenericAuthenticator: {
                        error: {
                            message: string;
                            description: string;
                        };
                        genericError: {
                            message: string;
                            description: string;
                        };
                        success: {
                            message: string;
                            description: string;
                        };
                    };
                    updateIDP: {
                        error: {
                            message: string;
                            description: string;
                        };
                        genericError: {
                            message: string;
                            description: string;
                        };
                        success: {
                            message: string;
                            description: string;
                        };
                    };
                    updateIDPCertificate: {
                        error: {
                            message: string;
                            description: string;
                        };
                        genericError: {
                            message: string;
                            description: string;
                        };
                        success: {
                            message: string;
                            description: string;
                        };
                    };
                    updateIDPRoleMappings: {
                        error: {
                            message: string;
                            description: string;
                        };
                        genericError: {
                            message: string;
                            description: string;
                        };
                        success: {
                            message: string;
                            description: string;
                        };
                    };
                    updateJITProvisioning: {
                        error: {
                            message: string;
                            description: string;
                        };
                        genericError: {
                            message: string;
                            description: string;
                        };
                        success: {
                            message: string;
                            description: string;
                        };
                    };
                    updateOutboundProvisioningConnectors: {
                        error: {
                            message: string;
                            description: string;
                        };
                        genericError: {
                            message: string;
                            description: string;
                        };
                        success: {
                            message: string;
                            description: string;
                        };
                    };
                    updateOutboundProvisioningConnector: {
                        error: {
                            message: string;
                            description: string;
                        };
                        genericError: {
                            message: string;
                            description: string;
                        };
                        success: {
                            message: string;
                            description: string;
                        };
                    };
                    apiLimitReachedError: {
                        error: {
                            description: string;
                            message: string;
                        };
                    };
                };
                popups?: {
                    appStatus: {
                        enabled: {
                            content: string;
                            header: string;
                            subHeader: string;
                        };
                        disabled: {
                            content: string;
                            header: string;
                            subHeader: string;
                        };
                    };
                };
                placeHolders?: {
                    emptyCertificateList: {
                        title: string;
                        subtitles: {
                            0: string;
                            1: string;
                        };
                    };
                    emptyIDPList: {
                        title: string;
                        subtitles: {
                            0: string;
                            1: string;
                            2: string;
                        };
                    };
                    emptyIDPSearchResults: {
                        title: string;
                        subtitles: {
                            0: string;
                            1: string;
                        };
                    };
                    emptyAuthenticatorList: {
                        title: string;
                        subtitles: {
                            0: string;
                            1: string;
                            2: string;
                        };
                    };
                    emptyConnectionTypeList: {
                        subtitles: {
                            0: string;
                            1: string;
                        };
                        title: string;
                    };
                    emptyConnectorList: {
                        title: string;
                        subtitles: {
                            0: string;
                            1: string;
                        };
                    };
                    noAttributes: {
                        title: string;
                        subtitles: {
                            0: string;
                        };
                    };
                };
                wizards?: {
                    addAuthenticator: {
                        header: string;
                        steps: {
                            authenticatorSelection: {
                                title: string;
                                quickSetup: {
                                    title: string;
                                    subTitle: string;
                                };
                                manualSetup: {
                                    title: string;
                                    subTitle: string;
                                };
                            };
                            authenticatorConfiguration: {
                                title: string;
                            };
                            authenticatorSettings: {
                                emptyPlaceholder: {
                                    subtitles: [string, string];
                                    title: string;
                                };
                            };
                            summary: {
                                title: string;
                            };
                        };
                    };
                    addIDP: {
                        header: string;
                        steps: {
                            generalSettings: {
                                title: string;
                            };
                            authenticatorConfiguration: {
                                title: string;
                            };
                            provisioningConfiguration: {
                                title: string;
                            };
                            summary: {
                                title: string;
                            };
                        };
                    };
                    addProvisioningConnector: {
                        header: string;
                        steps: {
                            connectorSelection: {
                                title: string;
                                defaultSetup: {
                                    title: string;
                                    subTitle: string;
                                };
                            };
                            connectorConfiguration: {
                                title: string;
                            };
                            summary: {
                                title: string;
                            };
                        };
                    };
                    buttons: {
                        next: string;
                        finish: string;
                        previous: string;
                    };
                };
            };
            suborganizations: {
                notifications: {
                    tierLimitReachedError: {
                        emptyPlaceholder: Placeholder;
                        heading: string;
                    };
                    subOrgLevelsLimitReachedError: {
                        emptyPlaceholder: Placeholder;
                        heading: string;
                    };
                    duplicateOrgError: {
                        message: string;
                        description: string;
                    };
                }
            },
            footer: {
                copyright: string;
            };
            header: {
                links: {
                    adminPortalNav: string;
                    userPortalNav: string;
                };
            };
            helpPanel: {
                actions: HelpPanelActionsInterface;
                notifications: {
                    pin: Notification;
                };
            };
            idp: {
                advancedSearch: {
                    form: {
                        inputs: {
                            filterAttribute: {
                                placeholder: string;
                            };
                            filterCondition: {
                                placeholder: string;
                            };
                            filterValue: {
                                placeholder: string;
                            };
                        };
                    };
                    placeholder: string;
                };
                buttons: {
                    addIDP: string;
                    addAuthenticator: string;
                    addConnector: string;
                    addAttribute: string;
                    addCertificate: string;
                };
                confirmations: {
                    deleteIDP: {
                        assertionHint: string;
                        header: string;
                        message: string;
                        content: string;
                    };
                    deleteIDPWithConnectedApps: {
                        assertionHint: string;
                        header: string;
                        message: string;
                        content: string;
                    };
                    deleteAuthenticator: {
                        assertionHint: string;
                        header: string;
                        message: string;
                        content: string;
                    };
                    deleteConnector: {
                        assertionHint: string;
                        header: string;
                        message: string;
                        content: string;
                    };
                };
                connectedApps: {
                    action: string;
                    header: string;
                    subHeader: string;
                    placeholders: {
                        search: string;
                        emptyList: string;
                    };
                    applicationEdit: {
                        back: string;
                    };
                    genericError: {
                        description: string;
                        message: string;
                    };
                };
                dangerZoneGroup: {
                    header: string;
                    disableIDP: {
                        actionTitle: string;
                        header: string;
                        subheader: string;
                        subheader2?: string;
                    };
                    deleteIDP: {
                        actionTitle: string;
                        header: string;
                        subheader: string;
                    };
                };
                forms: {
                    advancedConfigs: {
                        federationHub: {
                            hint: string;
                            label: string;
                        };
                        homeRealmIdentifier: {
                            hint: string;
                            label: string;
                            placeholder?: string;
                        };
                        alias: {
                            hint: string;
                            label: string;
                            placeholder?: string;
                        };
                        certificateType: {
                            label: string;
                            hint: string;
                            certificatePEM: {
                                label: string;
                                placeholder: string;
                                validations: {
                                    empty: string;
                                };
                            };
                            certificateJWKS: {
                                label: string;
                                placeholder: string;
                                validations: {
                                    empty: string;
                                    invalid: string;
                                };
                            };
                        };
                        implicitAssociation: {
                            enable: {
                                label: string;
                                hint: string;
                            };
                            primaryAttribute: {
                                label: string;
                                hint: string;
                            };
                            secondaryAttribute: {
                                label: string;
                                hint: string;
                            };
                            warning: string;
                        };
                    };
                    attributeSettings: {
                        attributeMapping: {
                            attributeColumnHeader: string;
                            attributeMapColumnHeader: string;
                            attributeMapInputPlaceholderPrefix: string;
                            componentHeading: string;
                            hint: string;
                            placeHolder: {
                                title: string;
                                subtitle: string;
                                action: string;
                            };
                            attributeMapTable: {
                                mappedAttributeColumnHeader: string;
                                externalAttributeColumnHeader: string;
                            };
                            heading: string;
                            subheading: string;
                            search: {
                                placeHolder: string;
                            };
                            attributeDropdown: {
                                label: string;
                                placeHolder: string;
                                noResultsMessage: string;
                            };
                            externalAttributeInput: {
                                label: string;
                                placeHolder: string;
                                existingErrorMessage: string;
                            };
                            addAttributeButtonLabel: string;
                            modal: {
                                header: string;
                                placeholder: {
                                    title: string;
                                    subtitle: string;
                                };
                            };
                        };
                        attributeProvisioning: {
                            attributeColumnHeader: {
                                0: string;
                                1: string;
                            };
                            attributeMapColumnHeader: string;
                            attributeMapInputPlaceholderPrefix: string;
                            componentHeading: string;
                            hint: string;
                        };
                        attributeListItem: {
                            validation: {
                                empty: string;
                            };
                        };
                        attributeSelection: {
                            searchAttributes: {
                                placeHolder: string;
                            };
                        };
                    };
                    authenticatorAccordion: {
                        default: {
                            0: string;
                            1: string;
                        };
                        enable: {
                            0: string;
                            1: string;
                        };
                    };
                    outboundConnectorAccordion: {
                        default: {
                            0: string;
                            1: string;
                        };
                        enable: {
                            0: string;
                            1: string;
                        };
                    };
                    common: {
                        requiredErrorMessage: string;
                        invalidURLErrorMessage: string;
                        invalidQueryParamErrorMessage: string;
                        customProperties: string;
                        internetResolvableErrorMessage: string;
                    };
                    generalDetails: {
                        name: {
                            hint: string;
                            label: string;
                            placeholder: string;
                            validations: {
                                empty: string;
                                duplicate: string;
                                maxLengthReached: string;
                            };
                        };
                        description: {
                            hint: string;
                            label: string;
                            placeholder: string;
                        };
                        image: {
                            hint: string;
                            label: string;
                            placeholder: string;
                        };
                    };
                    jitProvisioning: {
                        enableJITProvisioning: {
                            disabledMessageContent: string | {
                                1: string;
                                2: string;
                            };
                            hint: string;
                            label: string;
                            disabledMessageHeader: string;
                        };
                        provisioningUserStoreDomain: {
                            hint: string;
                            label: string;
                        };
                        provisioningScheme: {
                            hint: string;
                            label: string;
                            children: {
                                0: string;
                                1: string;
                                2: string;
                                3: string;
                            };
                        };
                    };
                    roleMapping: {
                        heading: string;
                        keyName: string;
                        valueName: string;
                        validation: {
                            keyRequiredMessage: string;
                            valueRequiredErrorMessage: string;
                            duplicateKeyErrorMsg: string;
                        };
                        hint: string;
                    };
                    uriAttributeSettings: {
                        subject: {
                            heading: string;
                            hint: string;
                            placeHolder: string;
                            label: string;
                            validation: {
                                empty: string;
                            };
                        };
                        role: {
                            heading: string;
                            hint: string;
                            placeHolder: string;
                            label: string;
                            validation: {
                                empty: string;
                            };
                        };
                    };
                    outboundProvisioningRoles: {
                        heading: string;
                        hint: string;
                        placeHolder: string;
                        label: string;
                        popup: {
                            content: string;
                        };
                    };
                    outboundProvisioningTitle: string;
                };
                helpPanel: {
                    tabs: {
                        samples: {
                            content: {
                                docs: {
                                    goBack: string;
                                    hint: string;
                                    title: string;
                                }
                            };
                            heading: string;
                        }
                    };
                };
                templates: {
                    manualSetup: {
                        heading: string;
                        subHeading: string;
                    };
                    quickSetup: {
                        heading: string;
                        subHeading: string;
                    };
                };
                list: {
                    actions: string;
                    name: string;
                };
                modals: {
                    addAuthenticator: {
                        title: string;
                        subTitle: string;
                    };
                    addCertificate: {
                        title: string;
                        subTitle: string;
                    };
                    addProvisioningConnector: {
                        title: string;
                        subTitle: string;
                    };
                    attributeSelection: {
                        title: string;
                        subTitle: string;
                        content: {
                            searchPlaceholder: string;
                        };
                    };
                };
                notifications: {
                    addFederatedAuthenticator: {
                        error: {
                            message: string;
                            description: string;
                        };
                        genericError: {
                            message: string;
                            description: string;
                        };
                        success: {
                            message: string;
                            description: string;
                        };
                    };
                    addIDP: {
                        error: {
                            message: string;
                            description: string;
                        };
                        genericError: {
                            message: string;
                            description: string;
                        };
                        success: {
                            message: string;
                            description: string;
                        };
                    };
                    apiLimitReachedError: {
                        error: {
                            message: string;
                            description: string;
                        };
                    };
                    changeCertType: {
                        pem: {
                            description: string;
                            message: string;
                        };
                        jwks: {
                            description: string;
                            message: string;
                        };
                    };
                    deleteCertificate: {
                        error: {
                            message: string;
                            description: string;
                        };
                        genericError: {
                            message: string;
                            description: string;
                        };
                        success: {
                            message: string;
                            description: string;
                        };
                    };
                    deleteIDP: {
                        error: {
                            message: string;
                            description: string;
                        };
                        genericError: {
                            message: string;
                            description: string;
                        };
                        success: {
                            message: string;
                            description: string;
                        };
                    };
                    disableAuthenticator: {
                        error: {
                            message: string;
                            description: string;
                        };
                        genericError: {
                            message: string;
                            description: string;
                        };
                        success: {
                            message: string;
                            description: string;
                        };
                    };
                    disableOutboundProvisioningConnector: {
                        error: {
                            message: string;
                            description: string;
                        };
                        genericError: {
                            message: string;
                            description: string;
                        };
                        success: {
                            message: string;
                            description: string;
                        };
                    };
                    duplicateCertificateUpload: {
                        error: {
                            message: string;
                            description: string;
                        };
                        genericError: {
                            message: string;
                            description: string;
                        };
                        success: {
                            message: string;
                            description: string;
                        };
                    };
                    getIDP: {
                        error: {
                            message: string;
                            description: string;
                        };
                        genericError: {
                            message: string;
                            description: string;
                        };
                        success: {
                            message: string;
                            description: string;
                        };
                    };
                    getIDPList: {
                        error: {
                            message: string;
                            description: string;
                        };
                        genericError: {
                            message: string;
                            description: string;
                        };
                        success: {
                            message: string;
                            description: string;
                        };
                    };
                    getIDPTemplate: {
                        error: {
                            message: string;
                            description: string;
                        };
                        genericError: {
                            message: string;
                            description: string;
                        };
                        success: {
                            message: string;
                            description: string;
                        };
                    };
                    getIDPTemplateList: {
                        error: {
                            message: string;
                            description: string;
                        };
                        genericError: {
                            message: string;
                            description: string;
                        };
                        success: {
                            message: string;
                            description: string;
                        };
                    };
                    getFederatedAuthenticator: {
                        error: {
                            message: string;
                            description: string;
                        };
                        genericError: {
                            message: string;
                            description: string;
                        };
                        success: {
                            message: string;
                            description: string;
                        };
                    };
                    getFederatedAuthenticatorsList: {
                        error: {
                            message: string;
                            description: string;
                        };
                        genericError: {
                            message: string;
                            description: string;
                        };
                        success: {
                            message: string;
                            description: string;
                        };
                    };
<<<<<<< HEAD
                    getFederatedAuthenticatorMetadata: {
                        error: {
                            message: string;
                            description: string;
                        };
                        genericError: {
                            message: string;
                            description: string;
                        };
                        success: {
                            message: string;
                            description: string;
=======
                };
            };
            footer: {
                copyright: string;
            };
            header: {
                links: {
                    adminPortalNav: string;
                    userPortalNav: string;
                };
            };
            helpPanel: {
                actions: HelpPanelActionsInterface;
                notifications: {
                    pin: Notification;
                };
            };
            idp: {
                advancedSearch: {
                    form: {
                        inputs: {
                            filterAttribute: {
                                placeholder: string;
                            };
                            filterCondition: {
                                placeholder: string;
                            };
                            filterValue: {
                                placeholder: string;
                            };
>>>>>>> 58ddc8cc
                        };
                    };
                    getOutboundProvisioningConnector: {
                        error: {
                            message: string;
                            description: string;
                        };
                        genericError: {
                            message: string;
                            description: string;
                        };
                        success: {
                            message: string;
                            description: string;
                        };
                    };
                    getOutboundProvisioningConnectorsList: {
                        error: {
                            message: string;
                            description: string;
                        };
                        genericError: {
                            message: string;
                            description: string;
                        };
                        success: {
                            message: string;
                            description: string;
                        };
                    };
                    getOutboundProvisioningConnectorMetadata: {
                        error: {
                            message: string;
                            description: string;
                        };
                        genericError: {
                            message: string;
                            description: string;
                        };
                        success: {
                            message: string;
                            description: string;
                        };
                    };
                    getAllLocalClaims: {
                        error: {
                            message: string;
                            description: string;
                        };
                        genericError: {
                            message: string;
                            description: string;
                        };
                        success: {
                            message: string;
                            description: string;
                        };
                    };
                    getRolesList: {
                        error: {
                            message: string;
                            description: string;
                        };
                        genericError: {
                            message: string;
                            description: string;
                        };
                        success: {
                            message: string;
                            description: string;
                        };
                    };
                    submitAttributeSettings: {
                        error: {
                            message: string;
                            description: string;
                        };
                        genericError: {
                            message: string;
                            description: string;
                        };
                        success: {
                            message: string;
                            description: string;
                        };
                    };
                    tierLimitReachedError: {
                        emptyPlaceholder: {
                            action: string;
                            title: string;
                            subtitles: string;
                        };
                        heading: string;
                    };
                    deleteDefaultAuthenticator: {
                        error: {
                            message: string;
                            description: string;
                        };
                        genericError: {
                            message: string;
                            description: string;
                            genericMessage: string;
                        };
                        success: {
                            message: string;
                            description: string;
                            genericMessage: string;
                        };
                    };
                    deleteDefaultConnector: {
                        error: {
                            message: string;
                            description: string;
                        };
                        genericError: {
                            message: string;
                            description: string;
                            genericMessage: string;
                        };
                        success: {
                            message: string;
                            description: string;
                            genericMessage: string;
                        };
                    };
                    updateClaimsConfigs: {
                        error: {
                            message: string;
                            description: string;
                        };
                        genericError: {
                            message: string;
                            description: string;
                        };
                        success: {
                            message: string;
                            description: string;
                        };
                    };
                    updateFederatedAuthenticator: {
                        error: {
                            message: string;
                            description: string;
                        };
                        genericError: {
                            message: string;
                            description: string;
                        };
                        success: {
                            message: string;
                            description: string;
                        };
                    };
                    updateFederatedAuthenticators: {
                        error: {
                            message: string;
                            description: string;
                        };
                        genericError: {
                            message: string;
                            description: string;
                        };
                        success: {
                            message: string;
                            description: string;
                        };
                    };
                    updateIDP: {
                        error: {
                            message: string;
                            description: string;
                        };
                        genericError: {
                            message: string;
                            description: string;
                        };
                        success: {
                            message: string;
                            description: string;
                        };
                    };
                    updateIDPCertificate: {
                        error: {
                            message: string;
                            description: string;
                        };
                        genericError: {
                            message: string;
                            description: string;
                        };
                        success: {
                            message: string;
                            description: string;
                        };
                    };
                    updateIDPRoleMappings: {
                        error: {
                            message: string;
                            description: string;
                        };
                        genericError: {
                            message: string;
                            description: string;
                        };
                        success: {
                            message: string;
                            description: string;
                        };
                    };
                    updateJITProvisioning: {
                        error: {
                            message: string;
                            description: string;
                        };
                        genericError: {
                            message: string;
                            description: string;
                        };
                        success: {
                            message: string;
                            description: string;
                        };
                    };
                    updateOutboundProvisioningConnectors: {
                        error: {
                            message: string;
                            description: string;
                        };
                        genericError: {
                            message: string;
                            description: string;
                        };
                        success: {
                            message: string;
                            description: string;
                        };
                    };
                    updateOutboundProvisioningConnector: {
                        error: {
                            message: string;
                            description: string;
                        };
                        genericError: {
                            message: string;
                            description: string;
                        };
                        success: {
                            message: string;
                            description: string;
                        };
                    };
                };
                placeHolders: {
                    emptyCertificateList: {
                        title: string;
                        subtitles: {
                            0: string;
                            1: string;
                        };
                    };
                    emptyIDPList: {
                        title: string;
                        subtitles: {
                            0: string;
                            1: string;
                            2: string;
                        };
                    };
                    emptyIDPSearchResults: {
                        title: string;
                        subtitles: {
                            0: string;
                            1: string;
                        };
                    };
                    emptyAuthenticatorList: {
                        title: string;
                        subtitles: {
                            0: string;
                            1: string;
                            2: string;
                        };
                    };
                    emptyConnectorList: {
                        title: string;
                        subtitles: {
                            0: string;
                            1: string;
                        };
                    };
                    noAttributes: {
                        title: string;
                        subtitles: {
                            0: string;
                        };
                    };
                };
                wizards: {
                    addAuthenticator: {
                        header: string;
                        steps: {
                            authenticatorSelection: {
                                title: string;
                                quickSetup: {
                                    title: string;
                                    subTitle: string;
                                };
                                manualSetup: {
                                    title: string;
                                    subTitle: string;
                                };
                            };
                            authenticatorConfiguration: {
                                title: string;
                            };
                            summary: {
                                title: string;
                            };
                        };
                    };
                    addIDP: {
                        header: string;
                        steps: {
                            generalSettings: {
                                title: string;
                            };
                            authenticatorConfiguration: {
                                title: string;
                            };
                            provisioningConfiguration: {
                                title: string;
                            };
                            summary: {
                                title: string;
                            };
                        };
                    };
                    addProvisioningConnector: {
                        header: string;
                        steps: {
                            connectorSelection: {
                                title: string;
                                defaultSetup: {
                                    title: string;
                                    subTitle: string;
                                };
                            };
                            connectorConfiguration: {
                                title: string;
                            };
                            summary: {
                                title: string;
                            };
                        };
                    };
                    buttons: {
                        next: string;
                        finish: string;
                        previous: string;
                    };
                };
            };
            idvp: {
                advancedSearch: {
                    form: {
                        inputs: {
                            filterValue: {
                                placeholder: string;
                            };
                        };
                    };
                    placeholder: string;
                };
                buttons: {
                    addIDVP: string;
                };
                placeholders: {
                    emptyIDVPList: Placeholder;
                    emptyIDVPTypeList: Placeholder;
                };
                confirmations: {
                    deleteIDVP: Confirmation;
                };
                notifications: {
                  getIDVPList: Notification;
                  deleteIDVP: Notification;
                  updateIDVP: Notification;
                  addIDVP: Notification;
                  submitAttributeSettings: Notification;
                  getAllLocalClaims: Notification;
                  getIDVP: Notification;
                  getUIMetadata: Notification;
                  getIDVPTemplateTypes: Notification;
                  getIDVPTemplateType: Notification;
                  getIDVPTemplate: Notification;
                };
                forms: {
                    attributeSettings: {
                        attributeMapping: {
                            heading: string;
                            hint: string;
                            addButton: string;
                            emptyPlaceholderEdit: {
                                title: string;
                                subtitle: string;
                            };
                            emptyPlaceholderCreate: {
                                title: string;
                                subtitle: string;
                            };
                        };
                        attributeMappingListItem: {
                            validation: {
                                duplicate: string;
                                required: string;
                                invalid: string;
                            };
                            placeholders: {
                                mappedValue: string;
                                localClaim: string;
                            };
                            labels: {
                                mappedValue: string;
                                localClaim: string;
                            }
                        };
                        attributeSelectionModal: {
                            header: string;
                        };
                    };
                    generalDetails: {
                        name: FormAttributes;
                        description: FormAttributes;
                    };
                };
                dangerZoneGroup?: {
                    header: string;
                    disableIDVP: DangerZone;
                    deleteIDVP: DangerZone;
                };
                list: {
                    actions: string;
                    name: string;
                };
            };
            overview: {
                banner: {
                    heading: string;
                    subHeading: string;
                    welcome: string;
                };
                quickLinks: {
                    cards: {
                        applications: {
                            heading: string;
                            subHeading: string;
                        };
                        idps: {
                            heading: string;
                            subHeading: string;
                        };
                        authenticationProviders?: {
                            heading: string;
                            subHeading: string;
                        };
                        remoteFetch: {
                            heading: string;
                            subHeading: string;
                        };
                    };
                };
            };
            sidePanel: {
                applicationEdit: string;
                applicationTemplates: string;
                applications: string;
                categories: {
                    application: string;
                    gettingStarted: string;
                    identityProviders: string;
                    authenticationProviders?: string;
                    general: string;
                    identityVerificationProviders: string;
                };
                customize: string;
                identityProviderEdit: string;
                identityProviderTemplates: string;
                identityProviders: string;
                authenticationProviderEdit?: string;
                authenticationProviderTemplates?: string;
                authenticationProviders?: string;
                oidcScopes: string;
                oidcScopesEdit: string;
                overview: string;
                remoteRepo: string;
                remoteRepoEdit: string;
            };
            templates: {
                emptyPlaceholder: Placeholder;
            };
            secrets?: {
                advancedSearch: {
                    form: {
                        inputs: {
                            filterAttribute: {
                                placeholder: string;
                            };
                            filterCondition: {
                                placeholder: string;
                            };
                            filterValue: {
                                placeholder: string;
                            };
                        };
                    };
                    placeholder: string;
                };
                page?: {
                    title: string;
                    description: string;
                    primaryActionButtonText: string;
                    subFeatureBackButton: string;
                };
                errors?: {
                    generic: {
                        message: string;
                        description: string;
                    }
                },
                routes?: {
                    name: string;
                    category: string;
                    sidePanelChildrenNames: string[];
                },
                alerts?: {
                    createdSecret?: {
                        description: string;
                        message: string;
                    },
                    updatedSecret?: {
                        description: string;
                        message: string;
                    },
                    deleteSecret?: {
                        description: string;
                        message: string;
                    }
                },
                modals: {
                    deleteSecret: {
                        assertionHint: string;
                        primaryActionButtonText: string;
                        secondaryActionButtonText: string;
                        title: string;
                        content: string;
                        warningMessage: string;
                    }
                },
                wizards?: {
                    addSecret?: {
                        heading?: string;
                        subheading?: string;
                        form?: {
                            secretTypeField: Record<string, string>;
                            secretNameField: Record<string, string>;
                            secretValueField: Record<string, string>;
                            secretDescriptionField: Record<string, string>;
                        }
                    },
                    actions: {
                        createButton: {
                            label: string;
                            ariaLabel: string;
                        };
                        cancelButton: {
                            label: string;
                            ariaLabel: string;
                        };
                    }
                },
                banners?: {
                    secretIsHidden: {
                        title: string;
                        content: string;
                    },
                    adaptiveAuthSecretType: {
                        title: string;
                        content: string;
                    }
                },
                forms?: {
                    editSecret?: {
                        page: {
                            description: string;
                        },
                        secretValueField: Record<string, string>;
                        secretDescriptionField: Record<string, string>;
                    },
                    actions?: {
                        submitButton: {
                            label: string;
                            ariaLabel: string;
                        }
                    }
                },
                emptyPlaceholders?: {
                    resourceNotFound: {
                        messages: string[];
                    },
                    emptyListOfSecrets: {
                        messages: string[];
                    },
                    buttons?: {
                        backToSecrets: {
                            label: string;
                            ariaLabel: string;
                        },
                        addSecret: {
                            label: string;
                            ariaLabel: string;
                        }
                    }
                }
            }
        };
        notifications: {
            endSession: Notification;
            getProfileInfo: Notification;
            getProfileSchema: Notification;
        };
        pages: {
            applicationTemplate: EditPage;
            applications: Page;
            applicationsEdit: EditPage;
            authenticationProvider?: Page;
            authenticationProviderTemplate: {
                title: string;
                subTitle: string;
                backButton: string;
                disabledHint: {
                    apple: string;
                };
                search: {
                    placeholder: string;
                };
                supportServices: {
                    authenticationDisplayName: string;
                    provisioningDisplayName: string;
                };
            };
            idp: Page;
            idpTemplate: {
                title: string;
                subTitle: string;
                backButton: string;
                supportServices: {
                    authenticationDisplayName: string;
                    provisioningDisplayName: string;
                };
            };
            idvp: Page;
            idvpTemplate: {
                title: string;
                subTitle: string;
                backButton: string;
                search: {
                    placeholder: string;
                };
            };
            overview: Page;
        };
        componentExtensions: {
            component: {
                application: {
                    quickStart: {
                        title: string;
                    };
                };
            };
        };
        placeholders: {
            emptySearchResult: Placeholder;
            underConstruction: Placeholder;
        };
        technologies: {
            android: string;
            angular: string;
            ios: string;
            java: string;
            python: string;
            react: string;
            windows: string;
        };
    };
    loginFlow: {
        adaptiveLoginFlowSelectConfirmationModal: {
            content: string;
            heading: string;
            message: string;
        };
        basicLoginFlowSelectConfirmationModal: {
            content: string;
            heading: string;
            message: string;
        };
        options: {
            controls: {
                remove: string;
            };
            displayName: string;
            divider: string;
        };
        modes: {
            legacy: {
                label: string;
            };
            visual: {
                label: string;
            };
            switchConfirmationModal: {
                assertionHint: string;
                content: string;
                primaryActionButtonText: string;
                secondaryActionButtonText: string;
                title: string;
                warningMessage: string;
            };
        };
        nodes: {
            controls: {
                attributeSelector: {
                    label: string;
                };
                enableBackupCodes: {
                    label: string;
                };
                userAttributeSelector: {
                    label: string;
                };
            };
            emailOTP: {
                controls: {
                    optionRemoveTooltipContent: string;
                };
                form: {
                    actions: {
                        primary: string;
                        secondary: string;
                    };
                    fields: {
                        code: {
                            label: string;
                            placeholder: string;
                        };
                    };
                };
                header: string;
            };
            identifierFirst: {
                controls: {
                    optionRemoveTooltipContent: string;
                    optionSwitchTooltipContent: string;
                };
                form: {
                    actions: {
                        primary: string;
                    };
                    fields: {
                        rememberMe: {
                            label: string;
                        };
                        username: {
                            label: string;
                            placeholder: string;
                        };
                    };
                };
                header: string;
            };
            signIn: {
                controls: {
                    optionRemoveTooltipContent: string;
                    optionSwitchTooltipContent: string;
                };
                form: {
                    actions: {
                        primary: string;
                    };
                    fields: {
                        password: {
                            label: string;
                            placeholder: string;
                        };
                        rememberMe: {
                            label: string;
                        };
                        username: {
                            label: string;
                            placeholder: string;
                        };
                    };
                };
                header: string;
            };
            smsOTP: {
                controls: {
                    optionRemoveTooltipContent: string;
                };
                form: {
                    actions: {
                        primary: string;
                        secondary: string;
                    };
                    fields: {
                        code: {
                            label: string;
                            placeholder: string;
                        };
                    };
                };
                header: string;
            };
            totp: {
                controls: {
                    optionRemoveTooltipContent: string;
                };
                form: {
                    actions: {
                        primary: string;
                    };
                    fields: {
                        code: {
                            label: string;
                            placeholder: string;
                        };
                    };
                    help: string;
                };
                header: string;
            };
            activeSessionsLimit: {
                controls: {
                    optionRemoveTooltipContent: string;
                };
                form: {
                    sessions: {
                        browserLabel: string;
                        lastAccessedLabel: string;
                    };
                    help: string;
                };
                header: string;
            };
        };
        revertConfirmationModal: {
            assertionHint: string;
            content: string;
            primaryActionButtonText: string;
            secondaryActionButtonText: string;
            title: string;
            warningMessage: string;
        };
        steps: {
            controls: {
                addOption: string;
                remove: string;
                signUp: {
                    hint: string;
                    label: string;
                };
            };
        };
        predefinedFlows: {
            adaptive: {
                actions: {
                    add: string;
                };
                header: string;
            };
            authenticators: {
                apple: {
                    displayName: string;
                };
                facebook: {
                    displayName: string;
                };
                github: {
                    displayName: string;
                };
                google: {
                    displayName: string;
                };
                microsoft: {
                    displayName: string;
                };
            };
            basic: {
                header: string;
            };
            categories: {
                basic: {
                    label: string;
                };
                mfa: {
                    label: string;
                };
                passwordless: {
                    label: string;
                };
                social: {
                    label: string;
                };
            };
            header: string;
            panelHeader: string;
        };
        scriptEditor: {
            panelHeader: string;
            secretSelector: {
                actions: {
                    create: {
                        label: string;
                    }
                };
                emptyPlaceholder: {
                    header: string;
                    description: string;
                };
                label: string;
            };
            themes: {
                dark: {
                    label: string;
                };
                highContrast: {
                    label: string;
                };
                light: {
                    label: string;
                };
            };
        };
        visualEditor: {
            actions: {
                revert: {
                    label: string;
                };
                update: {
                    label: string;
                };
            };
        };
    };
    manage: {
        features: {
            businessGroups: {
                fields: {
                    groupName: FormAttributes;
                };
            };
            organizationDiscovery: {
                advancedSearch: {
                    form: {
                        dropdown: {
                            filterAttributeOptions: {
                                organizationName: string;
                            };
                        };
                        inputs: {
                            filterAttribute: {
                                placeholder: string;
                            };
                            filterCondition: {
                                placeholder: string;
                            };
                            filterValue: {
                                placeholder: string;
                            };
                        };
                    };
                    placeholder: string;
                };
                assign: {
                    title: string;
                    description: string;
                    form: {
                        fields: {
                            emailDomains: {
                                label : string;
                                placeholder: string;
                                hint: string;
                                validations: {
                                    invalid: {
                                        0: string;
                                        1: string;
                                    }
                                }
                            },
                            organizationName: {
                                label: string;
                                placeholder: string;
                                emptyPlaceholder: {
                                    0: string;
                                    1: string;
                                }
                                hint: string;
                            }
                        }
                    },
                    buttons: {
                        assign: string;
                    }
                },
                emailDomains: {
                    actions: {
                        assign: string;
                        enable: string;
                    }
                };
                edit: {
                    back: string;
                    description: string;
                    form: {
                        fields: {
                            emailDomains: {
                                label : string;
                                placeholder: string;
                                hint: string;
                                validations: {
                                    invalid: {
                                        0: string;
                                        1: string;
                                    }
                                }
                            };
                            organizationName: {
                                label: string;
                                hint: string;
                            };
                        };
                        message: string;
                    };
                };
                message: string;
                notifications: {
                    addEmailDomains: {
                        error: {
                            description: string;
                            message: string;
                        };
                        success: {
                            message: string;
                            description: string;
                        };
                    };
                    checkEmailDomain: {
                        error: {
                            description: string;
                            message: string;
                        };
                    };
                    disableEmailDomainDiscovery: {
                        error: {
                            description: string;
                            message: string;
                        };
                        success: {
                            description: string;
                            message: string;
                        };
                    };
                    enableEmailDomainDiscovery: {
                        error: {
                            description: string;
                            message: string;
                        };
                        success: {
                            description: string;
                            message: string;
                        };
                    };
                    fetchOrganizationDiscoveryAttributes: {
                        error: {
                            description: string;
                            message: string;
                        };
                    };
                    getEmailDomainDiscovery: {
                        error: {
                            description: string;
                            message: string;
                        };
                    };
                    getOrganizationListWithDiscovery: {
                        error: {
                            description: string;
                            message: string;
                        };
                    };
                    updateOrganizationDiscoveryAttributes: {
                        error: {
                            description: string;
                            message: string;
                        };
                        success: {
                            description: string;
                            message: string;
                        };
                    };
                },
                placeholders: {
                    emptyList: Placeholder;
                };
                title: string;
            };
            organizations: {
                advancedSearch: {
                    form: {
                        inputs: {
                            filterAttribute: {
                                placeholder: string;
                            };
                            filterCondition: {
                                placeholder: string;
                            };
                            filterValue: {
                                placeholder: string;
                            };
                        };
                    };
                    placeholder: string;
                };
                list: {
                    actions: {
                        add: string;
                    };
                    columns: {
                        name: string;
                        actions: string;
                    };
                };
                title: string;
                subTitle?: string;
                notifications: {
                    fetchOrganization: Notification;
                    deleteOrganization: Notification;
                    deleteOrganizationWithSubOrganizationError: string;
                    disableOrganization: Notification;
                    disableOrganizationWithSubOrganizationError: string;
                    enableOrganization: Notification;
                    updateOrganization: Notification;
                    updateOrganizationAttributes: Notification;
                    addOrganization: Notification;
                    getOrganizationList: Notification;
                };
                confirmations: {
                    deleteOrganization: {
                        assertionHint: string;
                        header: string;
                        message: string;
                        content: string;
                    };
                };
                placeholders: {
                    emptyList: Placeholder;
                };
                edit: {
                    description: string;
                    back: string;
                    tabTitles: {
                        overview: string;
                        attributes: string;
                    },
                    fields: {
                        id: FormAttributes;
                        name: FormAttributes;
                        description: FormAttributes;
                        domain: FormAttributes;
                        type: FormAttributes;
                        created: FormAttributes;
                        lastModified: FormAttributes;
                    },
                    dangerZone: {
                        title: string;
                        subHeader: string;
                        disableOrganization: {
                            enableActionTitle: string;
                            disableActionTitle: string;
                            subheader: string;
                        }
                    },
                    attributes: {
                        hint: string;
                        key: string;
                        value: string;
                        keyRequiredErrorMessage: string;
                        valueRequiredErrorMessage: string;
                    }
                };
                modals: {
                    addOrganization: {
                        header: string;
                        subtitle1: string;
                        subtitle2: string;
                    };
                };
                forms: {
                    addOrganization: {
                        name: FormAttributes;
                        description: FormAttributes;
                        domainName: FormAttributes;
                        type: string;
                        structural: string;
                        tenant: string;
                    };
                };
                homeList: {
                    name: string;
                    description: string;
                };
                shareApplicationSubTitle: string;
                shareApplicationRadio: string;
                shareApplicationInfo: string;
                unshareApplicationRadio: string;
                shareWithSelectedOrgsRadio: string;
                unshareApplicationInfo: string;
                switching: {
                    search: {
                        placeholder: string;
                    };
                    emptyList: string;
                    subOrganizations: string;
                    goBack: string;
                    switchLabel: string;
                    switchButton: string;
                    notifications: {
                        switchOrganization: Notification;
                    }
                }
                view: {
                    description: string;
                }
            };
            users: {
                addUserType: {
                    createUser: {
                        title: string;
                        description: string
                    };
                    inviteParentUser: {
                        title: string;
                        description: string
                    };
                };
                consumerUsers: {
                    fields: {
                       username: {
                           label: string;
                           placeholder: string;
                           validations: {
                               empty: string;
                               invalid: string;
                               invalidCharacters: string;
                               regExViolation: string;
                           };
                       }
                    }
                };
                guestUsers: {
                    fields: {
                        username: {
                            label: string;
                            placeholder: string;
                            validations: {
                                empty: string;
                                invalid: string;
                                invalidCharacters: string;
                                regExViolation: string;
                            };
                        }
                    }
                };
                confirmations: {
                    terminateAllSessions: Confirmation;
                    terminateSession: Confirmation;
                    addMultipleUser: Confirmation
                };
                editUser: {
                    tab: {
                        menuItems: {
                            0: string;
                            1: string;
                            2: string;
                            3: string;
                        };
                    };
                    placeholders: {
                        undefinedUser: Placeholder;
                    };
                };
                userSessions: {
                    components: {
                        sessionDetails: {
                            actions: {
                                terminateAllSessions: string;
                                terminateSession: string;
                            };
                            labels: {
                                browser: string;
                                deviceModel: string;
                                ip: string;
                                lastAccessed: string;
                                loggedInAs: string;
                                loginTime: string;
                                os: string;
                                recentActivity: string;
                                activeApplication: string;
                            };
                        };
                    };
                    dangerZones: {
                        terminate: DangerZone;
                    };
                    notifications: {
                        getUserSessions: Notification;
                        terminateAllUserSessions: Notification;
                        terminateUserSession: Notification;
                        getAdminUser: Notification;
                    };
                    placeholders: {
                        emptyListPlaceholder: Placeholder;
                    };
                };
                advancedSearch: {
                    form: {
                        dropdown: {
                            filterAttributeOptions: {
                                username: string;
                                email: string;
                            };
                        };
                        inputs: {
                            filterAttribute: {
                                placeholder: string;
                            };
                            filterCondition: {
                                placeholder: string;
                            };
                            filterValue: {
                                placeholder: string;
                            };
                        };
                    };
                    placeholder: string;
                };
                all: {
                    heading: string;
                    subHeading: string;
                };
                buttons: {
                    addNewUserBtn: string;
                    assignUserRoleBtn: string;
                    metaColumnBtn: string;
                };
                addUserDropDown: {
                    addNewUser: string;
                    bulkImport: string;
                }
                forms: {
                    validation: {
                        formatError: string;
                        dateFormatError: string;
                        mobileFormatError: string;
                        futureDateError: string;
                    };
                };
                list: {
                    columns: {
                        actions: string;
                        name: string;
                    };
                };
                notifications: {
                    addUser: Notification;
                    addUserPendingApproval: Notification;
                    bulkImportUser: {
                        validation: {
                            emptyRowError: NotificationItem;
                            columnMismatchError: NotificationItem;
                            emptyHeaderError: NotificationItem;
                            missingRequiredHeaderError: NotificationItem;
                            blockedHeaderError: NotificationItem;
                            duplicateHeaderError: NotificationItem;
                            invalidHeaderError: NotificationItem;
                            emptyDataField: NotificationItem;
                            invalidRole: NotificationItem;
                            invalidGroup: NotificationItem;
                        },
                        submit: Notification;
                        timeOut: NotificationItem;
                    }
                    deleteUser: Notification;
                    fetchUsers: Notification;
                    getAdminRole: Notification;
                    revokeAdmin: Notification;
                };
                placeholders: {
                    emptyList: Placeholder;
                    userstoreError: Placeholder;
                };
                usersList: {
                    list: {
                        emptyResultPlaceholder: {
                            addButton: string;
                            emptyUsers: string;
                            subTitle: {
                                0: string;
                                1: string;
                                2: string;
                            };
                            title: string;
                        };
                        iconPopups: {
                            delete: string;
                            edit: string;
                        };
                    };
                    metaOptions: {
                        heading: string;
                        columns: {
                            name: string;
                            emails: string;
                            id: string;
                            userName: string;
                            lastModified: string;
                        };
                    };
                    search: {
                        emptyResultPlaceholder: {
                            clearButton: string;
                            subTitle: {
                                0: string;
                                1: string;
                            };
                            title: string;
                        };
                    };
                };
                userstores: {
                    userstoreOptions: {
                        all: string;
                        primary: string;
                    };
                };
            };
            approvals: {
                list: {
                    columns: {
                        actions: string;
                        name: string;
                    };
                };
                modals: {
                    approvalProperties: {
                        "Claims": string,
                        "REQUEST ID": string,
                        "Roles": string,
                        "User Store Domain": string,
                        "Username": string,
                    },
                    taskDetails: {
                        header: string;
                        description: string;
                    };
                };
                notifications: {
                    fetchApprovalDetails: Notification;
                    fetchPendingApprovals: Notification;
                    updatePendingApprovals: Notification;
                };
                placeholders: {
                    emptyApprovalList: Placeholder;
                    emptyApprovalFilter: Placeholder;
                    emptySearchResults: Placeholder;
                };
            };
            certificates: {
                keystore: {
                    advancedSearch: {
                        form: {
                            inputs: {
                                filterAttribute: {
                                    placeholder: string;
                                };
                                filterCondition: {
                                    placeholder: string;
                                };
                                filterValue: {
                                    placeholder: string;
                                };
                            };
                        };
                        error: string;
                        placeholder: string;
                    };
                    attributes: {
                        alias: string;
                    };
                    list: {
                        columns: {
                            actions: string;
                            name: string;
                        };
                    };
                    notifications: {
                        addCertificate: Notification;
                        getCertificates: Notification;
                        getAlias: Notification;
                        getPublicCertificate: Notification;
                        getCertificate: Notification;
                        deleteCertificate: Notification;
                        download: Notification;
                    };
                    certificateModalHeader: string;
                    placeholders: {
                        emptySearch: {
                            action: string;
                            title: string;
                            subtitle: string;
                        };
                        emptyList: {
                            action: string;
                            title: string;
                            subtitle: string;
                        };
                    };
                    confirmation: {
                        hint: string;
                        primaryAction: string;
                        header: string;
                        content: string;
                        message: string;
                        tenantContent: string;
                    };
                    pageLayout: {
                        title: string;
                        description: string;
                        primaryAction: string;
                    };
                    summary: {
                        sn: string;
                        validFrom: string;
                        validTill: string;
                        issuerDN: string;
                        subjectDN: string;
                        version: string;
                    };
                    wizard: {
                        panes: {
                            upload: string;
                            paste: string;
                        };
                        steps: {
                            upload: string;
                            summary: string;
                        };
                        header: string;
                        dropZone: {
                            description: string;
                            action: string;
                        };
                        pastePlaceholder: string;
                    };
                    forms: {
                        alias: FormField;
                    };
                    errorEmpty: string;
                    errorCertificate: string;
                };
                truststore: {
                    advancedSearch: {
                        form: {
                            inputs: {
                                filterAttribute: {
                                    placeholder: string;
                                };
                                filterCondition: {
                                    placeholder: string;
                                };
                                filterValue: {
                                    placeholder: string;
                                };
                            };
                        };
                        placeholder: string;
                    };
                };
            };
            claims: {
                attributeMappings: {
                    axschema: {
                        heading: string;
                        description: string;
                    },
                    eidas: {
                        heading: string;
                        description: string;
                    },
                    oidc: {
                        heading: string;
                        description: string;
                    };
                    scim: {
                        heading: string;
                        description: string;
                    };
                    custom: {
                        heading: string;
                        description: string;
                    };
                };
                dialects: {
                    advancedSearch: {
                        form: {
                            inputs: {
                                filterAttribute: {
                                    placeholder: string;
                                };
                                filterCondition: {
                                    placeholder: string;
                                };
                                filterValue: {
                                    placeholder: string;
                                };
                            };
                        };
                        placeholder: string;
                        error: string;
                    };
                    attributes: {
                        dialectURI: string;
                    };
                    notifications: {
                        fetchDialects: Notification;
                        fetchADialect: Notification;
                        fetchExternalClaims: Notification;
                        deleteDialect: Notification;
                        addDialect: Notification;
                        updateDialect: Notification;
                        fetchSCIMResource: Notification;
                    };
                    pageLayout: {
                        list: {
                            title: string;
                            description: string;
                            primaryAction: string;
                            view: string;
                        };
                        edit: {
                            description: string;
                            back: string;
                            updateDialectURI: string;
                            updateExternalAttributes: string;
                        };
                    };
                    dangerZone: DangerZone;
                    sections: {
                        manageAttributes: {
                            heading: string;
                            description: string;
                            attributes: {
                                heading: string;
                                description: string;
                            };
                        };
                        manageAttributeMappings: {
                            heading: string;
                            description: string;
                            oidc: {
                                heading: string;
                                description: string;
                            };
                            scim: {
                                heading: string;
                                description: string;
                            };
                            custom: {
                                heading: string;
                                description: string;
                            };
                        };
                    };
                    confirmations: {
                        header: string;
                        message: string;
                        content: string;
                        hint: string;
                        action: string;
                    };
                    wizard: {
                        steps: {
                            dialectURI: string;
                            externalAttribute: string;
                            summary: string;
                        };
                        header: string;
                        summary: {
                            externalAttribute: string;
                            mappedAttribute: string;
                            notFound: string;
                        };
                    };
                    forms: {
                        fields: {
                            attributeName: {
                                validation: {
                                    invalid: string;
                                    alreadyExists: string;
                                };
                            };
                        };
                        dialectURI: FormField;
                        submit: string;
                    };
                };
                external: {
                    advancedSearch: {
                        form: {
                            inputs: {
                                filterAttribute: {
                                    placeholder: string;
                                };
                                filterCondition: {
                                    placeholder: string;
                                };
                                filterValue: {
                                    placeholder: string;
                                };
                            };
                        };
                        error: string;
                        placeholder: string;
                    };
                    attributes: {
                        attributeURI: string;
                        mappedClaim: string;
                    };
                    notifications: {
                        addExternalAttribute: Notification;
                        fetchExternalClaims: Notification;
                        getExternalAttribute: Notification;
                        updateExternalAttribute: Notification;
                        deleteExternalClaim: Notification;
                    };
                    forms: {
                        attributeURI: FormField;
                        localAttribute: FormField;
                        submit: string;
                        warningMessage: string;
                        emptyMessage: string;
                    };
                    pageLayout: {
                        edit: {
                            header: string;
                            primaryAction: string;
                        };
                    };
                    placeholders: {
                        empty: {
                            title: string;
                            subtitle: string;
                        };
                    };
                };
                local: {
                    advancedSearch: {
                        form: {
                            inputs: {
                                filterAttribute: {
                                    placeholder: string;
                                };
                                filterCondition: {
                                    placeholder: string;
                                };
                                filterValue: {
                                    placeholder: string;
                                };
                            };
                        };
                        error: string;
                        placeholder: string;
                    };
                    attributes: {
                        attributeURI: string;
                    };
                    notifications: {
                        fetchLocalClaims: Notification;
                        getAClaim: Notification;
                        getClaims: Notification;
                        getLocalDialect: Notification;
                        addLocalClaim: Notification;
                        updateClaim: Notification;
                        deleteClaim: Notification;
                    };
                    pageLayout: {
                        edit: {
                            tabs: {
                                general: string;
                                additionalProperties: string;
                                mappedAttributes: string;
                            };
                            description: string;
                            back: string;
                        };
                        local: {
                            description: string;
                            title: string;
                            back: string;
                            action: string;
                        };
                    };
                    wizard: {
                        steps: {
                            general: string;
                            mapAttributes: string;
                            summary: string;
                        };
                        header: string;
                        summary: {
                            userstore: string;
                            attribute: string;
                            supportedByDefault: string;
                            required: string;
                            readOnly: string;
                            attributeURI: string;
                            displayOrder: string;
                            regEx: string;
                        };
                    };
                    additionalProperties: {
                        hint: string;
                        key: string;
                        value: string;
                        keyRequiredErrorMessage: string;
                        valueRequiredErrorMessage: string;
                    };
                    confirmation: {
                        hint: string;
                        primaryAction: string;
                        header: string;
                        message: string;
                        content: string;
                    };
                    forms: {
                        attributeID: FormField;
                        attributeHint: string;
                        name: FormField;
                        nameHint: string;
                        description: FormField;
                        descriptionHint: string;
                        regEx: FormField;
                        regExHint: string;
                        supportedByDefault: FormField;
                        displayOrder: FormField;
                        displayOrderHint: string;
                        required: FormField;
                        requiredHint: string;
                        requiredWarning: string;
                        readOnly: FormField;
                        readOnlyHint: string;
                        attribute: FormField;
                        infoMessages?: {
                            disabledConfigInfo: string;
                            configApplicabilityInfo: string;
                        }
                    };
                    dangerZone: DangerZone;
                    mappedAttributes: {
                        hint: string;
                    };
                };
                list: {
                    columns: {
                        actions: string;
                        claimURI: string;
                        dialectURI: string;
                        name: string;
                    };
                    confirmation: {
                        local: {
                            message: string;
                            name: string;
                        };
                        dialect: {
                            message: string;
                            name: string;
                        };
                        external: {
                            message: string;
                            name: string;
                        };
                        hint: string;
                        header: string;
                        message: string;
                        content: string;
                        action: string;
                    };
                    placeholders: {
                        emptySearch: {
                            title: string;
                            subtitle: string;
                            action: string;
                        };
                        emptyList: {
                            title: {
                                local: string;
                                dialect: string;
                                external: string;
                            };
                            subtitle: string;
                            action: {
                                local: string;
                                dialect: string;
                                external: string;
                            };
                        };
                    };
                    warning: string;
                };
                scopeMappings: {
                    deletionConfirmationModal: {
                        assertionHint: string;
                        content: string;
                        header: string;
                        message: string;
                    },
                    saveChangesButton: string;
                };
            };
            emailLocale: {
                buttons: {
                    addLocaleTemplate: string;
                    saveChanges: string;
                };
                forms: {
                    addLocale: {
                        fields: {
                            bodyEditor: FormAttributes;
                            locale: FormAttributes;
                            signatureEditor: FormAttributes;
                            subject: FormAttributes;
                        };
                    };
                };
            };
            emailTemplateTypes: {
                advancedSearch: {
                    form: {
                        inputs: {
                            filterAttribute: {
                                placeholder: string;
                            };
                            filterCondition: {
                                placeholder: string;
                            };
                            filterValue: {
                                placeholder: string;
                            };
                        };
                    };
                    placeholder: string;
                    error: string;
                };
                buttons: {
                    createTemplateType: string;
                    deleteTemplate: string;
                    editTemplate: string;
                    newType: string;
                };
                confirmations: {
                    deleteTemplateType: Confirmation;
                };
                forms: {
                    addTemplateType: {
                        fields: {
                            type: FormAttributes;
                        };
                    };
                };
                list: {
                    actions: string;
                    name: string;
                };
                notifications: {
                    deleteTemplateType: Notification;
                    getTemplateTypes: Notification;
                    updateTemplateType: Notification;
                    createTemplateType: Notification;
                };
                placeholders: {
                    emptySearch: Placeholder;
                    emptyList: Placeholder;
                };
                wizards: {
                    addTemplateType: {
                        heading: string;
                        subHeading: string;
                        steps: {
                            templateType: {
                                heading: string;
                            }
                        };
                    };
                };
            };
            emailTemplates: {
                buttons: {
                    editTemplate: string;
                    deleteTemplate: string;
                    newTemplate: string;
                    viewTemplate: string;
                };
                confirmations: {
                    deleteTemplate: Confirmation;
                };
                editor: {
                    tabs: {
                        code: {
                            tabName: string;
                        };
                        preview: {
                            tabName: string;
                        };
                    };
                };
                list: {
                    actions: string;
                    name: string;
                };
                notifications: {
                    deleteTemplate: Notification;
                    createTemplate: Notification;
                    getTemplateDetails: Notification;
                    getTemplates: Notification;
                    iframeUnsupported: Notification;
                    updateTemplate: Notification;
                };
                placeholders: {
                    emptyList: Placeholder;
                };
                viewTemplate: {
                    heading: string;
                };
            };
            footer: {
                copyright: string;
            };
            groups: {
                advancedSearch: {
                    form: {
                        inputs: {
                            filterAttribute: {
                                placeholder: string;
                            };
                            filterCondition: {
                                placeholder: string;
                            };
                            filterValue: {
                                placeholder: string;
                            };
                        };
                    };
                    placeholder: string;
                };
                edit: {
                    basics: {
                        fields: {
                            groupName: {
                                name: string;
                                required: string;
                                placeholder: string;
                            };
                        };
                    };
                    roles: {
                        addRolesModal: {
                            heading: string;
                            subHeading: string;
                        };
                        heading: string;
                        subHeading: string;
                        placeHolders: {
                            emptyListPlaceholder: Placeholder;
                        };
                    };
                };
                list: {
                    columns: {
                        actions: string;
                        lastModified: string;
                        name: string;
                        source: string;
                    };
                    storeOptions: string;
                };
                notifications: {
                    deleteGroup: Notification;
                    updateGroup: Notification;
                    createGroup: Notification;
                    createPermission: Notification;
                    fetchGroups: Notification;
                };
                placeholders: {
                    groupsError: Placeholder;
                };
            };
            header: {
                links: {
                    devPortalNav: string;
                    userPortalNav: string;
                };
            };
            governanceConnectors: {
                notifications: {
                    getConnectorCategories: Notification;
                    getConnector: Notification;
                    updateConnector: Notification;
                };
                form: {
                    errors: {
                        positiveIntegers: string;
                        format: string;
                    };
                };
                goBackLoginAndRegistration: string;
                enabled: string;
                disabled: string;
                categories: string;
                pageSubHeading: string;
                connectorSubHeading: string;
                genericDescription?: string;
                connectorCategories: {
                    passwordPolicies : {
                        name: string;
                        description: string;
                        connectors: {
                            passwordExpiry: {
                                friendlyName: string;
                            };
                            passwordHistory: {
                                friendlyName: string;
                                properties: {
                                    passwordHistoryEnable: {
                                        hint: string;
                                        label: string;
                                    };
                                    passwordHistoryCount: {
                                        hint: string;
                                        label: string;
                                    };
                                };
                            };
                            passwordPolicy: {
                                friendlyName: string;
                                properties: {
                                    passwordPolicyEnable: {
                                        hint: string;
                                        label: string;
                                    };
                                    passwordPolicyMinLength: {
                                        hint: string;
                                        label: string;
                                    };
                                    passwordPolicyMaxLength: {
                                        hint: string;
                                        label: string;
                                    };
                                    passwordPolicyPattern: {
                                        hint: string;
                                        label: string;
                                    };
                                    passwordPolicyErrorMsg: {
                                        hint: string;
                                        label: string;
                                    };
                                };
                            };
                        };
                    };
                    userOnboarding : {
                        name: string;
                        description: string;
                        connectors: {
                            askPassword: {
                                friendlyName: string;
                            },
                            selfSignUp: {
                                friendlyName: string;
                                properties: {
                                    selfRegistrationEnable: {
                                        hint: string;
                                        label: string;
                                    };
                                    selfRegistrationLockOnCreation: {
                                        hint: string;
                                        label: string;
                                    };
                                    selfRegistrationSendConfirmationOnCreation: {
                                        hint: string;
                                        label: string;
                                    };
                                    selfRegistrationNotificationInternallyManage: {
                                        hint: string;
                                        label: string;
                                    };
                                    selfRegistrationReCaptcha: {
                                        hint: string;
                                        label: string;
                                    };
                                    selfRegistrationVerificationCodeExpiryTime: {
                                        hint: string;
                                        label: string;
                                    };
                                    selfRegistrationVerificationCodeSmsotpExpiryTime: {
                                        hint: string;
                                        label: string;
                                    };
                                    selfRegistrationSmsotpRegex: {
                                        hint: string;
                                        label: string;
                                    };
                                    selfRegistrationCallbackRegex: {
                                        hint: string;
                                        label: string;
                                    },
                                    urlListPurposeSelfSignUp: {
                                        hint: string;
                                        label: string;
                                    };
                                    selfRegistrationNotifyAccountConfirmation: {
                                        hint: string;
                                        label: string;
                                    };
                                    selfRegistrationResendConfirmationReCaptcha: {
                                        hint: string;
                                        label: string;
                                    };
                                    selfRegistrationAutoLoginEnable: {
                                        hint: string;
                                        label: string;
                                    };
                                    selfRegistrationAutoLoginAliasName: {
                                        hint: string;
                                        label: string;
                                    };
                                };
                            };
                            liteUserSignUp: {
                                friendlyName: string;
                                properties: {
                                    liteRegistrationEnable: {
                                        hint: string;
                                        label: string;
                                    };
                                    liteRegistrationLockOnCreation: {
                                        hint: string;
                                        label: string;
                                    };
                                    liteRegistrationNotificationInternallyManage: {
                                        hint: string;
                                        label: string;
                                    };
                                    liteRegistrationReCaptcha: {
                                        hint: string;
                                        label: string;
                                    };
                                    liteRegistrationVerificationCodeExpiryTime: {
                                        hint: string;
                                        label: string;
                                    };
                                    liteRegistrationVerificationCodeSmsotpExpiryTime: {
                                        hint: string;
                                        label: string;
                                    };
                                    liteRegistrationSmsotpRegex: {
                                        hint: string;
                                        label: string;
                                    };
                                    liteRegistrationCallbackRegex: {
                                        hint: string;
                                        label: string;
                                    };
                                    urlListPurposeLiteUserSignUp: {
                                        hint: string;
                                        label: string;
                                    };
                                };
                            };
                            userEmailVerification: {
                                friendlyName: string;
                                properties: {
                                    emailVerificationEnable: {
                                        hint: string;
                                        label: string;
                                    };
                                    emailVerificationLockOnCreation: {
                                        hint: string;
                                        label: string;
                                    };
                                    emailVerificationNotificationInternallyManage: {
                                        hint: string;
                                        label: string;
                                    };
                                    emailVerificationExpiryTime: {
                                        hint: string;
                                        label: string;
                                    };
                                    emailVerificationAskPasswordExpiryTime: {
                                        hint: string;
                                        label: string;
                                    };
                                    emailVerificationAskPasswordPasswordGenerator: {
                                        hint: string;
                                        label: string;
                                    };
                                    urlListPurposeJitProvisioning: {
                                        hint: string;
                                        label: string;
                                    };
                                };
                            };
                        };
                    };
                    loginAttemptsSecurity : {
                        name: string;
                        description: string;
                        connectors: {
                            accountLockHandler: {
                                friendlyName: string;
                                properties: {
                                    accountLockHandlerLockOnMaxFailedAttemptsEnable: {
                                        hint: string;
                                        label: string;
                                    };
                                    accountLockHandlerOnFailureMaxAttempts: {
                                        hint: string;
                                        label: string;
                                    };
                                    accountLockHandlerTime: {
                                        hint: string;
                                        label: string;
                                    };
                                    accountLockHandlerLoginFailTimeoutRatio: {
                                        hint: string;
                                        label: string;
                                    };
                                    accountLockHandlerNotificationManageInternally: {
                                        hint: string;
                                        label: string;
                                    };
                                    accountLockHandlerNotificationNotifyOnLockIncrement: {
                                        hint: string;
                                        label: string;
                                    };
                                };
                            };
                            ssoLoginRecaptcha: {
                                friendlyName: string;
                                properties: {
                                    ssoLoginRecaptchaEnableAlways: {
                                        hint: string;
                                        label: string;
                                    };
                                    ssoLoginRecaptchaEnable: {
                                        hint: string;
                                        label: string;
                                    };
                                    ssoLoginRecaptchaOnMaxFailedAttempts: {
                                        hint: string;
                                        label: string;
                                    };
                                };
                            };
                        };
                    };
                    accountManagement : {
                        name: string;
                        description: string;
                        connectors: {
                            suspensionNotification: {
                                friendlyName: string;
                                properties: {
                                    suspensionNotificationEnable: {
                                        hint: string;
                                        label: string;
                                    };
                                    suspensionNotificationAccountDisableDelay: {
                                        hint: string;
                                        label: string;
                                    };
                                    suspensionNotificationDelays: {
                                        hint: string;
                                        label: string;
                                    };
                                };
                            };
                            accountDisableHandler: {
                                friendlyName: string;
                                properties: {
                                    accountDisableHandlerEnable: {
                                        hint: string;
                                        label: string;
                                    };
                                    accountDisableHandlerNotificationManageInternally: {
                                        hint: string;
                                        label: string;
                                    };
                                };
                            };
                            multiattributeLoginHandler: {
                                friendlyName: string;
                                properties: {
                                    accountMultiattributeloginHandlerEnable: {
                                        hint: string;
                                        label: string;
                                    };
                                    accountMultiattributeloginHandlerAllowedattributes: {
                                        hint: string;
                                        label: string;
                                    };
                                };
                            };
                            accountRecovery: {
                                friendlyName: string;
                                properties: {
                                    recoveryNotificationPasswordEnable: {
                                        label: string;
                                    };
                                    recoveryReCaptchaPasswordEnable: {
                                        label: string;
                                    };
                                    recoveryQuestionPasswordEnable: {
                                        label: string;
                                    };
                                    recoveryQuestionPasswordMinAnswers: {
                                        label: string;
                                    };
                                    recoveryQuestionAnswerRegex: {
                                        hint: string;
                                        label: string;
                                    };
                                    recoveryQuestionAnswerUniqueness: {
                                        hint: string;
                                        label: string;
                                    };
                                    recoveryQuestionPasswordReCaptchaEnable: {
                                        hint: string;
                                        label: string;
                                    };
                                    recoveryQuestionPasswordReCaptchaMaxFailedAttempts: {
                                        label: string;
                                    };
                                    recoveryNotificationUsernameEnable: {
                                        label: string;
                                    };
                                    recoveryReCaptchaUsernameEnable: {
                                        label: string;
                                    };
                                    recoveryNotificationInternallyManage: {
                                        hint: string;
                                        label: string;
                                    };
                                    recoveryNotifySuccess: {
                                        label: string;
                                    };
                                    recoveryQuestionPasswordNotifyStart: {
                                        label: string;
                                    };
                                    recoveryExpiryTime: {
                                        label: string;
                                    };
                                    recoveryNotificationPasswordExpiryTimeSmsOtp: {
                                        hint: string;
                                        label: string;
                                    };
                                    recoveryNotificationPasswordSmsOtpRegex: {
                                        hint: string;
                                        label: string;
                                    };
                                    recoveryQuestionPasswordForcedEnable: {
                                        hint: string;
                                        label: string;
                                    };
                                    recoveryQuestionMinQuestionsToAnswer: {
                                        hint: string;
                                        label: string;
                                    };
                                    recoveryCallbackRegex: {
                                        hint: string;
                                        label: string;
                                    };
                                    recoveryAutoLoginEnable: {
                                        hint: string;
                                        label: string;
                                    };
                                };
                            };
                            adminForcedPasswordReset: {
                                friendlyName: string;
                                properties: {
                                    recoveryAdminPasswordResetRecoveryLink: {
                                        hint: string;
                                        label: string;
                                    };
                                    recoveryAdminPasswordResetOtp: {
                                        hint: string;
                                        label: string;
                                    };
                                    recoveryAdminPasswordResetOffline: {
                                        hint: string;
                                        label: string;
                                    };
                                    recoveryAdminPasswordResetExpiryTime: {
                                        hint: string;
                                        label: string;
                                    };
                                };
                            };
                        };
                    };
                    otherSettings : {
                        name: string;
                        description: string;
                        connectors: {
                            piiController: {
                                friendlyName: string;
                                properties: {
                                    piiController: {
                                        hint: string;
                                        label: string;
                                    };
                                    contact: {
                                        hint: string;
                                        label: string;
                                    };
                                    email: {
                                        hint: string;
                                        label: string;
                                    };
                                    phone: {
                                        hint: string;
                                        label: string;
                                    };
                                    onBehalf: {
                                        hint: string;
                                        label: string;
                                    };
                                    piiControllerUrl: {
                                        hint: string;
                                        label: string;
                                    };
                                    addressCountry: {
                                        hint: string;
                                        label: string;
                                    };
                                    addressLocality: {
                                        hint: string;
                                        label: string;
                                    };
                                    addressRegion: {
                                        hint: string;
                                        label: string;
                                    };
                                    postOfficeBoxNumber: {
                                        hint: string;
                                        label: string;
                                    };
                                    postalCode: {
                                        hint: string;
                                        label: string;
                                    };
                                    streetAddress: {
                                        hint: string;
                                        label: string;
                                    };
                                };
                            };
                            analyticsEngine: {
                                friendlyName: string;
                                messages: {
                                    deprecation: {
                                        description: string;
                                        heading: string;
                                    };
                                };
                                properties: {
                                    adaptiveAuthenticationAnalyticsReceiver: {
                                        hint: string;
                                        label: string;
                                    };
                                    adaptiveAuthenticationAnalyticsBasicAuthEnabled: {
                                        hint: string;
                                        label: string;
                                    };
                                    adaptiveAuthenticationAnalyticsBasicAuthUsername: {
                                        hint: string;
                                        label: string;
                                    };
                                    secretAdaptiveAuthenticationAnalyticsBasicAuthPassword: {
                                        hint: string;
                                        label: string;
                                    };
                                    adaptiveAuthenticationAnalyticsHttpConnectionTimeout: {
                                        hint: string;
                                        label: string;
                                    };
                                    adaptiveAuthenticationAnalyticsHttpReadTimeout: {
                                        hint: string;
                                        label: string;
                                    };
                                    adaptiveAuthenticationAnalyticsHttpConnectionRequestTimeout: {
                                        hint: string;
                                        label: string;
                                    };
                                    adaptiveAuthenticationAnalyticsHostnameVerfier: {
                                        hint: string;
                                        label: string;
                                    };
                                };
                            };
                            elasticAnalyticsEngine: {
                                friendlyName: string;
                                warningModal: {
                                    configure: string,
                                    reassure: string
                                },
                                properties: {
                                    adaptiveAuthenticationElasticReceiver: {
                                        hint: string;
                                        label: string;
                                    };
                                    adaptiveAuthenticationElasticBasicAuthEnabled: {
                                        hint: string;
                                        label: string;
                                    };
                                    adaptiveAuthenticationElasticBasicAuthUsername: {
                                        hint: string;
                                        label: string;
                                    };
                                    secretAdaptiveAuthenticationElasticBasicAuthPassword: {
                                        hint: string;
                                        label: string;
                                    };
                                    adaptiveAuthenticationElasticHttpConnectionTimeout: {
                                        hint: string;
                                        label: string;
                                    };
                                    adaptiveAuthenticationElasticHttpReadTimeout: {
                                        hint: string;
                                        label: string;
                                    };
                                    adaptiveAuthenticationElasticHttpConnectionRequestTimeout: {
                                        hint: string;
                                        label: string;
                                    };
                                    adaptiveAuthenticationElasticHostnameVerfier: {
                                        hint: string;
                                        label: string;
                                    };
                                };
                            };
                            userClaimUpdate: {
                                friendlyName: string;
                                properties: {
                                    userClaimUpdateEmailEnableVerification: {
                                        hint: string;
                                        label: string;
                                    };
                                    userClaimUpdateEmailVerificationCodeExpiryTime: {
                                        hint: string;
                                        label: string;
                                    };
                                    userClaimUpdateEmailEnableNotification: {
                                        hint: string;
                                        label: string;
                                    };
                                    userClaimUpdateMobileNumberEnableVerification: {
                                        hint: string;
                                        label: string;
                                    };
                                    userClaimUpdateMobileNumberVerificationCodeExpiryTime: {
                                        hint: string;
                                        label: string;
                                    };
                                    userClaimUpdateMobileNumberEnableVerificationByPrivilegedUser: {
                                        hint: string;
                                        label: string;
                                    };
                                };
                            };
                        };
                    };
                    multiFactorAuthenticators : {
                        name: string;
                        friendlyName: string;
                        description: string;
                        connectors: {
                            backupCodeAuthenticator: {
                                friendlyName: string;
                                properties: {
                                    backupCodeBackupCodeLength: {
                                        hint: string;
                                        label: string;
                                    };
                                    backupCodeBackupCodeSize: {
                                        hint: string;
                                        label: string;
                                    };
                                };
                            };
                        };
                    };
                    sessionManagement: {
                        description: string;
                    };
                    saml2WebSsoConfiguration: {
                        description: string;
                    };
                    wsFederationConfiguration: {
                        description: string;
                    };
                };
            };
            helpPanel: {
                notifications: {
                    pin: Notification;
                };
            };
            oidcScopes: {
                back: string;
                viewAttributes: string;
                manageAttributes: string;
                buttons: {
                    addScope: string;
                };
                confirmationModals: {
                    deleteScope: Confirmation;
                    deleteClaim: Confirmation;
                };
                addAttributes: {
                    description: string;
                };
                editScope: {
                    claimList: {
                        emptyPlaceholder: Placeholder;
                        emptySearch: Placeholder;
                        title: string;
                        subTitle: string;
                        addClaim: string;
                        popupDelete: string;
                        searchClaims: string;
                    };
                };
                forms: {
                    addScopeForm: {
                        inputs: {
                            displayName: {
                                label: string;
                                placeholder: string;
                                validations: {
                                    empty: string;
                                };
                            };
                            scopeName: {
                                label: string;
                                placeholder: string;
                                validations: {
                                    duplicate: string;
                                    empty: string;
                                    invalid: string;
                                };
                            };
                            description: {
                                label: string;
                                placeholder: string;
                            };
                        };
                    };
                };
                list: {
                    columns: {
                        actions: string;
                        name: string;
                    };
                    empty: Placeholder;
                    searchPlaceholder: string;
                };
                wizards: {
                    addScopeWizard: {
                        title: string;
                        subTitle: string;
                        steps: {
                            basicDetails: string;
                            claims: string;
                        };
                        buttons: {
                            next: string;
                            previous: string;
                        };
                        claimList: {
                            searchPlaceholder: string;
                            table: {
                                header: string;
                                emptyPlaceholders: {
                                    assigned: string;
                                    unAssigned: string;
                                };
                            };
                        };
                    };
                };
                notifications: {
                    addOIDCScope: Notification;
                    addOIDCClaim: Notification;
                    fetchOIDCScopes: Notification;
                    fetchOIDCScope: Notification;
                    fetchOIDClaims: Notification;
                    deleteOIDCScope: Notification;
                    deleteOIDClaim: Notification;
                    updateOIDCScope: Notification;
                    claimsMandatory: Notification;
                };
                placeholders: {
                    emptyList: {
                        action: string;
                        subtitles: {
                            0: string;
                            1: string;
                            2: string;
                        };
                        title: string;
                    };
                    emptySearch: Placeholder;
                };
            };
            overview: {
                widgets: {
                    insights: {
                        groups: {
                            heading: string;
                            subHeading: string;
                        };
                        users: {
                            heading: string;
                            subHeading: string;
                        };
                    };
                    overview: {
                        cards: {
                            groups: {
                                heading: string;
                            };
                            users: {
                                heading: string;
                            };
                            userstores: {
                                heading: string;
                            };
                        };
                        heading: string;
                        subHeading: string;
                    };
                    quickLinks: {
                        cards: {
                            certificates: {
                                heading: string;
                                subHeading: string;
                            };
                            dialects: {
                                heading: string;
                                subHeading: string;
                            };
                            emailTemplates: {
                                heading: string;
                                subHeading: string;
                            };
                            generalConfigs: {
                                heading: string;
                                subHeading: string;
                            };
                            groups: {
                                heading: string;
                                subHeading: string;
                            };
                            roles: {
                                heading: string;
                                subHeading: string;
                            };
                        };
                        heading: string;
                        subHeading: string;
                    };
                };
            };
            remoteFetch: {
                components: {
                    status: {
                        details: string;
                        header: string;
                        hint: string;
                        linkPopup: Popup;
                        refetch: string;
                    };
                };
                forms: {
                    getRemoteFetchForm: {
                        actions: {
                            remove: string;
                            save: string;
                        };
                        fields: {
                            accessToken: FormAttributes;
                            enable: FormAttributes;
                            connectivity: FormAttributes;
                            gitBranch: FormAttributes;
                            gitFolder: FormAttributes;
                            gitURL: FormAttributes;
                            pollingFrequency: FormAttributes;
                            sharedKey: FormAttributes;
                            username: FormAttributes;
                        };
                        heading: {
                            subTitle: string;
                            title: string;
                        };
                    };
                };
                modal: {
                    appStatusModal: ModalInterface;
                };
                notifications: {
                    createRepoConfig: Notification;
                    deleteRepoConfig: Notification;
                    getConfigDeploymentDetails: Notification;
                    getConfigList: Notification;
                    getRemoteRepoConfig: Notification;
                    triggerConfigDeployment: Notification;
                };
                pages: {
                    listing: Page;
                };
                placeholders: {
                    emptyListPlaceholder: Placeholder;
                };
            };
            roles: {
                addRoleWizard: {
                    buttons: {
                        finish: string;
                        next: string;
                        previous: string;
                    };
                    forms: {
                        roleBasicDetails: {
                            domain: {
                                label: {
                                    role: string;
                                    group: string;
                                };
                                placeholder: string;
                                validation: {
                                    empty: {
                                        role: string;
                                        group: string;
                                    };
                                };
                            };
                            roleName: {
                                hint: string;
                                label: string;
                                placeholder: string;
                                validations: {
                                    duplicate: string;
                                    duplicateInAudience: string;
                                    empty: string;
                                    invalid: string;
                                }
                            };
                            roleAudience: FormAttributes;
                            assignedApplication: FormAttributes;
                            notes: {
                                orgNote: string,
                                appNote: string,
                                cannotCreateRole: string
                            }
                        };
                        rolePermission: {
                            apiResource: {
                                label: string;
                                placeholder: string;
                                hint: {
                                    empty: string;
                                }
                            };
                            permissions: {
                                label: string;
                                placeholder: string;
                                tooltips: {
                                    noScopes: string;
                                    selectAllScopes: string;
                                    removeAPIResource: string;
                                },
                                validation: {
                                    empty: string;
                                };
                                permissionsLabel: string;
                            };
                            notes: {
                                applicationRoles: string;
                            };
                            notifications: {
                                fetchAPIResourceError: Notification;
                            };
                        };
                    };
                    heading: string;
                    permissions: {
                        buttons: {
                            collapseAll: string;
                            expandAll: string;
                            update: string;
                        };
                    };
                    subHeading: string;
                    back: string;
                    summary: {
                        labels: {
                            domain: {
                                role: string;
                                group: string;
                            };
                            permissions: string;
                            roleName: string;
                            roles: string;
                            users: string;
                            groups: string;
                        };
                    };
                    users: {
                        assignUserModal: {
                            heading: string;
                            hint: string;
                            subHeading: string;
                            list: {
                                searchPlaceholder: string;
                                searchByEmailPlaceholder: string;
                                listHeader: string;
                            };
                        };
                    };
                    wizardSteps: {
                        0: string;
                        1: string;
                        2: string;
                        3: string;
                        4: string;
                        5: string;
                    };
                };
                advancedSearch: {
                    form: {
                        inputs: {
                            filterAttribute: {
                                placeholder: string;
                            };
                            filterCondition: {
                                placeholder: string;
                            };
                            filterValue: {
                                placeholder: string;
                            };
                        };
                    };
                    placeholder: string;
                };
                edit: {
                    placeholders: {
                        errorPlaceHolder: Placeholder;
                    };
                    basics: {
                        buttons: {
                            update: string;
                        };
                        confirmation: Confirmation;
                        dangerZone: DangerZone;
                        fields: {
                            roleName: {
                                name: string;
                                required: string;
                                placeholder: string;
                            };
                        };
                    };
                    groups: {
                        addGroupsModal: {
                            heading: string;
                            subHeading: string;
                        };
                        placeholders: {
                            emptyPlaceholder: Placeholder;
                            errorPlaceholder: Placeholder;
                        };
                        notifications: {
                            error: NotificationItem;
                            success: NotificationItem;
                            genericError: NotificationItem;
                            fetchError: NotificationItem;
                        };
                        heading: string;
                        localGroupsHeading: string;
                        externalGroupsHeading: string;
                        subHeading: string;
                        actions: {
                            search: {
                                placeholder: string;
                            },
                            assign: {
                                placeholder: string;
                            },
                            remove: {
                                label: string;
                                placeholder: string;
                            }
                        };
                    };
                    menuItems: {
                        basic: string;
                        connectedApps: string;
                        permissions: string;
                        groups: string;
                        users: string;
                        roles: string;
                    };
                    users: {
                        heading: string;
                        subHeading: string;
                        placeholders: {
                            emptyPlaceholder: Placeholder;
                            errorPlaceholder: Placeholder;
                        };
                        notifications: {
                            error: NotificationItem;
                            success: NotificationItem;
                            genericError: NotificationItem;
                            fetchError: NotificationItem;
                        };
                        list: {
                            emptyPlaceholder: Placeholder;
                            user: string;
                            organization: string;
                        };
                        actions: {
                            search: {
                                placeholder: string;
                            },
                            assign: {
                                placeholder: string;
                            },
                            remove: {
                                label: string;
                                placeholder: string;
                            }
                        };
                    };
                    permissions: {
                        heading: string;
                        subHeading: string;
                        readOnlySubHeading: string;
                        removedPermissions: string;
                    };
                };
                list: {
                    buttons: {
                        addButton: string;
                        filterDropdown: string;
                    };
                    columns: {
                        actions: string;
                        lastModified: string;
                        name: string;
                        managedByOrg: {
                            label: string;
                            header: string;
                        };
                        managedByApp: {
                            label: string;
                            header: string;
                        };
                        audience: string;
                    };
                    confirmations: {
                        deleteItem: Confirmation;
                        deleteItemError: InfoModal;
                    };
                    emptyPlaceholders: {
                        search: Placeholder;
                        emptyRoleList: Placeholder & {
                            emptyRoles: string
                        };
                    };
                    popups: {
                        delete: string;
                        edit: string;
                    };
                    filterOptions: {
                        all: string;
                        applicationRoles: string;
                        organizationRoles: string;
                    };
                    filterAttirbutes: {
                        name: string;
                        audience: string;
                    };
                };
                readOnlyList: {
                    emptyPlaceholders: {
                        searchAndFilter: Placeholder;
                    }
                }
                notifications: {
                    deleteRole: Notification;
                    fetchRoles: Notification;
                    fetchRole: Notification;
                    updateRole: Notification;
                    createRole: Notification;
                    createPermission: Notification;
                };
            };
            serverConfigs: {
                server: {
                    title: string;
                    description: string;
                };
                adminAdvisory: {
                    configurationEditSection: {
                        backButtonLabel: string;
                        pageHeading: string;
                        pageSubheading: string;
                        form: {
                            bannerContent: {
                                label: string;
                                hint: string;
                                placeholder: string;
                            };
                        };
                    };
                    configurationSection: {
                        disabled: string;
                        description: string;
                        enabled: string;
                        heading: string;
                    };
                    notifications: {
                        disbleAdminAdvisoryBanner: Notification;
                        enableAdminAdvisoryBanner: Notification;
                        getConfigurations: Notification;
                        updateConfigurations: Notification;
                    };
                    pageHeading: string;
                    pageSubheading: string;
                };
                manageNotificationSendingInternally: {
                    title: string;
                    description: string;
                };
                remoteLogPublishing: {
                    title: string;
                    pageTitle: string;
                    description: string;
                    fields: {
                        logTypes: {
                            label: string;
                            values: {
                                carbonLogs: string;
                                auditLogs: string;
                                allLogs: string;
                            }
                        },
                        remoteURL: {
                            label: string;
                        },
                        advanced: {
                            title: string,
                            connectionTimeout: {
                                label: string;
                            },
                            verifyHostname: {
                                label: string;
                            },
                            basicAuthConfig: {
                                title: string;
                                serverUsername: {
                                    label: string;
                                },
                                serverPassword: {
                                    label: string;
                                }
                            },
                            sslConfig: {
                                title: string;
                                keystorePath: {
                                    label: string;
                                },
                                keystorePassword: {
                                    label: string;
                                },
                                truststorePath: {
                                    label: string;
                                },
                                truststorePassword: {
                                    label: string;
                                },
                            }
                        }
                    };
                    dangerZone: {
                        button: string,
                        title: string;
                        header: string;
                        subheader: string;
                        confirmation: {
                            hint: string;
                            header: string;
                            message: string;
                            content: string;
                        }
                    };
                    notification: {
                        success: {
                            description: string;
                            message: string;
                        };
                        error: {
                            updateError: {
                                description: string;
                                message: string;
                            };
                            fetchError: {
                                description: string;
                                message: string;
                            };
                        }
                    }
                };
                realmConfiguration: {
                    actionTitles: {
                        config: string;
                    };
                    description: string;
                    heading: string;
                    confirmation: {
                        heading: string;
                        message: string;
                    };
                    notifications: {
                        getConfigurations: Notification;
                        updateConfigurations: Notification;
                        emptyHomeRealmIdentifiers: Notification;
                    };
                    form: {
                        homeRealmIdentifiers: FormAttributes;
                        idleSessionTimeoutPeriod: FormAttributes;
                        rememberMePeriod: FormAttributes;
                    };
                };
            };
            sidePanel: {
                accountManagement: string;
                addEmailTemplate: string;
                addEmailTemplateLocale: string;
                approvals: string;
                attributeDialects: string;
                categories: {
                    attributes: string;
                    certificates: string;
                    configurations: string;
                    general: string;
                    users: string;
                    userstores: string;
                    organizations: string;
                };
                certificates: string;
                configurations: string;
                editEmailTemplate: string;
                editExternalDialect: string;
                editGroups: string;
                editLocalClaims: string;
                editRoles: string;
                editUsers: string;
                editUserstore: string;
                emailDomainDiscovery: string;
                emailTemplateTypes: string;
                emailTemplates: string;
                generalConfigurations: string;
                groups: string;
                localDialect: string;
                loginAttemptsSecurity: string;
                multiFactorAuthenticators: string;
                organizations: string;
                otherSettings: string;
                overview: string;
                passwordPolicies: string;
                remoteFetchConfig: string
                roles: string;
                userOnboarding: string;
                users: string;
                userstoreTemplates: string;
                userstores: string;
            };
            transferList: {
                searchPlaceholder: string;
                list: {
                    headers: {
                        0: string;
                        1: string;
                        2: string;
                    };
                    emptyPlaceholders: {
                        default: string;
                        groups: {
                            unselected: string;
                            selected: string;
                        };
                        roles: {
                            unselected: string;
                            selected: string;
                            common: string;
                        };
                        users: {
                            roles: {
                                unselected: string;
                                selected: string;
                            };
                        };
                    };
                };
            };
            user: {
                deleteJITUser: {
                    confirmationModal: {
                        content: string;
                    }
                };
                deleteUser: {
                    confirmationModal: Confirmation;
                };
                revokeAdmin: {
                    confirmationModal: Confirmation;
                };
                disableUser: {
                    confirmationModal: Confirmation;
                };
                editUser: {
                    dangerZoneGroup: {
                        header: string;
                        deleteUserZone: DangerZone;
                        disableUserZone: DangerZone;
                        lockUserZone: DangerZone;
                        passwordResetZone: DangerZone;
                        deleteAdminPriviledgeZone: DangerZone;
                    };
                    dateOfBirth: {
                        placeholder: {
                            part1: string;
                            part2: string;
                        }
                    };
                };
                forms: {
                    addUserForm: {
                        buttons: {
                            radioButton: {
                                label: string;
                                options: {
                                    createPassword: string;
                                    askPassword: string;
                                };
                            };
                        };
                        inputs: {
                            confirmPassword: {
                                label: string;
                                placeholder: string;
                                validations: {
                                    empty: string;
                                    mismatch: string;
                                };
                            };
                            firstName: {
                                label: string;
                                placeholder: string;
                                validations: {
                                    empty: string;
                                };
                            };
                            lastName: {
                                label: string;
                                placeholder: string;
                                validations: {
                                    empty: string;
                                };
                            };
                            username: {
                                label: string;
                                placeholder: string;
                                validations: {
                                    empty: string;
                                    invalid: string;
                                    invalidCharacters: string;
                                    regExViolation: string;
                                };
                            };
                            newPassword: {
                                label: string;
                                placeholder: string;
                                validations: {
                                    empty: string;
                                    regExViolation: string;
                                };
                            };
                            domain: {
                                label: string;
                                placeholder: string;
                                validations: {
                                    empty: string;
                                };
                            };
                            email: {
                                label: string;
                                placeholder: string;
                                validations: {
                                    empty: string;
                                    invalid: string;
                                };
                            };
                        };
                        validations: {
                            genericError: {
                                description: string;
                                message: string;
                            };
                            invalidCurrentPassword: {
                                description: string;
                                message: string;
                            };
                            submitError: {
                                description: string;
                                message: string;
                            };
                            submitSuccess: {
                                description: string;
                                message: string;
                            };
                        };
                    };
                };
                lockUser: {
                    confirmationModal: Confirmation;
                };
                modals: {
                    addUserWarnModal: {
                        heading: string;
                        message: string;
                    };
                    addUserWizard: {
                        title: string;
                        subTitle: string;
                        askPassword: {
                            emailVerificationDisabled: string;
                            emailInvalid: string;
                            alphanumericUsernameEnabled: string;
                            inviteViaEmail: string;
                            inviteOffline: string;
                        };
                        steps: {
                            basicDetails: string;
                            roles: string;
                            groups: string;
                            invitation: string;
                            method: string;
                        };
                        buttons: {
                            next: string;
                            previous: string;
                            saveAndContinue: string;
                        };
                        wizardSummary: {
                            name: string;
                            groups: string;
                            roles: string;
                            username: string;
                            domain: string;
                            passwordOption: {
                                label: string;
                                message: {
                                    0: string;
                                    1: string;
                                };
                            };
                        };
                    };
                    bulkImportUserWizard: {
                        title: string;
                        subTitle: string;
                        wizardSummary: {
                            inviteEmailInfo: string;
                            successCount: string;
                            failedCount: string;
                            totalUserCreationCount: string;
                            totalUserAssignmentCount: string;
                            tableHeaders: {
                                username: string;
                                status: string;
                                message: string;
                            }
                            tableMessages: {
                                userCreatedMessage: string;
                                invalidDataMessage: string;
                                invalidUserNameFormatMessage: string;
                                userAlreadyExistsMessage: string;
                                userCreationAcceptedMessage: string;
                                internalErrorMessage: string;
                                userAssignmentSuccessMessage: string;
                                userAssignmentFailedMessage: string;
                                userAssignmentInternalErrorMessage: string;
                            };
                            tableStatus: {
                                success: string;
                                warning: string;
                                failed: string;
                            };
                            alerts: {
                                importSuccess: NotificationItem;
                                importFailed: {
                                    message: string;
                                    userCreation: string;
                                    groupAssignment: string;
                                }
                            };
                            advanceSearch: {
                                searchByUsername: string;
                                searchByGroup: string;
                                roleGroupFilterAttributePlaceHolder: string;
                            };
                            manualCreation: {
                                alerts: {
                                    creationSuccess: NotificationItem;
                                };
                                hint: string;
                                emailsLabel: string;
                                emailsPlaceholder: string;
                                disabledHint: string;
                                upload: {
                                    buttonText: string;
                                    description: string;
                                };
                                primaryButton: string;
                                groupsLabel: string;
                                groupsPlaceholder: string;
                                warningMessage: string;
                            };
                            fileBased: {
                                hint: string;
                            };
                            responseOperationType: {
                                userCreation: string;
                                roleAssignment: string;
                            };
                            userstoreMessage: string;
                        };
                        buttons: {
                            import: string;
                        },
                        sidePanel: {
                            manual: string;
                            fileBased: string;
                            fileFormatTitle: string;
                            fileFormatContent: string;
                            fileFormatSampleHeading: string;
                        }
                    };
                    inviteParentUserWizard: {
                        totalInvitations: string;
                        successAlert: NotificationItem;
                        errorAlert: NotificationItem;
                        tableMessages: {
                            userNotFound: string;
                            activeInvitationExists: string;
                            userEmailNotFound: string;
                            userAlreadyExist: string;
                        }
                    }
                    changePasswordModal: {
                        header: string;
                        message: string;
                        hint: {
                            setPassword: string;
                            forceReset: string;
                        };
                        passwordOptions: {
                            setPassword: string;
                            forceReset: string;
                        };
                        button: string;
                    };
                };
                profile: {
                    fields: {
                        createdDate: string;
                        generic: {
                            default: string;
                        };
                        userId: string;
                        emails: string;
                        modifiedDate: string;
                        profileUrl: string;
                        name_familyName: string;
                        name_givenName: string;
                        phoneNumbers: string;
                        photos: string;
                        oneTimePassword: string;
                        userName: string;
                    };
                    forms: {
                        generic: {
                            inputs: {
                                placeholder: string;
                                dropdownPlaceholder: string;
                                validations: {
                                    empty: string;
                                    invalidFormat: string;
                                };
                            };
                        };
                        emailChangeForm: {
                            inputs: {
                                email: {
                                    label: string;
                                    placeholder: string;
                                    validations: {
                                        empty: string;
                                        invalidFormat: string;
                                    };
                                    note: string;
                                };
                            };
                        };
                        mobileChangeForm: {
                            inputs: {
                                mobile: {
                                    label: string;
                                    placeholder: string;
                                    validations: {
                                        empty: string;
                                        invalidFormat: string;
                                    };
                                    note: string;
                                };
                            };
                        };
                        nameChangeForm: {
                            inputs: {
                                firstName: {
                                    label: string;
                                    placeholder: string;
                                    validations: {
                                        empty: string;
                                    };
                                };
                                lastName: {
                                    label: string;
                                    placeholder: string;
                                    validations: {
                                        empty: string;
                                    };
                                };
                            };
                        };
                        organizationChangeForm: {
                            inputs: {
                                organization: {
                                    label: string;
                                    placeholder: string;
                                    validations: {
                                        empty: string;
                                    };
                                };
                            };
                        };
                    };
                    notifications: {
                        getProfileInfo: Notification;
                        updateProfileInfo: Notification;
                        lockUserAccount: Notification;
                        unlockUserAccount: Notification;
                        disableUserAccount: Notification;
                        enableUserAccount: Notification;
                        changeUserPassword: Notification;
                        forcePasswordReset: Notification;
                        noPasswordResetOptions: Notification;
                    };
                    placeholders: {
                        SCIMDisabled: {
                            heading: string;
                        };
                        userProfile: {
                            emptyListPlaceholder: Placeholder;
                        }
                    };
                };
                updateUser: {
                    groups: {
                        addGroupsModal: {
                            heading: string;
                            subHeading: string;
                        };
                        editGroups: {
                            groupList: {
                                emptyListPlaceholder: {
                                    subTitle: {
                                        0: string;
                                        1: string;
                                        2: string;
                                    };
                                    title: string;
                                };
                                headers: {
                                    0: string;
                                    1: string;
                                };
                            };
                            heading: string;
                            popups: {
                                viewPermissions: string;
                            };
                            searchPlaceholder: string;
                            subHeading: string;
                        };
                        notifications: {
                            addUserGroups: Notification;
                            fetchUserGroups: Notification;
                            removeUserGroups: Notification;
                            updateUserGroups: Notification;
                        };
                    };
                    roles: {
                        addRolesModal: {
                            heading: string;
                            subHeading: string;
                        };
                        editRoles: {
                            confirmationModal: Confirmation;
                            infoMessage: string;
                            roleList: {
                                emptyListPlaceholder: {
                                    subTitle: {
                                        0: string;
                                        1: string;
                                        2: string;
                                    };
                                    title: string;
                                };
                                headers: {
                                    0: string;
                                    1: string;
                                };
                            };
                            placeholders: {
                                emptyPlaceholder: Placeholder;
                            };
                            heading: string;
                            popups: {
                                viewPermissions: string;
                            };
                            searchPlaceholder: string;
                            subHeading: string;
                        };
                        notifications: {
                            addUserRoles: Notification;
                            fetchUserRoles: Notification;
                            removeUserRoles: Notification;
                            updateUserRoles: Notification;
                        };
                        viewPermissionModal: {
                            backButton: string;
                            editButton: string;
                            heading: string;
                        };
                    };
                };
            };
            userstores: {
                advancedSearch: {
                    form: {
                        inputs: {
                            filterAttribute: {
                                placeholder: string;
                            };
                            filterCondition: {
                                placeholder: string;
                            };
                            filterValue: {
                                placeholder: string;
                            };
                        };
                    };
                    placeholder: string;
                    error: string;
                };
                notifications: {
                    fetchUserstores: Notification;
                    fetchUserstoreTemplates: Notification;
                    fetchUserstoreTypes: Notification;
                    fetchUserstoreMetadata: Notification;
                    deleteUserstore: Notification;
                    delay: NotificationItem;
                    updateUserstore: Notification;
                    testConnection: Notification;
                    addUserstore: Notification;
                    apiLimitReachedError: Notification;
                    updateDelay: NotificationItem;
                };
                confirmation: {
                    hint: string;
                    header: string;
                    message: string;
                    content: string;
                    confirm: string;
                };
                pageLayout: {
                    list: {
                        title: string;
                        description: string;
                        primaryAction: string;
                    };
                    templates: {
                        title: string;
                        description: string;
                        back: string;
                        templateHeading: string;
                        templateSubHeading: string;
                    };
                    edit: {
                        description: string;
                        back: string;
                        tabs: {
                            general: string;
                            connection: string;
                            user: string;
                            group: string;
                        };
                    };
                };
                forms: {
                    general: {
                        name: FormField;
                        type: FormField;
                        description: FormField;
                    };
                    connection: {
                        updatePassword: string;
                        testButton: string;
                        connectionErrorMessage: string;
                    };
                    custom: FormField;
                };
                dangerZone: {
                    delete: DangerZone;
                    disable: DangerZone;
                };
                wizard: {
                    steps: {
                        general: string;
                        user: string;
                        group: string;
                        summary: string;
                    };
                    header: string;
                };
                placeholders: {
                    emptySearch: Placeholder;
                    emptyList: Placeholder;
                    emptyListReadOnly: Placeholder;
                };
                sqlEditor: {
                    reset: string;
                    title: string;
                    create: string;
                    update: string;
                    read: string;
                    delete: string;
                    darkMode: string;
                };
            };
            invite?: {
                inviteButton?: string;
                subSelection?: {
                    onBoard?: string;
                    invitees?: string;
                };
                notifications?: {
                    deleteInvite?: Notification;
                    resendInvite?: Notification;
                    sendInvite?: Notification;
                    updateInvite: Notification;
                };
                confirmationModal?: {
                    deleteInvite?: Confirmation;
                    resendInvite?: Confirmation;
                };
                placeholder?: {
                    emptySearchResultPlaceholder: {
                        clearButton: string;
                        subTitle: {
                            0: string;
                            1: string;
                        };
                        title: string;
                    };
                    emptyResultPlaceholder: {
                        addButton: string;
                        subTitle: {
                            0: string;
                            1: string;
                            2: string;
                        };
                        title: string;
                    };
                };
                advancedSearch?: {
                    form: {
                        dropdown: {
                            filterAttributeOptions: {
                                username: string;
                                email: string;
                            };
                        };
                        inputs: {
                            filterAttribute: {
                                placeholder: string;
                            };
                            filterCondition: {
                                placeholder: string;
                            };
                            filterValue: {
                                placeholder: string;
                            };
                        };
                    };
                    placeholder: string;
                };
                form?: {
                    sendmail?: {
                        title: string;
                        subTitle: string;
                    };
                };
                rolesUpdateModal?: {
                    header: string;
                    subHeader: string;
                    searchPlaceholder: string;
                };
            };
            parentOrgInvitations: {
                addUserWizard: {
                    heading: string;
                    description: string;
                    hint: string;
                    username: {
                        label: string;
                        placeholder: string;
                        hint: string;
                        validations: {
                            required: string;
                        }
                    },
                    groups: {
                        label: string;
                        placeholder: string;
                        hint: string;
                        validations: {
                            required: string;
                        }
                    },
                    inviteButton: string;
                };
                tab: {
                    usersTab: string
                    invitationsTab: string;
                };
                searchPlaceholder: string;
                searchdropdown: {
                    pendingLabel: string;
                    expiredLabel: string;
                };
                createDropdown: {
                    createLabel: string;
                    inviteLabel: string;
                };
                filterLabel: string;
                emptyPlaceholder: {
                    noPendingInvitations: string;
                    noExpiredInvitations: string;
                    noInvitations: string;
                    noCollaboratorUserInvitations: string;
                };
                invitedUserLabel: string;
            };
            onboarded?: {
                notifications?: {
                    removeUser?: Notification;
                };
                confirmationModal?: {
                    removeUser?: Confirmation;
                };
            };
            validation: {
                fetchValidationConfigData: {
                    error: {
                        description: string;
                        message: string;
                    },
                    genericError: {
                        description: string;
                        message: string;
                    },
                },
                validationError: {
                    minMaxMismatch: string;
                    uniqueChrMismatch: string;
                    consecutiveChrMismatch: string;
                    invalidConfig: string;
                    minLimitError: string;
                    maxLimitError: string;
                    wrongCombination: string;
                }
                notifications: {
                    error: {
                        description: string;
                        message: string;
                    },
                    genericError: {
                        description: string;
                        message: string;
                    },
                    success: {
                        description: string;
                        message: string;
                    }
                },
                pageTitle: string;
                description: string;
                goBackToApplication: string;
                goBackToValidationConfig: string;
            };
            jwtPrivateKeyConfiguration: {
                fetchValidationConfigData: {
                    error: {
                        description: string;
                        message: string;
                    },
                    genericError: {
                        description: string;
                        message: string;
                    },
                },
                notifications: {
                    error: {
                        description: string;
                        message: string;
                    },
                    genericError: {
                        description: string;
                        message: string;
                    },
                    success: {
                        description: string;
                        message: string;
                    }
                },
                pageTitle: string;
                description: string;
                goBackToApplication: string;
                goBackToAccountSecurityConfig: string;
                messageInfo: string;
                tokenReuseEnabled: string;
                tokenReuseDisabled: string;
            };
            insights: {
                pageTitle: string;
                title: string;
                description: string;
                durationMessage: string;
                durationOption: string;
                lastFetchedMessage: {
                    label: string;
                    tooltipText: string;
                },
                advancedFilter: {
                    filterAttribute: string;
                    filterCondition: string;
                    filterValue: string;
                },
                commonFilters: {
                    userId: string;
                },
                activityType: {
                    login: {
                        filters: {
                            userStore: string;
                            serviceProvider: string;
                            identityProvider: string;
                            authenticator: {
                                attributeName: string;
                                values: {
                                    basic: string;
                                    identifierFirst: string;
                                    fido2: string;
                                    magicLink: string;
                                    emailOtp: string;
                                    smsOtp: string;
                                    totp: string;
                                    backupCodes: string;
                                    google: string;
                                    facebook: string;
                                    github: string;
                                    apple: string;
                                    oidc: string;
                                    saml: string;
                                    hypr: string;
                                    organizationLogin: string;
                                };
                            };
                        };
                    };
                    registration: {
                        filters: {
                            onboardingMethod: {
                                attributeName: string;
                                values: {
                                    adminInitiated: string;
                                    userInvited: string;
                                    selfSignUp: string;
                                };
                            };
                        }
                    }
                },
                graphs: {
                    activeUsers: {
                        title: string;
                        titleHint: string;
                    };
                    successLogins: {
                        title: string;
                        titleHint: string;
                    },
                    failedLogins: {
                        title: string;
                    },
                    signups: {
                        title: string;
                        titleHint: string;
                    }
                },
                notifications: {
                    fetchInsights: {
                        genericError: {
                            description: string;
                            message: string;
                        }
                    }
                };
                compareToLastPeriodMessage: string;
            };
            smsProviders: {
                heading: string;
                subHeading: string;
                description: string;
                info: string;
                updateButton: string;
                sendTestSMSButton: string;
                goBack: string
                confirmationModal: {
                    header: string;
                    message: string;
                    content: string;
                    assertionHint: string;
                };
                dangerZoneGroup: {
                    header: string;
                    revertConfig: {
                        heading: string;
                        subHeading: string;
                        actionTitle: string;
                    }
                };
                form: {
                    twilio: {
                        subHeading: string;
                        accountSID: {
                            label: string;
                            placeholder: string;
                            hint: string;
                        };
                        authToken: {
                            label: string;
                            placeholder: string;
                            hint: string;
                        };
                        sender: {
                            label: string;
                            placeholder: string;
                            hint: string;
                        };
                        validations: {
                            required: string;
                        };
                    },
                    vonage: {
                        subHeading: string;
                        accountSID: {
                            label: string;
                            placeholder: string;
                            hint: string;
                        };
                        authToken: {
                            label: string;
                            placeholder: string;
                            hint: string;
                        };
                        sender: {
                            label: string;
                            placeholder: string;
                            hint: string;
                        };
                        validations: {
                            required: string;
                        };
                    },
                    custom: {
                        subHeading: string;
                        providerName: {
                            label: string;
                            placeholder: string;
                            hint: string;
                        };
                        providerUrl: {
                            label: string;
                            placeholder: string;
                            hint: string;
                        },
                        httpMethod: {
                            label: string;
                            placeholder: string;
                            hint: string;
                        };
                        contentType: {
                            label: string;
                            placeholder: string;
                            hint: string;
                        };
                        headers: {
                            label: string;
                            placeholder: string;
                            hint: string;
                        };
                        payload: {
                            label: string;
                            placeholder: string;
                            hint: string;
                        };
                        key: {
                            label: string,
                            placeholder: string,
                            hint: string
                        },
                        secret: {
                            label: string,
                            placeholder: string,
                            hint: string
                        },
                        sender: {
                            label: string,
                            placeholder: string,
                            hint: string
                        }
                        validations: {
                            required: string;
                            methodInvalid: string;
                            contentTypeInvalid: string;
                        };
                    }
                }
                notifications: {
                    getConfiguration: {
                        error: {
                            description: string;
                            message: string;
                        };
                    };
                    deleteConfiguration: {
                        success: {
                            description: string;
                            message: string;
                        };
                        error: {
                            description: string;
                            message: string;
                        };
                    };
                    updateConfiguration: {
                        success: {
                            description: string;
                            message: string;
                        };
                        error: {
                            description: string;
                            message: string;
                        };
                    }
                };
            };
        };
        notifications: {
            endSession: Notification;
            getProfileInfo: Notification;
            getProfileSchema: Notification;
        };
        pages: {
            addEmailTemplate: EditPage;
            approvalsPage: Page;
            editTemplate: EditPage;
            emailDomainDiscovery: Page;
            emailLocaleAdd: EditPage;
            emailLocaleAddWithDisplayName: EditPage;
            emailTemplateTypes: Page;
            emailTemplates: EditPage;
            emailTemplatesWithDisplayName: EditPage;
            groups: Page;
            organizations: Page;
            overview: Page;
            oidcScopes: Page;
            oidcScopesEdit: EditPage;
            roles: Page;
            rolesEdit: EditPage;
            groupsEdit: EditPage;
            serverConfigurations: Page;
            users: Page;
            usersEdit: EditPage;
            invite?: Page;
        };
        placeholders: {
            emptySearchResult: Placeholder;
            underConstruction: Placeholder;
        };
    };
    saml2Config: {
        title: string;
        description: string;
        form: {
            metadataValidityPeriod: {
                hint: string;
                label: string;
            };
            destinationUrl: {
                hint: string;
                label: string;
            };
            enableMetadataSigning: {
                label: string;
            };
            validation: {
                metadataValidityPeriod: string;
                destinationURLs: string;
            };
        };
        notifications: {
            updateConfiguration: Notification;
            getConfiguration: Notification;
        };
    };
    sessionManagement: {
        title: string;
        description: string;
        form: {
            idleSessionTimeout: {
                hint: string;
                label: string;
                placeholder: string;
            };
            rememberMePeriod: {
                hint: string;
                label: string;
                placeholder: string;
            };
            validation: {
                rememberMePeriod: string;
                idleSessionTimeout: string;
            };
        };
        notifications: {
            updateConfiguration: {
                error: {
                    message: string;
                    description: string;
                };
                success: {
                    message: string;
                    description: string;
                };
            };
            getConfiguration: {
                error: {
                    message: string;
                    description: string;
                };
            };
        };
    };
    wsFederationConfig: {
        title: string;
        description: string;
        form: {
            enableRequestSigning: {
                label: string;
            };
        };
        notifications: {
            updateConfiguration: {
                error: {
                    message: string;
                    description: string;
                };
                success: {
                    message: string;
                    description: string;
                };
            };
            getConfiguration: {
                error: {
                    message: string;
                    description: string;
                };
            };
        };
    };
}<|MERGE_RESOLUTION|>--- conflicted
+++ resolved
@@ -3023,7 +3023,6 @@
                             description: string;
                         };
                     };
-<<<<<<< HEAD
                     disableIDPWithConnectedApps: {
                         error: {
                             message: string;
@@ -3043,27 +3042,6 @@
                             message: string;
                             description: string;
                         };
-=======
-                };
-            };
-            suborganizations: {
-                notifications: {
-                    tierLimitReachedError: {
-                        emptyPlaceholder: {
-                            action: string;
-                            title: string;
-                            subtitles: string;
-                        };
-                        heading: string;
-                    };
-                    subOrgLevelsLimitReachedError: {
-                        emptyPlaceholder: {
-                            action: string;
-                            title: string;
-                            subtitles: string;
-                        };
-                        heading: string;
->>>>>>> 58ddc8cc
                     };
                     duplicateCertificateUpload: {
                         error: {
@@ -3636,19 +3614,27 @@
             suborganizations: {
                 notifications: {
                     tierLimitReachedError: {
-                        emptyPlaceholder: Placeholder;
+                        emptyPlaceholder: {
+                            action: string;
+                            title: string;
+                            subtitles: string;
+                        };
                         heading: string;
                     };
                     subOrgLevelsLimitReachedError: {
-                        emptyPlaceholder: Placeholder;
+                        emptyPlaceholder: {
+                            action: string;
+                            title: string;
+                            subtitles: string;
+                        };
                         heading: string;
                     };
                     duplicateOrgError: {
                         message: string;
                         description: string;
                     };
-                }
-            },
+                };
+            };
             footer: {
                 copyright: string;
             };
@@ -4220,7 +4206,6 @@
                             description: string;
                         };
                     };
-<<<<<<< HEAD
                     getFederatedAuthenticatorMetadata: {
                         error: {
                             message: string;
@@ -4233,38 +4218,6 @@
                         success: {
                             message: string;
                             description: string;
-=======
-                };
-            };
-            footer: {
-                copyright: string;
-            };
-            header: {
-                links: {
-                    adminPortalNav: string;
-                    userPortalNav: string;
-                };
-            };
-            helpPanel: {
-                actions: HelpPanelActionsInterface;
-                notifications: {
-                    pin: Notification;
-                };
-            };
-            idp: {
-                advancedSearch: {
-                    form: {
-                        inputs: {
-                            filterAttribute: {
-                                placeholder: string;
-                            };
-                            filterCondition: {
-                                placeholder: string;
-                            };
-                            filterValue: {
-                                placeholder: string;
-                            };
->>>>>>> 58ddc8cc
                         };
                     };
                     getOutboundProvisioningConnector: {
