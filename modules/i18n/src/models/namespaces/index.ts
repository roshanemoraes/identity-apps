/**
 * Copyright (c) 2020-2024, WSO2 LLC. (https://www.wso2.com).
 *
 * WSO2 LLC. licenses this file to you under the Apache License,
 * Version 2.0 (the "License"); you may not use this file except
 * in compliance with the License.
 * You may obtain a copy of the License at
 *
 *     http://www.apache.org/licenses/LICENSE-2.0
 *
 * Unless required by applicable law or agreed to in writing,
 * software distributed under the License is distributed on an
 * "AS IS" BASIS, WITHOUT WARRANTIES OR CONDITIONS OF ANY
 * KIND, either express or implied. See the License for the
 * specific language governing permissions and limitations
 * under the License.
 */

export * from "./common-ns";
export * from "./console-ns";
export * from "./myaccount-ns";
<<<<<<< HEAD
export * from "./suborganizations-ns";
=======
export * from "./email-templates-ns";
export * from "./certificates-ns";
export * from "./authentication-provider-ns";
>>>>>>> d8050421
<|MERGE_RESOLUTION|>--- conflicted
+++ resolved
@@ -19,10 +19,7 @@
 export * from "./common-ns";
 export * from "./console-ns";
 export * from "./myaccount-ns";
-<<<<<<< HEAD
 export * from "./suborganizations-ns";
-=======
 export * from "./email-templates-ns";
 export * from "./certificates-ns";
-export * from "./authentication-provider-ns";
->>>>>>> d8050421
+export * from "./authentication-provider-ns";