/**
 * Copyright (c) 2020-2024, WSO2 LLC. (https://www.wso2.com).
 *
 * WSO2 LLC. licenses this file to you under the Apache License,
 * Version 2.0 (the "License"); you may not use this file except
 * in compliance with the License.
 * You may obtain a copy of the License at
 *
 *     http://www.apache.org/licenses/LICENSE-2.0
 *
 * Unless required by applicable law or agreed to in writing,
 * software distributed under the License is distributed on an
 * "AS IS" BASIS, WITHOUT WARRANTIES OR CONDITIONS OF ANY
 * KIND, either express or implied. See the License for the
 * specific language governing permissions and limitations
 * under the License.
 */

export * from "./common-ns";
export * from "./console-ns";
export * from "./myaccount-ns";
<<<<<<< HEAD
export * from "./idvp-ns";
=======
export * from "./invite-ns";
export * from "./parent-org-invitations-ns";
export * from "./oidc-scopes-ns";
export * from "./onboarded-ns";
export * from "./organization-discovery-ns";
export * from "./organizations-ns";
export * from "./authentication-flow-ns";
export * from "./remote-fetch-ns";
export * from "./roles-ns"
export * from "./server-configs-ns";
export * from "./saml2-config-ns";
export * from "./session-management-ns";
export * from "./ws-federation-config-ns";
export * from "./insights-ns";
export * from "./sms-providers-ns";
export * from "./claims-ns";
export * from "./email-locale-ns";
export * from "./help-panel-ns";
export * from "./suborganizations-ns";
export * from "./console-settings-ns";
export * from "./secrets-ns";
export * from "./branding-ns";
export * from "./email-templates-ns";
export * from "./certificates-ns";
export * from "./authentication-provider-ns";
>>>>>>> 891c7f4d
<|MERGE_RESOLUTION|>--- conflicted
+++ resolved
@@ -19,9 +19,7 @@
 export * from "./common-ns";
 export * from "./console-ns";
 export * from "./myaccount-ns";
-<<<<<<< HEAD
 export * from "./idvp-ns";
-=======
 export * from "./invite-ns";
 export * from "./parent-org-invitations-ns";
 export * from "./oidc-scopes-ns";
@@ -46,5 +44,4 @@
 export * from "./branding-ns";
 export * from "./email-templates-ns";
 export * from "./certificates-ns";
-export * from "./authentication-provider-ns";
->>>>>>> 891c7f4d
+export * from "./authentication-provider-ns";