--- conflicted
+++ resolved
@@ -19,12 +19,9 @@
 export * from "./common-ns";
 export * from "./console-ns";
 export * from "./myaccount-ns";
-<<<<<<< HEAD
 export * from "./help-panel-ns";
-=======
 export * from "./suborganizations-ns";
 export * from "./console-settings-ns";
->>>>>>> 54db53a0
 export * from "./secrets-ns";
 export * from "./branding-ns";
 export * from "./email-templates-ns";
