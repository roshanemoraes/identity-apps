/**
 * Copyright (c) 2020-2024, WSO2 LLC. (https://www.wso2.com).
 *
 * WSO2 LLC. licenses this file to you under the Apache License,
 * Version 2.0 (the "License"); you may not use this file except
 * in compliance with the License.
 * You may obtain a copy of the License at
 *
 *     http://www.apache.org/licenses/LICENSE-2.0
 *
 * Unless required by applicable law or agreed to in writing,
 * software distributed under the License is distributed on an
 * "AS IS" BASIS, WITHOUT WARRANTIES OR CONDITIONS OF ANY
 * KIND, either express or implied. See the License for the
 * specific language governing permissions and limitations
 * under the License.
 */

export * from "./common-ns";
export * from "./console-ns";
export * from "./myaccount-ns";
export * from "./userstores-ns";
export * from "./validation-ns";
export * from "./transfer-list-ns";
export * from "./user-ns";
export * from "./users-ns";
export * from "./pages-ns";
export * from "./idvp-ns";
export * from "./invite-ns";
export * from "./parent-org-invitations-ns";
export * from "./oidc-scopes-ns";
export * from "./onboarded-ns";
export * from "./organization-discovery-ns";
export * from "./organizations-ns";
export * from "./authentication-flow-ns";
export * from "./remote-fetch-ns";
export * from "./roles-ns";
export * from "./server-configs-ns";
export * from "./saml2-config-ns";
export * from "./session-management-ns";
export * from "./ws-federation-config-ns";
export * from "./insights-ns";
export * from "./sms-providers-ns";
export * from "./claims-ns";
export * from "./email-locale-ns";
export * from "./help-panel-ns";
export * from "./suborganizations-ns";
export * from "./console-settings-ns";
export * from "./secrets-ns";
export * from "./branding-ns";
export * from "./email-templates-ns";
export * from "./template-core-ns";
export * from "./application-templates-ns";
export * from "./certificates-ns";
export * from "./authentication-provider-ns";
export * from "./governance-connectors-ns";
export * from "./groups-ns";
export * from "./applications-ns";
export * from "./idp-ns";
export * from "./api-resources-ns";
export * from "./ai-ns";
export * from "./impersonation-ns";
export * from "./actions-ns";
export * from "./tenants-ns";
export * from "./sms-templates-ns";
<<<<<<< HEAD
export * from "./policy-administration-ns";
=======
export * from "./remote-user-stores-ns";
>>>>>>> c20058e3
<|MERGE_RESOLUTION|>--- conflicted
+++ resolved
@@ -63,8 +63,5 @@
 export * from "./actions-ns";
 export * from "./tenants-ns";
 export * from "./sms-templates-ns";
-<<<<<<< HEAD
 export * from "./policy-administration-ns";
-=======
-export * from "./remote-user-stores-ns";
->>>>>>> c20058e3
+export * from "./remote-user-stores-ns";