{
    "name": "@wso2is/form",
    "version": "1.2.995",
    "description": "Form library for WSO2 Identity Server front end applications.",
    "keywords": [
        "WSO2",
        "WSO2 IS",
        "WSO2 Identity Server",
        "WSO2 Identity Apps",
        "form"
    ],
    "main": "dist/src/index.js",
    "types": "dist/types/index.d.ts",
    "scripts": {
        "prebuild": "npm run clean:build",
        "build": "pnpm prebuild && npm run compile",
        "clean": "pnpm clean:lock-files && pnpm clean:build && pnpm clean:node-modules",
        "clean:build": "pnpx rimraf dist",
        "clean:lock-files": "pnpx rimraf package-lock.json && pnpx rimraf pnpm-lock.yaml && pnpx rimraf yarn.lock",
        "clean:node-modules": "pnpx rimraf node_modules",
        "compile": "run-script-os",
        "compile:win32": "..\\..\\node_modules\\.bin\\tsc -p tsconfig.json --incremental",
        "compile:default": "../../node_modules/.bin/tsc -p tsconfig.json --incremental",
        "lint": "npm run lint:all",
        "lint:all": "npm run lint:targeted -- .",
        "lint:autofix": "npm run lint:all -- --fix",
        "lint:targeted": "eslint --ext .js,.jsx,.ts,.tsx --resolve-plugins-relative-to .",
        "test": "npm run jest -- -- --passWithNoTests",
        "test:watch": "npm run test -- --watch",
        "jest": "run-script-os",
        "jest:win32": ".\\node_modules\\.bin\\jest",
        "jest:default": "./node_modules/.bin/jest",
        "typecheck": "npm run compile"
    },
    "dependencies": {
<<<<<<< HEAD
        "@wso2is/core": "*",
        "@wso2is/react-components": "*",
        "@wso2is/validation": "*",
=======
        "@wso2is/core": "^1.2.995",
        "@wso2is/react-components": "^1.2.995",
        "@wso2is/validation": "^1.2.995",
>>>>>>> 2f2f93b1
        "final-form": "^4.20.2",
        "joi": "^17.4.0",
        "lodash-es": "^4.17.21",
        "react-final-form": "^6.5.3",
        "semantic-ui-react": "^2.0.3"
    },
    "devDependencies": {
        "@testing-library/jest-dom": "^5.11.10",
        "@testing-library/react": "^11.2.6",
        "@types/jest": "^26.0.22",
        "@types/lodash-es": "^4.17.4",
        "@typescript-eslint/eslint-plugin": "^4.17.0",
        "@typescript-eslint/parser": "^4.17.0",
        "eslint": "^7.20.0",
        "eslint-plugin-import": "^2.20.2",
        "eslint-plugin-react": "^7.18.3",
        "eslint-plugin-react-hooks": "^4.0.0",
        "jest": "^26.6.3",
        "rimraf": "^3.0.2",
        "run-script-os": "^1.0.7",
        "ts-jest": "^26.5.4",
        "ts-node": "^10.5.0",
        "typescript": "^4.6.4"
    },
    "peerDependencies": {
        "@types/react": "*",
        "react": "*"
    },
    "author": "WSO2",
    "license": "Apache-2.0"
}<|MERGE_RESOLUTION|>--- conflicted
+++ resolved
@@ -33,15 +33,9 @@
         "typecheck": "npm run compile"
     },
     "dependencies": {
-<<<<<<< HEAD
         "@wso2is/core": "*",
         "@wso2is/react-components": "*",
         "@wso2is/validation": "*",
-=======
-        "@wso2is/core": "^1.2.995",
-        "@wso2is/react-components": "^1.2.995",
-        "@wso2is/validation": "^1.2.995",
->>>>>>> 2f2f93b1
         "final-form": "^4.20.2",
         "joi": "^17.4.0",
         "lodash-es": "^4.17.21",
