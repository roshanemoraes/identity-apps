{
    "name": "@wso2is/dynamic-forms",
    "version": "2.4.40",
    "private": true,
    "description": "Dynamic form library for WSO2 Identity Server front end applications.",
    "keywords": [
        "WSO2",
        "WSO2 IS",
        "WSO2 Identity Server",
        "WSO2 Identity Apps",
        "Dynamic forms"
    ],
    "main": "dist/index.cjs.js",
    "types": "dist/index.cjs.d.ts",
    "author": "WSO2",
    "license": "Apache-2.0",
    "scripts": {
        "build": "pnpm nx run dynamic-forms:build",
        "clean": "pnpm clean:lock-files && pnpm clean:build && pnpm clean:node-modules",
        "clean:build": "pnpm rimraf dist",
        "clean:lock-files": "pnpm rimraf package-lock.json && pnpm rimraf pnpm-lock.yaml && pnpm rimraf yarn.lock",
        "clean:node-modules": "pnpm rimraf node_modules",
        "compile": "pnpm tsc -p tsconfig.json --incremental",
        "lint": "pnpm lint:all",
        "lint:all": "pnpm lint:targeted -- .",
        "lint:autofix": "pnpm lint:all -- --fix",
        "lint:targeted": "eslint --ext .js,.jsx,.ts,.tsx --resolve-plugins-relative-to .",
        "test": "jest --passWithNoTests",
        "test:coverage": "jest --passWithNoTests --coverage --collect-coverage",
        "test:watch": "pnpm test -- --watch",
        "typecheck": "pnpm compile"
    },
    "dependencies": {
<<<<<<< HEAD
        "@oxygen-ui/react": "^2.3.2",
=======
        "@oxygen-ui/react": "^2.3.4",
>>>>>>> 5dbecfef
        "@mui/material": "^5.13.0",
        "@wso2is/core": "^2.7.0",
        "@wso2is/validation": "^2.4.1",
        "@wso2is/react-components": "^2.9.12",
        "final-form": "^4.20.9",
        "joi": "^17.4.0",
        "lodash-es": "^4.17.21",
        "react-final-form": "^6.5.9",
        "semantic-ui-react": "^2.1.3"
    },
    "devDependencies": {
        "@testing-library/jest-dom": "^6.4.2",
        "@testing-library/react": "^14.2.1",
        "@types/jest": "^29.5.12",
        "@types/lodash-es": "^4.17.4",
        "@types/react": "^18.0.18",
        "@types/testing-library__jest-dom": "^5.14.3",
        "@typescript-eslint/eslint-plugin": "^6.5.0",
        "@typescript-eslint/parser": "^6.5.0",
        "babel-polyfill": "^6.26.0",
        "eslint": "8.46.0",
        "eslint-plugin-import": "^2.20.2",
        "eslint-plugin-react": "^7.30.0",
        "eslint-plugin-react-hooks": "^4.0.0",
        "jest": "^29.7.0",
        "rimraf": "^3.0.2",
        "ts-jest": "^29.1.2",
        "typescript": "^4.6.4"
    },
    "peerDependencies": {
        "react": "*"
    }
}<|MERGE_RESOLUTION|>--- conflicted
+++ resolved
@@ -31,11 +31,7 @@
         "typecheck": "pnpm compile"
     },
     "dependencies": {
-<<<<<<< HEAD
-        "@oxygen-ui/react": "^2.3.2",
-=======
         "@oxygen-ui/react": "^2.3.4",
->>>>>>> 5dbecfef
         "@mui/material": "^5.13.0",
         "@wso2is/core": "^2.7.0",
         "@wso2is/validation": "^2.4.1",
