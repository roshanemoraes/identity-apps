--- conflicted
+++ resolved
@@ -1,9 +1,5 @@
 /**
-<<<<<<< HEAD
- * Copyright (c) 2019, WSO2 LLC. (https://www.wso2.com) All Rights Reserved.
-=======
  * Copyright (c) 2019, WSO2 LLC. (https://www.wso2.com). All Rights Reserved.
->>>>>>> 834a9093
  *
  * WSO2 LLC. licenses this file to you under the Apache License,
  * Version 2.0 (the "License"); you may not use this file except
