--- conflicted
+++ resolved
@@ -15,12 +15,8 @@
         "dist"
     ],
     "scripts": {
-<<<<<<< HEAD
-        "build": "npm run clean && node scripts/build-module.js && npm run compile",
-=======
         "prebuild": "npm run clean",
-        "build": "npm run compile",
->>>>>>> 9f1efe68
+        "build": "node scripts/build-module.js && npm run compile",
         "clean": "rimraf ./dist",
         "compile": "tsc -p tsconfig.json",
         "lint": "tslint -t stylish --project ."
@@ -28,14 +24,9 @@
     "author": "WSO2",
     "license": "Apache-2.0",
     "peerDependencies": {
-<<<<<<< HEAD
         "@hapi/joi": "*"
-=======
-        "@hapi/joi": "*",
-        "fastestsmallesttextencoderdecoder": "*"
     },
     "devDependencies": {
         "rimraf": "^3.0.2"
->>>>>>> 9f1efe68
     }
 }