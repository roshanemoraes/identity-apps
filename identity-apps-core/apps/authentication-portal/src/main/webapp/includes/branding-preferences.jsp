<%--
  ~ Copyright (c) 2023-2025, WSO2 LLC. (https://www.wso2.com).
  ~
  ~ WSO2 LLC. licenses this file to you under the Apache License,
  ~ Version 2.0 (the "License"); you may not use this file except
  ~ in compliance with the License.
  ~ You may obtain a copy of the License at
  ~
  ~    http://www.apache.org/licenses/LICENSE-2.0
  ~
  ~ Unless required by applicable law or agreed to in writing,
  ~ software distributed under the License is distributed on an
  ~ "AS IS" BASIS, WITHOUT WARRANTIES OR CONDITIONS OF ANY
  ~ KIND, either express or implied.  See the License for the
  ~ specific language governing permissions and limitations
  ~ under the License.
--%>

<%-- Tenant resolve JSP must be included in the calling script inorder to resolve tenant context --%>

<%@ page import="java.io.File" %>
<%@ page import="java.util.Map" %>
<%@ page import="java.util.HashMap" %>
<%@ page import="org.json.JSONObject" %>
<%@ page import="org.apache.commons.lang.StringUtils" %>
<%@ page import="org.wso2.carbon.identity.mgt.endpoint.util.client.BrandingPreferenceRetrievalClient" %>
<%@ page import="org.wso2.carbon.identity.mgt.endpoint.util.client.BrandingPreferenceRetrievalClientException" %>
<%@ page import="org.wso2.carbon.identity.mgt.endpoint.util.IdentityManagementEndpointConstants" %>
<%@ page import="javax.servlet.http.HttpServletRequest" %>
<%@ page import="java.util.*" %>

<%--
    TODO: UNIFICATION TASK: This block should be moved to a `locale-code-resolver.jsp` file. And used in `localize` as well.
    Tracked By: https://github.com/wso2/product-is/issues/20372
--%>
<%!
    /**
    * Get the user's preferred locale based on the request, cookies, and URL parameters.
    *
    * This method determines the user's locale based on the following priority order:
    * 1. Locale set in a cookie (if available).
    * 2. Locales specified in the "ui_locales" URL parameter.
    * 3. Browser's default locale.
    *
    * If a valid locale cannot be determined from the cookie or URL parameters, the browser's
    * default locale is used as the fallback.
    *
    * @param request The HTTP servlet request.
    * @return The user's preferred locale.
    */
    public Locale getUserLocale(HttpServletRequest request) {
        String lang = "en_US"; // Default lang is en_US
        String COOKIE_NAME = "ui_lang";
        String BUNDLE = "org.wso2.carbon.identity.application.authentication.endpoint.i18n.Resources";
        Locale browserLocale = request.getLocale();
        Locale userLocale = browserLocale;
        String uiLocaleFromURL = request.getParameter("ui_locales");
        String localeFromCookie = null;
        // Check cookie for the user selected language first
        Cookie[] cookies = request.getCookies();

        // Map to store default supported language codes.
        Map<String, String> supportedLanguages = new HashMap<>();
        supportedLanguages.put("en", "US");
        supportedLanguages.put("fr", "FR");
        supportedLanguages.put("es", "ES");
        supportedLanguages.put("pt", "PT");
        supportedLanguages.put("de", "DE");
        supportedLanguages.put("zh", "CN");
        supportedLanguages.put("ja", "JP");

        List<String> languageSupportedCountries = new ArrayList<>();
        languageSupportedCountries.add("US");
        languageSupportedCountries.add("FR");
        languageSupportedCountries.add("ES");
        languageSupportedCountries.add("PT");
        languageSupportedCountries.add("DE");
        languageSupportedCountries.add("CN");
        languageSupportedCountries.add("JP");
        languageSupportedCountries.add("BR");

        if (cookies != null) {
            for (Cookie cookie : cookies) {
                if (cookie.getName().equals(COOKIE_NAME)) {
                    localeFromCookie = cookie.getValue();
                }
            }
        }
        // Set lang from the priority order
        if (localeFromCookie != null) {
            lang = localeFromCookie;
            try {
                String langStr = "en";
                String langLocale = "US";

                if (lang.contains("_")) {
                    langStr = lang.split("_")[0];
                    langLocale = lang.split("_")[1];
                } else if (lang.contains("-")) {
                    langStr = lang.split("-")[0];
                    langLocale = lang.split("-")[1];
                }

                userLocale = new Locale(langStr, langLocale);
            } catch (Exception e) {
                // In case the language is defined but not in the correct format
                userLocale = browserLocale;
            }
        } else if (uiLocaleFromURL != null) {
            for (String localeStr : uiLocaleFromURL.split(" ")) {
                String langStr = "en";
                String langLocale = "US";

                if (lang.contains("_")) {
                    langStr = lang.split("_")[0];
                    langLocale = lang.split("_")[1];
                } else if (lang.contains("-")) {
                    langStr = lang.split("-")[0];
                    langLocale = lang.split("-")[1];
                }

                Locale tempLocale = new Locale(langStr, langLocale);
                // Trying to find out whether we have a resource bundle for the given locale
                try {
                    ResourceBundle foundBundle = ResourceBundle.getBundle(BUNDLE, tempLocale);
                    // If so, setting the userLocale to that locale. If not, set the browser locale as user locale
                    // Currently, we only care about the language - we do not compare about country locales since our
                    // supported locale set is limited.
                    if (tempLocale.getLanguage().equals(foundBundle.getLocale().getLanguage())) {
                        userLocale = tempLocale;
                        break;
                    } else if (tempLocale.getLanguage().equals("en") && foundBundle.getLocale().getLanguage().equals("")) {
                        // When the given locale is "en," which is our fallback one, we have to handle it separately
                        // because it returns an empty string as locale language
                        userLocale = tempLocale;
                        break;
                    } else {
                        userLocale = browserLocale;
                    }
                } catch (Exception e) {
                    userLocale = browserLocale;
                }
            }
        } else {
            // `browserLocale` is coming as `en` instead of `en_US` for the first render before switching the language from the dropdown.
            String countryCode = browserLocale.getCountry();
            String fallbackCountryCode = supportedLanguages.get(browserLocale.getLanguage());

            if (StringUtils.isNotBlank(countryCode) && languageSupportedCountries.contains(countryCode)) {
                userLocale = new Locale(browserLocale.getLanguage(), countryCode);
            } else if (StringUtils.isNotBlank(fallbackCountryCode)){
                userLocale = new Locale(browserLocale.getLanguage(), fallbackCountryCode);
            } else {
                userLocale = new Locale("en","US");
            }
        }
        return userLocale;
    }
    /**
    * Get the user's locale code in the "language-country" format based on the request, cookies, and URL parameters.
    *
    * This method determines the user's locale based on the getUserLocale method and returns the locale code
    * in the "language-country" format (e.g., "en-US").
    *
    * @param request The HTTP servlet request.
    * @return The user's locale code in the "language-country" format.
    */
    public String getUserLocaleCode(HttpServletRequest request) {
        Locale locale = getUserLocale(request);
        return locale.getLanguage() + "-" + locale.getCountry();
    }
    /**
    * Get the user's language code based on the request, cookies, and URL parameters.
    *
    * This method determines the user's language code based on the getUserLocale method and returns
    * the language code (e.g., "en").
    *
    * @param request The HTTP servlet request.
    * @return The user's language code.
    */
    public String getUserLanguageCode(HttpServletRequest request) {
        Locale locale = getUserLocale(request);
        return locale.getLanguage();
    }
    /**
    * Get the user's country code based on the request, cookies, and URL parameters.
    *
    * This method determines the user's country code based on the getUserLocale method and returns
    * the country code (e.g., "US").
    *
    * @param request The HTTP servlet request.
    * @return The user's country code.
    */
    public String getUserCountryCode(HttpServletRequest request) {
        Locale locale = getUserLocale(request);
        return locale.getCountry();
    }
%>

<%
    JSONObject brandingPreference = null;
    JSONObject customText = new JSONObject();

    boolean isBrandingEnabledInTenantPreferences = true;
    boolean isSelfSignUpEnabledInTenantPreferences = true;
    boolean isPasswordRecoveryEnabledInTenantPreferences = true;
    boolean shouldRemoveDefaultBranding = true;
    // For Custom Content Feature
    boolean isCustomContentAdded = false;
    @Deprecated
    JSONObject colors = null;
    JSONObject theme = null;
    String activeThemeName = "";
    String overrideStylesheet = "";
    @Deprecated
    String __DEPRECATED__copyrightText = "";
    @Deprecated
    String __DEPRECATED__siteTitle = "";
    String supportEmail = "contact@wso2.com";
    String logoURL = "";
    String logoAlt = "";
    String faviconURL = "libs/themes/wso2is/assets/images/branding/favicon.ico";
    String privacyPolicyURL = "/authenticationendpoint/privacy_policy.do";
    String termsOfUseURL = "https://wso2.com/terms-of-use/";
    String cookiePolicyURL = "/authenticationendpoint/cookie_policy.do";
    String selfSignUpOverrideURL = "";
    String passwordRecoveryOverrideURL = "";
    String layout = "centered";
    String layoutFileRelativePath = "includes/layouts/" + layout + "/body.ser";
    String layoutStoreURL = "extensions/layouts/custom/${tenantDomain}";
    Map<String, Object> layoutData = new HashMap<String, Object>();
    String productName = "WSO2 Identity Server";
    String productURL = "https://wso2.com/identity-server";
    String productLogoURL = "libs/themes/wso2is/assets/images/branding/logo-full.svg";
    String productLogoAlt = "WSO2 Identity Server Logo";
    String productWhiteLogoURL = "libs/themes/wso2is/assets/images/branding/logo-full-inverted.svg";
    String poweredByLogoURL = "";
    String productWhiteLogoAlt = "WSO2 Identity Server Logo White Variation";
    boolean enableDefaultPreLoader = true;

    final String BRANDING_PREFERENCE_CACHE_KEY = "BrandingPreferenceCache";
    final String BRANDING_TEXT_PREFERENCE_CACHE_KEY = "BrandingTextPreferenceCache";

    // Constants used to create full custom layout name
    String PREFIX_FOR_CUSTOM_LAYOUT_NAME = "custom";
    String CUSTOM_LAYOUT_NAME_SEPERATOR = "-";

    // Preferences response object pointer keys.
    String PREFERENCE_KEY = "preference";
<<<<<<< HEAD
    // For Custom Content Feature
    String CUSTOM_CONTENT_KEY = "customContent";
    String HTML_CONTENT_KEY = "htmlContent";
    String CSS_CONTENT_KEY = "cssContent";
    String JS_CONTENT_KEY = "jsContent";
=======
    String RESOLVED_FROM_KEY = "resolvedFrom";
>>>>>>> 8b14783c
    String ACTIVE_THEME_KEY = "activeTheme";
    String COLORS_KEY = "colors";
    String THEME_KEY = "theme";
    String STYLESHEETS_KEY = "stylesheets";
    String ACCOUNT_APP_STYLESHEET_KEY = "accountApp";
    String ORG_DETAILS_KEY = "organizationDetails";
    String COPYRIGHT_TEXT_KEY = "copyrightText";
    String SITE_TITLE_KEY = "siteTitle";
    String SUPPORT_EMAIL_KEY = "supportEmail";
    String IMAGES_KEY = "images";
    String IMAGE_URL_KEY = "imgURL";
    String ALT_TEXT_KEY = "altText";
    String LOGO_KEY = "logo";
    String FAVICON_KEY = "favicon";
    String URLS_KEY = "urls";
    String PRIVACY_POLICY_URL_KEY = "privacyPolicyURL";
    String TERMS_OF_USE_URL_KEY = "termsOfUseURL";
    String COOKIE_POLICY_URL_KEY = "cookiePolicyURL";
    String SELF_SIGN_UP_URL_KEY = "selfSignUpURL";
    String PASSWORD_RECOVERY_URL_KEY = "passwordRecoveryURL";
    String CONFIGS_KEY = "configs";
    String IS_BRANDING_ENABLED_KEY= "isBrandingEnabled";
    String IS_SELF_SIGN_UP_ENABLED_KEY = "isSelfSignUpEnabled";
    String IS_PASSWORD_RECOVERY_ENABLED_KEY = "isPasswordRecoveryEnabled";
    String SHOULD_REMOVE_ASGARDEO_BRANDING_KEY = "removeAsgardeoBranding";
    String SHOULD_REMOVE_DEFAULT_BRANDING_KEY = "removeDefaultBranding";
    String TEXT_KEY = "text";
    String RESOLUTION_STRATEGY_KEY = "resolutionStrategy";

    // Additional keys to override the fallback values.
    String PRODUCT_NAME_KEY = "productName";
    String PRODUCT_URL_KEY = "productURL";
    String PRODUCT_LOGO_URL_KEY = "productLogoURL";
    String PRODUCT_LOGO_ALT_KEY = "productLogoAlt";
    String PRODUCT_WHITE_LOGO_URL_KEY = "productWhiteLogoURL";
    String PRODUCT_WHITE_LOGO_ALT_KEY = "productWhiteLogoAlt";
    String IS_DEFAULT_PRE_LOADER_ENABLED_KEY = "enableDefaultPreLoader";

    // Load the branding fallback override values file if it exists.
    if (config.getServletContext().getResource("extensions/branding-fallbacks.jsp") != null) {
%>

    <jsp:include page="/extensions/branding-fallbacks.jsp"/>

<%
    }

    /*
        The override values are set within the request object using a Map object.
        This approach is necessary because 'branding-fallbacks.jsp' may not always exist.
        Consequently, a directive include cannot be employed; rather, an action include must be utilized.
        It ensures that the override values are accessible to this JSP page through the request object.
    */
    Map<String, Object> overrideFallbackValues = (Map<String, Object>) request.getAttribute("overrideFallbackValues");

    // Override the branding fallback values
    if (overrideFallbackValues != null) {
        // Configs
        if (overrideFallbackValues.containsKey(IS_BRANDING_ENABLED_KEY)) {
            isBrandingEnabledInTenantPreferences = (boolean) overrideFallbackValues.get(IS_BRANDING_ENABLED_KEY);
        }

        if (overrideFallbackValues.containsKey(IS_SELF_SIGN_UP_ENABLED_KEY)) {
            isSelfSignUpEnabledInTenantPreferences = (boolean) overrideFallbackValues.get(IS_SELF_SIGN_UP_ENABLED_KEY);
        }

        if (overrideFallbackValues.containsKey(IS_PASSWORD_RECOVERY_ENABLED_KEY)) {
            isPasswordRecoveryEnabledInTenantPreferences = (boolean) overrideFallbackValues.get(IS_PASSWORD_RECOVERY_ENABLED_KEY);
        }

        if (overrideFallbackValues.containsKey(SHOULD_REMOVE_DEFAULT_BRANDING_KEY)) {
            shouldRemoveDefaultBranding = (boolean) overrideFallbackValues.get(SHOULD_REMOVE_DEFAULT_BRANDING_KEY);
        }

        // Pre loader
        if (overrideFallbackValues.containsKey(IS_DEFAULT_PRE_LOADER_ENABLED_KEY)) {
            enableDefaultPreLoader = (boolean) overrideFallbackValues.get(IS_DEFAULT_PRE_LOADER_ENABLED_KEY);
        }

        // Colors.
        // @deprecated Moved in to `theme` object. Kept here for backward compatibility.
        if (overrideFallbackValues.containsKey(COLORS_KEY)) {
            colors = (JSONObject) overrideFallbackValues.get(COLORS_KEY);
        }

        // Theme
        if (overrideFallbackValues.containsKey(THEME_KEY)) {
            theme = (JSONObject) overrideFallbackValues.get(THEME_KEY);
        }

        if (overrideFallbackValues.containsKey(ACTIVE_THEME_KEY)) {
            activeThemeName = (String) overrideFallbackValues.get(ACTIVE_THEME_KEY);
        }

        // Product details
        if (overrideFallbackValues.containsKey(PRODUCT_NAME_KEY)) {
            productName = (String) overrideFallbackValues.get(PRODUCT_NAME_KEY);
        }

        if (overrideFallbackValues.containsKey(PRODUCT_URL_KEY)) {
            productURL = (String) overrideFallbackValues.get(PRODUCT_URL_KEY);
        }

        if (overrideFallbackValues.containsKey(PRODUCT_LOGO_URL_KEY)) {
            productLogoURL = (String) overrideFallbackValues.get(PRODUCT_LOGO_URL_KEY);
        }

        if (overrideFallbackValues.containsKey(PRODUCT_LOGO_ALT_KEY)) {
            productLogoAlt = (String) overrideFallbackValues.get(PRODUCT_LOGO_ALT_KEY);
        }

        if (overrideFallbackValues.containsKey(PRODUCT_WHITE_LOGO_URL_KEY)) {
            productWhiteLogoURL = (String) overrideFallbackValues.get(PRODUCT_WHITE_LOGO_URL_KEY);
        }

        if (overrideFallbackValues.containsKey(PRODUCT_WHITE_LOGO_ALT_KEY)) {
            productWhiteLogoAlt = (String) overrideFallbackValues.get(PRODUCT_WHITE_LOGO_ALT_KEY);
        }

        // Stylesheets
        if (overrideFallbackValues.containsKey(ACCOUNT_APP_STYLESHEET_KEY)) {
            overrideStylesheet = (String) overrideFallbackValues.get(ACCOUNT_APP_STYLESHEET_KEY);
        }

        // Organization Details
        if (overrideFallbackValues.containsKey(COPYRIGHT_TEXT_KEY)) {
            __DEPRECATED__copyrightText = (String) overrideFallbackValues.get(COPYRIGHT_TEXT_KEY);
        }

        if (overrideFallbackValues.containsKey(SITE_TITLE_KEY)) {
            __DEPRECATED__siteTitle = (String) overrideFallbackValues.get(SITE_TITLE_KEY);
        }

        if (overrideFallbackValues.containsKey(SUPPORT_EMAIL_KEY)) {
            supportEmail = (String) overrideFallbackValues.get(SUPPORT_EMAIL_KEY);
        }

        // Images
        if (overrideFallbackValues.containsKey(FAVICON_KEY)) {
            faviconURL = (String) overrideFallbackValues.get(FAVICON_KEY);
        }

        // Links
        if (overrideFallbackValues.containsKey(PRIVACY_POLICY_URL_KEY)) {
            privacyPolicyURL = (String) overrideFallbackValues.get(PRIVACY_POLICY_URL_KEY);
        }

        if (overrideFallbackValues.containsKey(TERMS_OF_USE_URL_KEY)) {
            termsOfUseURL = (String) overrideFallbackValues.get(TERMS_OF_USE_URL_KEY);
        }

        if (overrideFallbackValues.containsKey(COOKIE_POLICY_URL_KEY)) {
            cookiePolicyURL = (String) overrideFallbackValues.get(COOKIE_POLICY_URL_KEY);
        }

        if (overrideFallbackValues.containsKey(SELF_SIGN_UP_URL_KEY)) {
            selfSignUpOverrideURL = (String) overrideFallbackValues.get(SELF_SIGN_UP_URL_KEY);
        }

        if (overrideFallbackValues.containsKey(PASSWORD_RECOVERY_URL_KEY)) {
            passwordRecoveryOverrideURL = (String) overrideFallbackValues.get(PASSWORD_RECOVERY_URL_KEY);
        }
    }

    String DEFAULT_RESOURCE_LOCALE = "en-US";
    String ORG_PREFERENCE_RESOURCE_TYPE = "ORG";
    String APP_PREFERENCE_RESOURCE_TYPE = "APP";
    String RESOURCE_TYPE_KEY = "type";
    String RESOURCE_NAME_KEY = "name";
    String UI_THEME = "ui_theme";
    String preferenceResourceType = ORG_PREFERENCE_RESOURCE_TYPE;
    String tenantRequestingPreferences = tenantForTheming;
    JSONObject preferenceResolvedFrom = null;
    String preferenceResolvedFromResourceName = tenantRequestingPreferences;
    String applicationRequestingPreferences = spAppId;
    String locale = StringUtils.isNotBlank(getUserLocaleCode(request)) ? getUserLocaleCode(request) : DEFAULT_RESOURCE_LOCALE;
    String resolutionStrategy = "DEFAULT";
    String uiThemeParam = request.getParameter(UI_THEME);
    String themeFromCookie = null;

    Cookie[] allCookies = request.getCookies();

    if (allCookies != null) {
        for (Cookie cookie : allCookies) {

            if (UI_THEME.equals(cookie.getName())) {
                themeFromCookie = cookie.getValue();
                break;
            }
        }
    }

    if (StringUtils.isBlank(uiThemeParam) && StringUtils.isNotBlank(themeFromCookie)) {
        uiThemeParam = themeFromCookie;
    }

    try {

        // If the `sp` param is defined, set the resource type as app.
        if (StringUtils.isNotBlank(applicationRequestingPreferences)) {
            preferenceResourceType = APP_PREFERENCE_RESOURCE_TYPE;
        }

        BrandingPreferenceRetrievalClient brandingPreferenceRetrievalClient = new BrandingPreferenceRetrievalClient();
        JSONObject brandingPreferenceResponse = null;
        Object cachedBrandingPreferenceResponse = request.getAttribute(BRANDING_PREFERENCE_CACHE_KEY);
        if (cachedBrandingPreferenceResponse != null && cachedBrandingPreferenceResponse instanceof BrandingPreferenceRetrievalClientException) {
            throw (BrandingPreferenceRetrievalClientException) cachedBrandingPreferenceResponse;
        } else {
            brandingPreferenceResponse = (JSONObject) cachedBrandingPreferenceResponse;
        }
        if (brandingPreferenceResponse == null) {
            brandingPreferenceResponse = brandingPreferenceRetrievalClient.getPreference(tenantRequestingPreferences,
                preferenceResourceType, applicationRequestingPreferences, DEFAULT_RESOURCE_LOCALE);
            request.setAttribute(BRANDING_PREFERENCE_CACHE_KEY, brandingPreferenceResponse);
        }

        if (brandingPreferenceResponse.has(PREFERENCE_KEY)) {
            brandingPreference = brandingPreferenceResponse.getJSONObject(PREFERENCE_KEY);
            preferenceResolvedFrom = brandingPreferenceResponse.getJSONObject(RESOLVED_FROM_KEY);
            preferenceResourceType = preferenceResolvedFrom.getString(RESOURCE_TYPE_KEY);
            preferenceResolvedFromResourceName = preferenceResolvedFrom.getString(RESOURCE_NAME_KEY);
        }

%>

<%@include file="layout-resolver.jsp" %>

<%

        // Proceed only if `preferences` object is defined.
        if (brandingPreference != null) {
            // First, check if Branding is enabled.
            if (brandingPreference.has(CONFIGS_KEY)) {
                if (brandingPreference.getJSONObject(CONFIGS_KEY).has(IS_BRANDING_ENABLED_KEY)) {
                    isBrandingEnabledInTenantPreferences = brandingPreference.getJSONObject(CONFIGS_KEY).getBoolean(IS_BRANDING_ENABLED_KEY);
                }
            }

            // Proceed only if the branding is enabled.
            if (isBrandingEnabledInTenantPreferences) {

                // Get the resolution strategy.
                if (brandingPreference.has(THEME_KEY)) {
                    if (brandingPreference.getJSONObject(THEME_KEY).has(RESOLUTION_STRATEGY_KEY)) {
                        resolutionStrategy = brandingPreference.getJSONObject(THEME_KEY).getString(RESOLUTION_STRATEGY_KEY);
                    }
                }

                // If the branding theme is set using the application.
                if ("APP_PREFERENCE".equalsIgnoreCase(resolutionStrategy)) {

                    // Check theme from the query param first.
                    String resolvedUiTheme = request.getParameter(UI_THEME);

                    // If not in query param, check other parameteres.
                    if (StringUtils.isBlank(resolvedUiTheme)) {
                        String paramKey = null;

                        if (StringUtils.isNotBlank(request.getParameter("callback"))) {
                            paramKey = request.getParameter("callback");
                        } else if (StringUtils.isNotBlank(request.getParameter("multiOptionURI"))) {
                            paramKey = request.getParameter("multiOptionURI");
                        } else if (StringUtils.isNotBlank(request.getParameter("urlQuery"))) {
                            paramKey = request.getParameter("urlQuery");
                        }

                        if (StringUtils.isNotBlank(paramKey) && paramKey.contains("ui_theme=")) {
                            try {
                                String[] parts = paramKey.split("[?&]");
                                for (String part : parts) {
                                    if (part.startsWith("ui_theme=")) {
                                        resolvedUiTheme = part.split("=")[1];
                                        break;
                                    }
                                }
                            } catch (Exception e) {
                                // Silent fallback
                            }
                        }
                    }

                    // Fallback to cookie
                    if (StringUtils.isBlank(resolvedUiTheme)) {
                        resolvedUiTheme = themeFromCookie;
                    }

                    uiThemeParam = resolvedUiTheme;

                    // Write cookie only if resolved value is non-blank and different from cookie
                    if (StringUtils.isNotBlank(resolvedUiTheme) && !resolvedUiTheme.equals(themeFromCookie)) {
                        
                        String cookieName = UI_THEME;
                        String cookieValue = resolvedUiTheme;
                        int maxAge = 2592000;
                    
                        String headerValue = cookieName + "=" + cookieValue + "; Path=/; Max-Age=" + maxAge + "; Secure";
                        response.setHeader("Set-Cookie", headerValue);
                    }
                }

                // Custom Text
                for (String screenName : screenNames) {
                    StringBuilder textBrandingCacheKey = new StringBuilder(BRANDING_TEXT_PREFERENCE_CACHE_KEY);
                    textBrandingCacheKey.append("-");
                    textBrandingCacheKey.append(screenName);
                    JSONObject customTextPreferenceResponse = (JSONObject) request.getAttribute(textBrandingCacheKey.toString());
                    if (customTextPreferenceResponse == null) {
                        customTextPreferenceResponse = brandingPreferenceRetrievalClient.getCustomTextPreference(
                            tenantRequestingPreferences,
                            preferenceResourceType,
                            applicationRequestingPreferences,
                            screenName,
                            locale
                        );
                        request.setAttribute(textBrandingCacheKey.toString(), customTextPreferenceResponse);
                    }

                    // Merge the preferences for the current screen into the customText object
                    if (customTextPreferenceResponse.has(PREFERENCE_KEY)) {
                        if (customTextPreferenceResponse.getJSONObject(PREFERENCE_KEY) != null && customTextPreferenceResponse.getJSONObject(PREFERENCE_KEY).has(TEXT_KEY)) {
                            if (customTextPreferenceResponse.getJSONObject(PREFERENCE_KEY).getJSONObject(TEXT_KEY) != null) {
                                for (String key : customTextPreferenceResponse.getJSONObject(PREFERENCE_KEY).getJSONObject(TEXT_KEY).keySet()) {
                                    customText.put(key, customTextPreferenceResponse.getJSONObject(PREFERENCE_KEY).getJSONObject(TEXT_KEY).getString(key));
                                }
                            }
                        }
                    }
                }

                // Custom content
                if(brandingPreference.has(CUSTOM_CONTENT_KEY)){
                    if(!StringUtils.isBlank(brandingPreference.getJSONObject(CUSTOM_CONTENT_KEY).getString(HTML_CONTENT_KEY))){
                        if(!StringUtils.isBlank(brandingPreference.getJSONObject(CUSTOM_CONTENT_KEY).getString(CSS_CONTENT_KEY))){
                            if(!StringUtils.isBlank(brandingPreference.getJSONObject(CUSTOM_CONTENT_KEY).getString(JS_CONTENT_KEY))){
                                isCustomContentAdded = true;
                            }
                        }
                    }

                }

                // Configs
                if (brandingPreference.has(CONFIGS_KEY)) {
                    if (brandingPreference.getJSONObject(CONFIGS_KEY).has(IS_SELF_SIGN_UP_ENABLED_KEY)) {
                        isSelfSignUpEnabledInTenantPreferences = brandingPreference.getJSONObject(CONFIGS_KEY).getBoolean(IS_SELF_SIGN_UP_ENABLED_KEY);
                    }

                    if (brandingPreference.getJSONObject(CONFIGS_KEY).has(IS_PASSWORD_RECOVERY_ENABLED_KEY)) {
                        isPasswordRecoveryEnabledInTenantPreferences = brandingPreference.getJSONObject(CONFIGS_KEY).getBoolean(IS_PASSWORD_RECOVERY_ENABLED_KEY);
                    }

                    // @deprecated Renamed to `removeDefaultBranding` key. Kept here for backward compatibility.
                    if (brandingPreference.getJSONObject(CONFIGS_KEY).has(SHOULD_REMOVE_ASGARDEO_BRANDING_KEY)) {
                        shouldRemoveDefaultBranding = brandingPreference.getJSONObject(CONFIGS_KEY).getBoolean(SHOULD_REMOVE_ASGARDEO_BRANDING_KEY);
                    }

                    if (brandingPreference.getJSONObject(CONFIGS_KEY).has(SHOULD_REMOVE_DEFAULT_BRANDING_KEY)) {
                        shouldRemoveDefaultBranding = brandingPreference.getJSONObject(CONFIGS_KEY).getBoolean(SHOULD_REMOVE_DEFAULT_BRANDING_KEY);
                    }
                }

                // Colors.
                // @deprecated Moved in to `theme` object. Kept here for backward compatibility.
                if (brandingPreference.has(COLORS_KEY)) {
                    colors = brandingPreference.getJSONObject(COLORS_KEY);
                }

                // Theme
                if (brandingPreference.has(THEME_KEY)) {
                    
                    if (StringUtils.isBlank(activeThemeName) &&
                    "APP_PREFERENCE".equalsIgnoreCase(resolutionStrategy) &&
                    StringUtils.isNotBlank(uiThemeParam)) {

                            if (StringUtils.equalsIgnoreCase(uiThemeParam, "dark")) {
                                activeThemeName = "DARK";
                            } else if (StringUtils.equalsIgnoreCase(uiThemeParam, "light")) {
                                activeThemeName = "LIGHT";
                            } else {
                                activeThemeName = "";
                            }
                    }

                    if (brandingPreference.getJSONObject(THEME_KEY).has(ACTIVE_THEME_KEY)) {
                        if (!StringUtils.isBlank(brandingPreference.getJSONObject(THEME_KEY).getString(ACTIVE_THEME_KEY))
                                && StringUtils.isBlank(activeThemeName)) {
                            activeThemeName = brandingPreference.getJSONObject(THEME_KEY).getString(ACTIVE_THEME_KEY);
                        }
                    }

                    if (!StringUtils.isBlank(activeThemeName)
                        && brandingPreference.getJSONObject(THEME_KEY).has(activeThemeName)
                        && brandingPreference.getJSONObject(THEME_KEY).getJSONObject(activeThemeName) != null) {

                        theme = brandingPreference.getJSONObject(THEME_KEY).getJSONObject(activeThemeName);

                        if (theme.has(IMAGES_KEY) && theme.getJSONObject(IMAGES_KEY) != null) {
                                    if (theme.getJSONObject(IMAGES_KEY).has(LOGO_KEY) && theme.getJSONObject(IMAGES_KEY).getJSONObject(LOGO_KEY) != null) {
                                if (theme.getJSONObject(IMAGES_KEY).getJSONObject(LOGO_KEY).has(IMAGE_URL_KEY)
                                        && !StringUtils.isBlank(theme.getJSONObject(IMAGES_KEY).getJSONObject(LOGO_KEY).getString(IMAGE_URL_KEY))) {

                                    logoURL = theme.getJSONObject(IMAGES_KEY).getJSONObject(LOGO_KEY).getString(IMAGE_URL_KEY);
                                }
                                if (theme.getJSONObject(IMAGES_KEY).getJSONObject(LOGO_KEY).has(ALT_TEXT_KEY)
                                        && !StringUtils.isBlank(theme.getJSONObject(IMAGES_KEY).getJSONObject(LOGO_KEY).getString(ALT_TEXT_KEY))) {

                                    logoAlt = theme.getJSONObject(IMAGES_KEY).getJSONObject(LOGO_KEY).getString(ALT_TEXT_KEY);
                                }
                            }
                                    if (theme.getJSONObject(IMAGES_KEY).has(FAVICON_KEY) && theme.getJSONObject(IMAGES_KEY).getJSONObject(FAVICON_KEY) != null) {
                                if (theme.getJSONObject(IMAGES_KEY).getJSONObject(FAVICON_KEY).has(IMAGE_URL_KEY)
                                        && !StringUtils.isBlank(theme.getJSONObject(IMAGES_KEY).getJSONObject(FAVICON_KEY).getString(IMAGE_URL_KEY))) {
                
                                    faviconURL = theme.getJSONObject(IMAGES_KEY).getJSONObject(FAVICON_KEY).getString(IMAGE_URL_KEY);
                                }
                            }
                        }
                    }
                }

                // Stylesheets
                if (brandingPreference.has(STYLESHEETS_KEY)) {
                    if (brandingPreference.getJSONObject(STYLESHEETS_KEY).has(ACCOUNT_APP_STYLESHEET_KEY)) {
                        // Only assign the `stylesheet` from response if not empty.
                        if (!StringUtils.isBlank(brandingPreference.getJSONObject(STYLESHEETS_KEY).getString(ACCOUNT_APP_STYLESHEET_KEY))) {
                            overrideStylesheet = brandingPreference.getJSONObject(STYLESHEETS_KEY).getString(ACCOUNT_APP_STYLESHEET_KEY);
                        }
                    }
                }

                // Organization Details
                if (brandingPreference.has(ORG_DETAILS_KEY)) {
                    if (brandingPreference.getJSONObject(ORG_DETAILS_KEY).has(COPYRIGHT_TEXT_KEY)) {
                        // Only assign the `copyright` from response if not empty. Else use the default value.
                        if (!StringUtils.isBlank(brandingPreference.getJSONObject(ORG_DETAILS_KEY).getString(COPYRIGHT_TEXT_KEY))) {
                            __DEPRECATED__copyrightText = brandingPreference.getJSONObject(ORG_DETAILS_KEY).getString(COPYRIGHT_TEXT_KEY);
                        }
                    }

                    if (brandingPreference.getJSONObject(ORG_DETAILS_KEY).has(SITE_TITLE_KEY)) {
                        // Only assign the `siteTitle` from response if not empty. Else use the default value.
                        if (!StringUtils.isBlank(brandingPreference.getJSONObject(ORG_DETAILS_KEY).getString(SITE_TITLE_KEY))) {
                            __DEPRECATED__siteTitle = brandingPreference.getJSONObject(ORG_DETAILS_KEY).getString(SITE_TITLE_KEY);
                        }
                    }

                    if (brandingPreference.getJSONObject(ORG_DETAILS_KEY).has(SUPPORT_EMAIL_KEY)) {
                        // Only assign the `supportEmail` from response if not empty. Else use the default value.
                        if (!StringUtils.isBlank(brandingPreference.getJSONObject(ORG_DETAILS_KEY).getString(SUPPORT_EMAIL_KEY))) {
                            supportEmail = brandingPreference.getJSONObject(ORG_DETAILS_KEY).getString(SUPPORT_EMAIL_KEY);
                        }
                    }
                }

                // Images
                if (brandingPreference.has(IMAGES_KEY)) {
                    if (brandingPreference.getJSONObject(IMAGES_KEY).has(LOGO_KEY)) {
                        if (brandingPreference.getJSONObject(IMAGES_KEY).getJSONObject(LOGO_KEY).has(IMAGE_URL_KEY)) {
                            // Only assign the `logoURL` from response if not empty. Else use the default value.
                            if (!StringUtils.isBlank(brandingPreference.getJSONObject(IMAGES_KEY).getJSONObject(LOGO_KEY).getString(IMAGE_URL_KEY))) {
                                logoURL = brandingPreference.getJSONObject(IMAGES_KEY).getJSONObject(LOGO_KEY).getString(IMAGE_URL_KEY);
                            }
                        }

                        if (brandingPreference.getJSONObject(IMAGES_KEY).getJSONObject(LOGO_KEY).has(ALT_TEXT_KEY)) {
                            // Only assign the `logoAlt` from response if not empty. Else use the default value.
                            if (!StringUtils.isBlank(brandingPreference.getJSONObject(IMAGES_KEY).getJSONObject(LOGO_KEY).getString(ALT_TEXT_KEY))) {
                                logoAlt = brandingPreference.getJSONObject(IMAGES_KEY).getJSONObject(LOGO_KEY).getString(ALT_TEXT_KEY);
                            }
                        }
                    }

                    if (brandingPreference.getJSONObject(IMAGES_KEY).has(FAVICON_KEY)) {
                        if (brandingPreference.getJSONObject(IMAGES_KEY).getJSONObject(FAVICON_KEY).has(IMAGE_URL_KEY)) {
                            // Only assign the `faviconURL` from response if not empty. Else use the default value.
                            if (!StringUtils.isBlank(brandingPreference.getJSONObject(IMAGES_KEY).getJSONObject(FAVICON_KEY).getString(IMAGE_URL_KEY))) {
                                faviconURL = brandingPreference.getJSONObject(IMAGES_KEY).getJSONObject(FAVICON_KEY).getString(IMAGE_URL_KEY);
                            }
                        }
                    }
                }

                // Links
                if (brandingPreference.has(URLS_KEY)) {
                    if (brandingPreference.getJSONObject(URLS_KEY).has(PRIVACY_POLICY_URL_KEY)) {
                        // Only assign the `privacyPolicyURL` from response if not empty. Else use the default value.
                        String privacyPolicyURLInput = brandingPreference.getJSONObject(URLS_KEY).getString(PRIVACY_POLICY_URL_KEY);
                        if (!StringUtils.isBlank(privacyPolicyURLInput) && !privacyPolicyURLInput.toLowerCase().contains("javascript:") &&
                            !privacyPolicyURLInput.toLowerCase().contains("data:")) {
                                privacyPolicyURL = privacyPolicyURLInput;
                        }
                    }

                    if (brandingPreference.getJSONObject(URLS_KEY).has(TERMS_OF_USE_URL_KEY)) {
                        // Only assign the `termsOfUseURL` from response if not empty. Else use the default value.
                        String termsOfUseURLInput = brandingPreference.getJSONObject(URLS_KEY).getString(TERMS_OF_USE_URL_KEY);
                        if (!StringUtils.isBlank(termsOfUseURLInput) && !termsOfUseURLInput.toLowerCase().contains("javascript:") &&
                            !termsOfUseURLInput.toLowerCase().contains("data:")) {
                                termsOfUseURL = termsOfUseURLInput;
                        }
                    }

                    if (brandingPreference.getJSONObject(URLS_KEY).has(COOKIE_POLICY_URL_KEY)) {
                        // Only assign the `cookiePolicyURL` from response if not empty. Else use the default value.
                        String cookiePolicyURLInput = brandingPreference.getJSONObject(URLS_KEY).getString(COOKIE_POLICY_URL_KEY);
                        if (!StringUtils.isBlank(cookiePolicyURLInput) && !cookiePolicyURLInput.toLowerCase().contains("javascript:") &&
                            !cookiePolicyURLInput.toLowerCase().contains("data:")) {
                                cookiePolicyURL = cookiePolicyURLInput;
                        }
                    }

                    if (brandingPreference.getJSONObject(URLS_KEY).has(SELF_SIGN_UP_URL_KEY)) {
                        String selfSignUpURLInput = brandingPreference.getJSONObject(URLS_KEY).getString(SELF_SIGN_UP_URL_KEY);
                        if (!StringUtils.isBlank(selfSignUpURLInput) && !selfSignUpURLInput.toLowerCase().contains("javascript:") &&
                            !selfSignUpURLInput.toLowerCase().contains("data:")) {
                            selfSignUpOverrideURL = selfSignUpURLInput;
                        }
                    }

                    if (brandingPreference.getJSONObject(URLS_KEY).has(PASSWORD_RECOVERY_URL_KEY)) {
                        String passwordRecoveryURLInput = brandingPreference.getJSONObject(URLS_KEY).getString(PASSWORD_RECOVERY_URL_KEY);
                        if (!StringUtils.isBlank(passwordRecoveryURLInput) && !passwordRecoveryURLInput.toLowerCase().contains("javascript:") &&
                            !passwordRecoveryURLInput.toLowerCase().contains("data:")) {
                            passwordRecoveryOverrideURL = passwordRecoveryURLInput;
                        }
                    }
                }
            }
        }

    } catch (BrandingPreferenceRetrievalClientException e) {
        // Exception is ignored and the variable will use the fallbacks.
        // TODO: Move the duplicated logic to a common place.
        request.setAttribute(BRANDING_PREFERENCE_CACHE_KEY, e);
    } finally {

        // Set fallbacks.
        if (StringUtils.isEmpty(logoURL)) {
            if (StringUtils.isEmpty(activeThemeName)) {
                logoURL = productLogoURL;
            } else if (StringUtils.equalsIgnoreCase(activeThemeName, "DARK")) {
                logoURL = productWhiteLogoURL;
            } else {
                logoURL = productLogoURL;
            }
        }

        // Set powered by logo URL.
        if (StringUtils.isEmpty(poweredByLogoURL)) {
            if (StringUtils.isEmpty(activeThemeName)) {
                poweredByLogoURL = productLogoURL;
            } else if (StringUtils.equalsIgnoreCase(activeThemeName, "DARK")) {
                poweredByLogoURL = productWhiteLogoURL;
            } else {
                poweredByLogoURL = productLogoURL;
            }
        }

        if (StringUtils.isEmpty(logoAlt)) {
            if (StringUtils.isEmpty(activeThemeName)) {
                logoAlt = productLogoAlt;
            } else if (StringUtils.equalsIgnoreCase(activeThemeName, "DARK")) {
                logoAlt = productWhiteLogoAlt;
            } else {
                logoAlt = productLogoAlt;
            }
        }
    }
%><|MERGE_RESOLUTION|>--- conflicted
+++ resolved
@@ -247,15 +247,12 @@
 
     // Preferences response object pointer keys.
     String PREFERENCE_KEY = "preference";
-<<<<<<< HEAD
     // For Custom Content Feature
     String CUSTOM_CONTENT_KEY = "customContent";
     String HTML_CONTENT_KEY = "htmlContent";
     String CSS_CONTENT_KEY = "cssContent";
     String JS_CONTENT_KEY = "jsContent";
-=======
     String RESOLVED_FROM_KEY = "resolvedFrom";
->>>>>>> 8b14783c
     String ACTIVE_THEME_KEY = "activeTheme";
     String COLORS_KEY = "colors";
     String THEME_KEY = "theme";
@@ -547,11 +544,11 @@
 
                     // Write cookie only if resolved value is non-blank and different from cookie
                     if (StringUtils.isNotBlank(resolvedUiTheme) && !resolvedUiTheme.equals(themeFromCookie)) {
-                        
+
                         String cookieName = UI_THEME;
                         String cookieValue = resolvedUiTheme;
                         int maxAge = 2592000;
-                    
+
                         String headerValue = cookieName + "=" + cookieValue + "; Path=/; Max-Age=" + maxAge + "; Secure";
                         response.setHeader("Set-Cookie", headerValue);
                     }
@@ -626,7 +623,7 @@
 
                 // Theme
                 if (brandingPreference.has(THEME_KEY)) {
-                    
+
                     if (StringUtils.isBlank(activeThemeName) &&
                     "APP_PREFERENCE".equalsIgnoreCase(resolutionStrategy) &&
                     StringUtils.isNotBlank(uiThemeParam)) {
@@ -669,7 +666,7 @@
                                     if (theme.getJSONObject(IMAGES_KEY).has(FAVICON_KEY) && theme.getJSONObject(IMAGES_KEY).getJSONObject(FAVICON_KEY) != null) {
                                 if (theme.getJSONObject(IMAGES_KEY).getJSONObject(FAVICON_KEY).has(IMAGE_URL_KEY)
                                         && !StringUtils.isBlank(theme.getJSONObject(IMAGES_KEY).getJSONObject(FAVICON_KEY).getString(IMAGE_URL_KEY))) {
-                
+
                                     faviconURL = theme.getJSONObject(IMAGES_KEY).getJSONObject(FAVICON_KEY).getString(IMAGE_URL_KEY);
                                 }
                             }
