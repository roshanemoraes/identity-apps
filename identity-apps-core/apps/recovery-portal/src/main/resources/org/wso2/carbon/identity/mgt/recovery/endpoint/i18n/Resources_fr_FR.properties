#
# Copyright (c) 2018, WSO2 LLC. (https://www.wso2.com)
#
# WSO2 LLC. licenses this file to you under the Apache License,
# Version 2.0 (the "License"); you may not use this file except
# in compliance with the License.
# You may obtain a copy of the License at
#
#    http://www.apache.org/licenses/LICENSE-2.0
#
# Unless required by applicable law or agreed to in writing,
# software distributed under the License is distributed on an
# "AS IS" BASIS, WITHOUT WARRANTIES OR CONDITIONS OF ANY
# KIND, either express or implied.  See the License for the
# specific language governing permissions and limitations
# under the License.

#If making new key entries, replace '=' with '_' for base64 encoded key values.

# <!-- Start of Common Translations -->
copyright=© {{currentYear}} WSO2 LLC.
site.title=WSO2 Identity Server
powered.by=Alimenté par
privacy.policy=Politique de confidentialité
terms.of.service=Conditions d'utilisation
# <!-- End of Common Translations -->

# <!-- Start of Sign Up Screen Translations -->
sign.up.heading=S'inscrire
sign.up.button=S'inscrire
# <!-- End of Sign Up Screen Translations -->

# <!-- Start of Password Recovery Translations -->
password.recovery.heading=Mot de passe oublié?
<<<<<<< HEAD
password.recovery.body=Pas de problème, nous sommes là pour vous aider. Réinitialisons votre mot de passe pour vous.
=======
password.recovery.body=Ne vous inquiétez pas, ça arrive. Nous vous enverrons un e-mail pour réinitialiser votre mot de passe.
password.recovery.identifier.input.placeholder=Nom d'utilisateur
>>>>>>> 611e54d6
password.recovery.button=Envoyer le lien de réinitialisation
password.recovery.button.smsotp=Envoyer le code SMS
send.email.link=Envoyer le lien de réinitialisation par e-mail
send.code.via.sms=Envoyer le code par SMS
# <!-- End of Password Recovery Translations -->

# <!-- Start of Password Reset Translations -->
password.reset.heading=Réinitialiser le mot de passe
password.reset.button=procéder
# <!-- End of Password Reset Translations -->

# <!-- Start of Password Reset Success Translations -->
password.reset.success.heading=Vérifiez votre e-mail
password.reset.success.body=Un e-mail avec un lien de réinitialisation de mot de passe et des instructions a été envoyé à votre e-mail.\n\nVous n'avez pas encore reçu d'e-mail?Votre adresse e-mail n'est pas enregistrée Ou vous vous êtes inscrit à l'aide d'un compte social avec l'e-mail fourni. Créez un compte ou utilisez une option de connexion différente.
password.reset.success.action=Retour à la candidature
# <!-- End of Password Reset Success Translations -->

Wso2.identity.server=WSO2 Identity Server
All.rights.reserved=Tous droits réservés.
Inc=Inc
Wso2=wso2
Identity.server=Identity Server
Recover.password=Récupérer son mot de passe
Enter.detail.to.recover.pwd=Entrer les détails ci-dessous pour récupérer votre mot de passe
Username=Nom d'utilisateur
Username.email = Nom d'utilisateur (Email)
Recover.with.mail=récupérer avec l'adresse mail
Recover.with.question=récupérer avec les questions de sécurité
Submit=Soumettre
Cancel=Annuler
Recover.username=Récupérer votre nom d'utilisateur
Enter.detail.to.recover.uname=Entrer les détails ci dessous pour récupérer votre nom d'utilisateur
First.name=Prénom
Last.name=Nom
Email=Email
Tenant.domain=Domaine d'identité
Create.account=Terminer l'inscription
Enter.fields.to.cmplete.reg=Encore quelques détails avant de terminer.
Password=Mot de passe
Confirm.password=Confirmation du mot de passe
Already.have.account=Avez-vous déjÃ  un compte?
Sign.in=Connexion
Information=Information
Successfully.confirmed=Confirmé avec succÃ¨s
Confirmation.sent.to.mail=Un lien de confirmation a été envoyé Ã  votre adresse e-mail
User.registration.completed.successfully=Inscription terminée avec succÃ¨s
Close=Fermer
Reset.Password=Réinitialiser le mot de passe
Enter.new.password=Entrer un nouveau mot de passe
Update.security.question=Mettre à jour les questions de de sécurité
Your.answer=Votre réponse
Update=Mettre à jour
Skip=ignorer
Password.recovery.information.sent.to.the.email.registered.with.account=Les informations de récupération de mot de passe ont été envoyées à l'adresse mail enregistrée avec le compte
Password.cannot.be.empty=Le mot de passe ne peut pas être vide.
Updated.the.password.successfully=Mot de passe mis à jour avec succès
Server.failed.to.respond= Le serveur na pas répondu.
No.valid.user.found=Aucun utilisateur valide trouvé
No.recovery.supported.claims.found= Pas d'informations de récupération trouvées
Unknown.password.recovery.option=Option de récupération du mot de passe inconnue
Username.cannot.be.empty=Le nom d utilisateur ne peut pas être vide.
Account.confirmation.sent.to.your.email=Confirmation du compte envoyée sur votre adresse e-mail.
Create.an.account=Créez un compte
Enter.required.fields.to.complete.registration=Saisir les champs requis pour terminer l'enregistrement de
Next=Suivant
Already.have.an.account=Avez-vous déjà un compte?
Username.recovery.information.sent.to.your.email=Les informations de récupération de le nom d'utilisateur ont été envoyées à votre adresse mail. Essayer à nouveau avec des attributs différents si le mail n'est pas reçu.
Registered.user.not.found.in.session=Utilisateur enregistré introuvable dans la session.
No.security.questions.found.to.recover.password.contact.system.administrator=Pas de questions de sécurité trouvées pour récupérer le mot de passe. Veuillez vous adresser à votre administrateur système
Username.is.missing=Nom d utilisateur manquant.
Cannot.process.email.confirmation.code.is.missing=Impossible d'envoyer la notification de confirmation par e-mail. Le code de confirmation est manquant.
Invalid.code=Le code de confirmation fourni est invalide.
Passwords.did.not.match.please.try.again=Les mots de passe ne correspondent pas. Veuillez réessayer.
Please.select.reCaptcha=Veuillez sélectionner reCaptcha.
Code=Code
Message=Message
Username.missing=Identifiant manquant.
Pick.username=Choisir un nom d'utilisateur
Something.went.wrong.while.registering.user=Problèmes lors de l enregistrement de l utilisateur :
Please.contact.administrator=. Veuillez contacter l'administrateur
Need.consent.for.following.purposes=Nous demandons les informations suivantes pour les fins mentionnées.
I.consent.to.use.them=En sélectionnant des attributs, vous nous autorisez à utiliser vos données pour les fins indiquées.
Please.note.all.consents.are.mandatory=Veuillez noter que toutes les autorisations sont obligatoires
All.asterisked.consents.are.mandatory=Toutes les autorisations marquées avec un astérisque (*) sont obligatoires
After.signin.we.use.a.cookie.in.browser=Quand vous vous connectez, nous utilisons un cookie dans votre navigateur pour suivre votre session. Vous pouvez lire notre
Cookie.policy=Politique de gestion des cookies
cookie.consent.banner.content=Nous utilisons des cookies pour vous assurer d'obtenir la meilleure expérience globale. Ces cookies sont utilisés pour maintenir une session continue ininterrompue tout en fournissant des services lisses et personnalisés.Pour en savoir plus sur la façon dont nous utilisons les cookies, référez notre
cookie.consent.banner.clear=J'ai compris
For.more.details=Pour plus d'informations.
I.confirm.that.read.and.understood=J'ai lu et compris le
privacy.policy.short.description.approving=En approuvant, vous acceptez notre
Consent.selection=Sélection de consentements
You.need.consent.all.claims=Vous devez donner votre consentement pour toutes les informations pour continuer..!
Need.to.select.all.mandatory.attributes=Vous devez sélectionner tous les attributs obligatoires pour continuer..!
Ok=Ok
Enter.your.username.here=Entrer votre nom d'utilisateur ici
If.you.specify.tenant.domain.you.registered.under.super.tenant=Si vous ne spécifiez aucun domaine, vous allez être enregistré en tant que hôte
Proceed.to.self.register=Procéder à l'auto-inscription
Confirm.Privacy.Policy=Veuillez confirmer que vous avez lu et compris la politique de confidentialité
For.security.following.characters.restricted=Pour des mesures de sécurité, les caractères suivants sont interdits < > ` "
Start.username.recovery=Commencer la récupération du Nom d'utilisateur
Start.password.recovery=Commencer la récupération du mot de passe
Enter.tenant.here=Entrer votre domaine
For.required.fields.cannot.be.empty=Les champs obligatoires ne peuvent pas être vides
Proceed.username.recovery=Procéder à la récupération du nom d'utilisateur
Proceed.password.recovery=Procéder à la récupération du mot de passe
If.you.do.not.specify.tenant.domain.consider.as.super.tenant=Si vous ne spécifiez pas de domaine de locataire, vous serez considéré comme un hôte.
SW52YWxpZCBhbnN3ZXI_=Réponse invalide
Q291bnRyeQ__=Pays
TW9iaWxl=Mobile
SU0_=IM
T3JnYW5pemF0aW9u=Organisation
VVJM=URL
VGVsZXBob25l=Téléphone
Um9sZQ__=Rôle
business.homepage=http://wso2.com/
name=Nom
error=Erreur
something.went.wrong.contact.admin=Une erreur s'est produite lors du processus de récupération. Veuillez contacter l administrateur d'identité.
Invalid.reset.link=Ce lien a expiré
Set.Password=Définir le mot de passe
Continue=Continue
need.help.contact.us=Besoin d'aide? Contactez-nous via
with.tracking.reference.below=avec la référence de suivi indiquée ci-dessous.
Copied=Copié
tracking.reference.id=ID de référence de suivi
account.verified.successfully=Compte vérifié avec succès
you.are.almost.there=Tu y es presque!
account.created.successfully=Compte créé avec succès
your.account.with.username=Votre compte avec le nom d'utilisateur
has.been.verified.successfully=a été vérifié avec succès.
you.will.redirected.back.to.the.application.in=Vous serez redirigé vers l'application dans
seconds=secondes.
you.can.now.sign.in.to.account=Vous pouvez maintenant vous connecter à votre compte.
check.your.inbox.at=Vérifiez votre boîte de réception sur
for.instructions.to.activate.your.account=pour obtenir des instructions pour activer votre compte.
several.functionalities.will.not.available.until.confirmation=pour confirmer votre compte. Plusieurs fonctionnalités ne seront pas disponibles tant que vous n'aurez pas confirmé le compte.
enter.your.password=Tapez votre mot de passe
password.requirements.detail=Votre mot de passe doit contenir au moins huit caractères, dont au moins un composé de lettres majuscules et minuscules et de chiffres.
enter.country=Entrez le pays
enter.birth.date=Entrez la date de naissance
enter=entrer
send.reset.link=Envoyer le lien de réinitialisation
Proceed=procéder
Password.set.success=Mot de passe défini avec succès
Enter.your.identifier=Entrez votre identifiant
email.username=adresse email
Mobile=Mobile
Insufficient.info.to.find.user=Les informations fournies sont insuffisantes pour identifier l'utilisateur
No.recovery.options.found=Aucune option de récupération trouvée pour récupérer le mot de passe. Veuillez contacter votre administrateur système
Cannot.process.submitted.confirmation.code=Code de vérification SMS OTP non valide envoyé.
Cannot.obtain.username.from.server.response=Cannot obtain username from server response
Enter.tenant.domain=Veuillez entrer votre domaine de locataire.
Please.enter.valid.email=S'il vous plaît, mettez une adresse email valide.
Please.enter.valid.input=Veuillez saisir une entrée valide.
Please.enter.your.email=Veuillez saisir votre adresse e-mail.
Please.enter.your.username=S'il vous plaît entrez votre nom d'utilisateur.
Go.to.MyAccount=Accéder à mon Compte
Back.to.application=Retour à la candidature
Password.reset.Success=Mot de passe réinitialisé avec succès
go.back=Retourner
User.identifier=Identifiant de l'utilisateur
Callback.url.format.invalid=Le format d'URL de rappel configuré ne correspond pas à l URL de rappel fournie dans la demande
Invalid.firstname=Le prénom ne peut pas être vide. Veuillez entrer un prénom valide.
Invalid.lastname=Le nom de famille ne peut pas être vide. Veuillez saisir un nom de famille valide.
Initiate.sign.up=Initier l'inscription
Enter.your.user.identifier.here=Saisissez ici votre identifiant utilisateur
request.has.an.invalid.callback.URL=La demande a une URL de rappel non valide
invalid.callback.url.found.in.the.request=URL de rappel non valide trouvée dans la demande
select.language=Choisir la langue
username.length.should.be=La longueur du nom d'utilisateur doit être comprise entre
username.with.symbols=Le nom d'utilisateur doit être composé de caractères alphanumériques (a-z, A-Z, 0-9) et doit inclure au moins une lettre.
username.with.special.character.symbols=Veuillez choisir un nom d'utilisateur valide qui respecte les directives données.

# Password Management
forgot.password=Mot de passe oublié?
password.reset.with.username=Ne vous inquiétez pas, ça arrive. Nous vous enverrons un e-mail pour réinitialiser votre mot de passe.
password.reset.with.email=Ne vous inquiétez pas, ça arrive. Veuillez saisir votre adresse e-mail. Nous vous enverrons un e-mail pour réinitialiser votre mot de passe.
password.requirements=Votre mot de passe doit comporter plus de 8 caractères, comporter au moins une lettre majuscule et minuscule et au moins un chiffre.
more.than.8.chars=Plus de 8 caractères
lowercase.and.uppercase.letter=Au moins une lettre majuscule et minuscule
at.least.one.number=Au moins un numéro
at.least.one.special.char=Au moins un personnage spécial
at.least.one.unique.char=Au moins un personnage unique
no.more.than.one.repeated.char=Pas plus d'un personnage répété
must.be.between=Doit être entre
including.atleast=y compris au moins
characters=personnages
at.least=Au moins
no.more.than=Pas plus que
numbers=Nombres
character.s=personnages
uppercase=majuscule
lowercase=minuscule
uppercase.letters=lettres capitales
lowercase.letters=minuscules
special.characters=caractères spéciaux
unique.characters=Caractère (s) unique
repeated.characters=caractère répété (s)
your.password.should.be.between=Votre mot de passe doit être entre
must.be.alphanumeric=Doit être une chaîne alphanumérique (a-z, A-Z, 0-9) entre
to=pour
characters.including.one.letter=caractères comprenant au moins une lettre.
characters.may.contain=caractères, dont au moins une lettre, et peut contenir une combinaison des caractères suivants: a-z, A-Z, 0-9, !@#$&'+\\\\=^_.{|}~-.
check.your.email=Vérifiez votre e-mail
follow.reset.password.email.instructions=Un e-mail avec un lien de réinitialisation de mot de passe et des instructions a été envoyé à votre e-mail.
didnt.receive.email.not.registered=Vous n'avez pas encore reçu d'e-mail?Votre adresse e-mail n'est pas enregistrée sur
didnt.receive.email.not.registered.alt=Vous n'avez pas encore reçu d'e-mail?Votre adresse e-mail n'est pas enregistrée
signed.up.using.social.account.create.account.or.use.different.login=Ou vous vous êtes inscrit à l'aide d'un compte social avec l'e-mail fourni. Créez un compte ou utilisez une option de connexion différente.
for.further.assistance.write.to=Pour plus d'aide, veuillez écrire à
passwords.should.match=Les deux mots de passe doivent correspondre
successfully.set.a.password=Vous avez défini avec succès un mot de passe pour votre compte
successfully.set.a.password.you.can.sign.in.now=Vous avez changé votre mot de passe avec succès. Vous pouvez maintenant vous connecter avec votre nouveau mot de passe
manage.profile.via=Vous pouvez maintenant gérer votre profil via
can.sign.in.to=Vous pouvez maintenant vous connecter à votre
password.recovery.information.sent=Informations de récupération de mot de passe envoyées
sent.you.email.with.instructions.to.reset.password=Nous vous avons envoyé un e-mail avec des instructions pour réinitialiser votre mot de passe.
if.havent.recieved.yet.write.to=Si vous ne l'avez toujours pas reçu, veuillez écrire à
for.assistance=à l'aide.
continue.with=Continue avec
continue.with.email=Continuer avec l'e-mail
or=Ou alors
and=et
username=Nom d'utilisateur
when.you.click.sign.up.you.are.agreeing=Lorsque vous cliquez sur S'inscrire, vous acceptez nos
dob.must.in.correct.format=La date de naissance n'est pas au format correct AAAA-MM-JJ
mobile.number.format.error=Le format du numéro de mobile saisi est incorrect. Le format valide est [+][code pays][indicatif régional][numéro de téléphone local]
please.contact.administrator.to.fix.issue=Veuillez contacter l'administrateur pour résoudre ce problème.
maxium.length.cannot.exceed=Maximum length of the fields cannot exceed
required=requis
enter.your.email=Entrer votre Email
enter.your.username=Entrez votre nom d'utilisateur

# Errors
error.occurred=Erreur est survenue
error.400=Erreur 400 - Demande incorrecte
error.401=Erreur 401 - Non autorisé
error.403=Erreur 403 - Interdit
error.404=Erreur 404 - Page non trouvée
error.405=Erreur 405 - Méthode non autorisée
error.408=Erreur 408 - Délai d'expiration de la demande
error.410=Erreur 410 - Disparu
error.500=Erreur 500 - Erreur interne du serveur
error.502=Erreur 502 - Mauvaise passerelle
error.503=Erreur 503 - Service indisponible
error.504=Erreur 504 - Délai d'expiration de la passerelle
invalid.tenant.domain=Domaine locataire non valide
username.already.taken.pick.different.username=est déjà pris. Veuillez choisir un autre nom d utilisateur
self.registration.disabled.for.tenant=L'auto-inscription est désactivée pour le locataire
invalid.username.pick.a.valid.username=est un nom d utilisateur invalide. Veuillez choisir un nom d utilisateur valide.
username.is.invalid.should.be.in.email.format=Nom d utilisateur invalide. Le nom d utilisateur doit être au formatée-mail.
already.taken.username=est déjà pris. Veuillez choisir un autre nom d utilisateur
invalid.user.name.pick.valid.username=est un nom d utilisateur invalide. Veuillez choisir un nom d utilisateur valide.
invalid.username.should.be.in.email.format=Nom d utilisateur invalide. Le nom d utilisateur doit être au format e-mail.
invalid.userstore.domain=Domaine de magasin d'utilisateurs non valide
username.pattern.violated=Violation de la règle relative au modèle de nom d utilisateur
fill.the.first.name=Veuillez remplir le prénom.
Password.Expired=Votre mot de passe a expiré. Veuillez définir un nouveau mot de passe.
error.22001=Ce mot de passe a été utilisé dans l'histoire récente. Veuillez choisir un autre mot de passe.
error.retry.code.invalid=Authentification échouée. Le code que vous avez entré est invalide ou a expiré. Veuillez réessayer

# SCIM Attributes
VXNlcm5hbWU_=Nom d'utilisateur
Um9sZXM_=Rôles
Rmlyc3QgTmFtZQ__=Prénom
TGFzdCBOYW1l=Nom de famille
RW1haWw_=E-mail
QmlydGggRGF0ZQ__=Date de naissance
R2VuZGVy=Le sexe
R3JvdXBz=Groupes
UG9zdGFsIENvZGU_=code postal
TG9jYWxpdHk_=Localité
UmVnaW9u=Région
TmljayBOYW1l=Surnom
RnVsbCBOYW1l=Nom et prénom
VXNlciBJRA__=Identifiant d'utilisateur
Q3JlYXRlZCBUaW1l=Temps créé
TGFzdCBNb2RpZmllZCBUaW1l=Dernière heure modifiée
VXNlciBNZXRhZGF0YSAtIFZlcnNpb24_=Métadonnées utilisateur - version
TG9jYXRpb24_=Emplacement
TWlkZGxlIE5hbWU_=Deuxième nom
UmVzb3VyY2UgVHlwZQ__=Type de ressource
TG9jYWw_=Locale
VGltZSBab25l=Fuseau horaire
UGhvdG8gVVJM=URL photo
UGhvdG8gLSBUaHVtYm5haWw_=Photo - Vignette
V2Vic2l0ZSBVUkw_=URL de site web
QWRkcmVzcyAtIFN0cmVldA__=Rue d'adresse
VmVyaWZ5IEVtYWls=Vérifier les courriels
QXNrIFBhc3N3b3Jk=Demander le mot de passe
Rm9yY2UgUGFzc3dvcmQgUmVzZXQ_=Forcer la réinitialisation du mot de passe
TG9ja2VkIFJlYXNvbg__=LRaison verrouillée
RmFpbGVkIFBhc3N3b3JkIFJlY292ZXJ5IEF0dGVtcHRz=Échec des tentatives de récupération de mot de passe
QWNjb3VudCBMb2NrZWQ_=Compte bloqué
QWNjb3VudCBTdGF0ZQ__=État du compte
RW1haWwgVmVyaWZpZWQ_=Email verifié
UGhvbmUgVmVyaWZpZWQ_=Téléphone vérifié
UHJlZmVycmVkIENoYW5uZWw_=Canal préféré
QWNjb3VudCBDb25maXJtZWQgVGltZQ__=Heure confirmée du compte
QWNjb3VudCBEaXNhYmxlZA__=Compte désactivé
RmFpbGVkIExvZ2luIEF0dGVtcHRz=Échec des tentatives de connexion
RmFpbGVkIEF0dGVtcHRzIEJlZm9yZSBTdWNjZXNz=Échec des tentatives avant le succès
RmFpbGVkIFNNUyBPVFAgQXR0ZW1wdHM_=Échec des tentatives de SMS OTP
RmFpbGVkIEVtYWlsIE9UUCBBdHRlbXB0cw__=Email Échec des tentatives OTP
RmFpbGVkIFRPVFAgQXR0ZW1wdHM_=Échec des tentatives TOTP
RmFpbGVkIExvY2tvdXQgQ291bnQ_=Compte de lock-out échoué
VW5sb2rIFRpbWU_=Déverrouiller le temps
TGFzdCBMb2dvbg__=Dernière connexion
TGFzdCBQYXNzd29yZCBVcGRhdGU_=Dernière mise à jour du mot de passe
RGlzcGxheSBOYW1l=Afficher un nom
QWN0aXZl=Active
RXh0ZXJuYWwgSUQ_=ID externe
U2VjcmV0IEtleQ__=Clef secrète
RGlzYWJsZSBFbWFpbE9UUA__=Désactiver EMAILOTP
RGlzYWJsZSBTTVNPVFA_=Désactiver SMSOTP
VmVyaWZpY2F0aW9uIFBlbmRpbmcgRW1haWw_=E-mail en attente de vérification
VmVyaWZ5IFNlY3JldCBLZXk_=Vérifiez la clé secrète
TGl0ZSBVc2Vy=Utilisateur de lite
UmVhZCBPbmx5IFVzZXI_=Lire uniquement l'utilisateur
VmVyaWZpY2F0aW9uIFBlbmRpbmcgTW9iaWxlIE51bWJlcg__=Numéro de mobile en attente de vérification
VmVyaWZ5IE1vYmlsZQ__=Vérifiez le mobile
RXhpc3RpbmcgTGl0ZSBVc2Vy=Utilisateur Lite existant
TGl0ZSBVc2VyIElE=ID utilisateur de lite
VXNlciBTb3VyY2U_=Source d'utilisateur
VXNlciBBY2NvdW50IFR5cGU_=Type de compte d'utilisateur
SWRlbnRpdHkgUHJvdmlkZXIgVHlwZQ__=Type de fournisseur d'identité
TG9jYWwgQ3JlZGVudGlhbCBFeGlzdHM_=Des informations d'identification locales existent
VE9UUCBFbmFibGVk=TOTP activé
VXNlciBTb3VyY2UgSUQ_=ID de source utilisateur
TWFuYWdlciAtIE5hbWU_=Manager - Nom
QmFja3VwIENvZGUgRW5hYmxlZA__=Code de sauvegarde activé
RW5hYmxlZCBBdXRoZW50aWNhdG9ycw__=Authentificateurs activés
QmFja3VwIENvZGVz=Codes de sauvegarde
RmFpbGVkIEJhY2t1cCBDb2RlIEF0dGVtcHRz=Échec des tentatives de code de sauvegardee
invitation.accepted=Invitation acceptée
invitation.accepted.message=Vous avez désormais accès aux candidatures de votre organisation invitée. Contactez l'administrateur de votre organisation invitée pour obtenir des informations sur les applications disponibles
invitation.not.active=Le lien d'invitation n'est pas actif
invitation.not.active.message=Le lien est peut-être déjà utilisé, incorrect ou expiré. Veuillez contacter l'administrateur de l'organisation invitée pour demander un nouveau lien.

# SAAS Product taglines
saas.tagline=Créez des expériences de connexion transparentes pour vos applications en quelques minutes
saas.slogan={{productName}} est un IDaaS permettant aux développeurs de mettre en? uvre un accès sécurisé et fluide.<|MERGE_RESOLUTION|>--- conflicted
+++ resolved
@@ -32,12 +32,8 @@
 
 # <!-- Start of Password Recovery Translations -->
 password.recovery.heading=Mot de passe oublié?
-<<<<<<< HEAD
 password.recovery.body=Pas de problème, nous sommes là pour vous aider. Réinitialisons votre mot de passe pour vous.
-=======
-password.recovery.body=Ne vous inquiétez pas, ça arrive. Nous vous enverrons un e-mail pour réinitialiser votre mot de passe.
 password.recovery.identifier.input.placeholder=Nom d'utilisateur
->>>>>>> 611e54d6
 password.recovery.button=Envoyer le lien de réinitialisation
 password.recovery.button.smsotp=Envoyer le code SMS
 send.email.link=Envoyer le lien de réinitialisation par e-mail
@@ -297,7 +293,6 @@
 fill.the.first.name=Veuillez remplir le prénom.
 Password.Expired=Votre mot de passe a expiré. Veuillez définir un nouveau mot de passe.
 error.22001=Ce mot de passe a été utilisé dans l'histoire récente. Veuillez choisir un autre mot de passe.
-error.retry.code.invalid=Authentification échouée. Le code que vous avez entré est invalide ou a expiré. Veuillez réessayer
 
 # SCIM Attributes
 VXNlcm5hbWU_=Nom d'utilisateur
