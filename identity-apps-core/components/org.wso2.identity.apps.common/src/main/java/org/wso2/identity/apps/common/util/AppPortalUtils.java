--- conflicted
+++ resolved
@@ -342,12 +342,7 @@
                 List<String> allowedGrantTypes = Arrays.asList(AppsCommonDataHolder.getInstance()
                     .getOAuthAdminService().getAllowedGrantTypes());
                 grantTypes = grantTypes.stream().filter(allowedGrantTypes::contains).collect(Collectors.toList());
-<<<<<<< HEAD
                 String consumerKey = resolveClientID(appPortal.getConsumerKey(), tenantInfoBean.getTenantDomain());
-=======
-
-                String consumerKey = appPortal.getConsumerKey();
->>>>>>> acacdcf2
                 try {
                     AppPortalUtils.createOAuth2Application(appPortal.getName(), appPortal.getPath(), consumerKey,
                         consumerSecret, tenantInfoBean.getAdmin(), tenantInfoBean.getTenantId(),
