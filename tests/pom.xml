<?xml version="1.0" encoding="utf-8"?>

<!--
 * Copyright (c) 2020, WSO2 Inc. (http://www.wso2.org) All Rights Reserved.
 *
 * WSO2 Inc. licenses this file to you under the Apache License,
 * Version 2.0 (the "License"); you may not use this file except
 * in compliance with the License.
 * You may obtain a copy of the License at
 *
 * http://www.apache.org/licenses/LICENSE-2.0
 *
 * Unless required by applicable law or agreed to in writing,
 * software distributed under the License is distributed on an
 * "AS IS" BASIS, WITHOUT WARRANTIES OR CONDITIONS OF ANY
 * KIND, either express or implied. See the License for the
 * specific language governing permissions and limitations
 * under the License.
-->

<project xmlns="http://maven.apache.org/POM/4.0.0" xmlns:xsi="http://www.w3.org/2001/XMLSchema-instance" xsi:schemaLocation="http://maven.apache.org/POM/4.0.0 http://maven.apache.org/xsd/maven-4.0.0.xsd">

    <parent>
        <groupId>org.wso2.identity.apps</groupId>
        <artifactId>identity-apps</artifactId>
<<<<<<< HEAD
        <version>1.6.374-SNAPSHOT</version>
=======
        <version>2.0.0-SNAPSHOT</version>
>>>>>>> 6622e58d
        <relativePath>../pom.xml</relativePath>
    </parent>

    <modelVersion>4.0.0</modelVersion>
    <artifactId>identity-apps-cypress-tests</artifactId>
    <packaging>jar</packaging>
    <name>WSO2 Identity Server Apps - Cypress Integration Tests</name>
    <description>Cypress Integration Tests for Identity Apps</description>
    <url>http://wso2.org</url>

    <build>
        <plugins>
            <plugin>
                <artifactId>maven-resources-plugin</artifactId>
                <executions>
                    <execution>
                        <id>copy-resources</id>
                        <phase>generate-resources</phase>
                        <goals>
                            <goal>copy-resources</goal>
                        </goals>
                        <configuration>
                            <outputDirectory>${basedir}/target/classes</outputDirectory>
                            <includeEmptyDirs>true</includeEmptyDirs>
                            <resources>
                                <resource>
                                    <directory>${basedir}</directory>
                                    <excludes>
                                        <exclude>dist/**</exclude>
                                        <exclude>node_modules/**</exclude>
                                        <exclude>test-utils/**</exclude>
                                        <exclude>**/package-lock.json</exclude>
                                        <exclude>**/*.md</exclude>
                                        <exclude>target/**</exclude>
                                    </excludes>
                                </resource>
                            </resources>
                        </configuration>
                    </execution>
                </executions>
            </plugin>
        </plugins>
    </build>
</project><|MERGE_RESOLUTION|>--- conflicted
+++ resolved
@@ -23,11 +23,7 @@
     <parent>
         <groupId>org.wso2.identity.apps</groupId>
         <artifactId>identity-apps</artifactId>
-<<<<<<< HEAD
-        <version>1.6.374-SNAPSHOT</version>
-=======
         <version>2.0.0-SNAPSHOT</version>
->>>>>>> 6622e58d
         <relativePath>../pom.xml</relativePath>
     </parent>
 
