# @wso2is/admin.organization-discovery.v1

<<<<<<< HEAD
=======
## 2.25.115

### Patch Changes

- Updated dependencies []:
  - @wso2is/admin.core.v1@2.37.23
  - @wso2is/admin.organizations.v1@2.26.115

## 2.25.114

### Patch Changes

- Updated dependencies []:
  - @wso2is/admin.core.v1@2.37.22
  - @wso2is/admin.organizations.v1@2.26.114

## 2.25.113

### Patch Changes

- Updated dependencies [[`b67d22c81d5c8be72c09abd36ed829a88fb22a4b`](https://github.com/wso2/identity-apps/commit/b67d22c81d5c8be72c09abd36ed829a88fb22a4b), [`985c81584c0d9d2a803b3ee12fc80d473249e341`](https://github.com/wso2/identity-apps/commit/985c81584c0d9d2a803b3ee12fc80d473249e341)]:
  - @wso2is/react-components@2.9.0
  - @wso2is/core@2.6.0
  - @wso2is/i18n@2.17.0
  - @wso2is/admin.core.v1@2.37.21
  - @wso2is/admin.organizations.v1@2.26.113
  - @wso2is/dynamic-forms@2.4.28
  - @wso2is/form@2.6.21
  - @wso2is/access-control@3.3.14
  - @wso2is/forms@2.3.15

## 2.25.112

### Patch Changes

- Updated dependencies [[`bbfb046145fb557911950c923dc7dd08507f6822`](https://github.com/wso2/identity-apps/commit/bbfb046145fb557911950c923dc7dd08507f6822)]:
  - @wso2is/i18n@2.16.12
  - @wso2is/admin.core.v1@2.37.20
  - @wso2is/admin.organizations.v1@2.26.112

## 2.25.111

### Patch Changes

- Updated dependencies [[`9b6fe9141f5260d6e3760298badd6e0f6c7ec499`](https://github.com/wso2/identity-apps/commit/9b6fe9141f5260d6e3760298badd6e0f6c7ec499)]:
  - @wso2is/react-components@2.8.27
  - @wso2is/admin.core.v1@2.37.19
  - @wso2is/theme@2.6.3
  - @wso2is/form@2.6.20
  - @wso2is/i18n@2.16.11
  - @wso2is/admin.organizations.v1@2.26.111
  - @wso2is/dynamic-forms@2.4.27

## 2.25.110

### Patch Changes

- Updated dependencies [[`f5eb7968aa0f8482f61b3d3fd8809dc82fb6457f`](https://github.com/wso2/identity-apps/commit/f5eb7968aa0f8482f61b3d3fd8809dc82fb6457f)]:
  - @wso2is/i18n@2.16.10
  - @wso2is/admin.core.v1@2.37.18
  - @wso2is/admin.organizations.v1@2.26.110

## 2.25.109

### Patch Changes

- Updated dependencies []:
  - @wso2is/admin.core.v1@2.37.17
  - @wso2is/admin.organizations.v1@2.26.109

## 2.25.108

### Patch Changes

- Updated dependencies []:
  - @wso2is/admin.core.v1@2.37.16
  - @wso2is/admin.organizations.v1@2.26.108

## 2.25.107

### Patch Changes

- Updated dependencies [[`651f2836dd609e7d87d67549b4d5faef2d7aee14`](https://github.com/wso2/identity-apps/commit/651f2836dd609e7d87d67549b4d5faef2d7aee14)]:
  - @wso2is/i18n@2.16.9
  - @wso2is/admin.core.v1@2.37.15
  - @wso2is/admin.organizations.v1@2.26.107

## 2.25.106

### Patch Changes

- Updated dependencies [[`6a86d803a5997538ab424336e29f7401c7fb3582`](https://github.com/wso2/identity-apps/commit/6a86d803a5997538ab424336e29f7401c7fb3582)]:
  - @wso2is/i18n@2.16.8
  - @wso2is/admin.core.v1@2.37.14
  - @wso2is/admin.organizations.v1@2.26.106

## 2.25.105

### Patch Changes

- [#7316](https://github.com/wso2/identity-apps/pull/7316) [`e16421435a915fbbca8297ce7bee26cd53edaf3c`](https://github.com/wso2/identity-apps/commit/e16421435a915fbbca8297ce7bee26cd53edaf3c) Thanks [@Yasasr1](https://github.com/Yasasr1)! - Allow old console roles to update discovery configurations after migrating to IS 7.1

- Updated dependencies [[`92a6766086071fd5e0986f91803804783b9159bf`](https://github.com/wso2/identity-apps/commit/92a6766086071fd5e0986f91803804783b9159bf)]:
  - @wso2is/core@2.5.9
  - @wso2is/admin.core.v1@2.37.13
  - @wso2is/admin.organizations.v1@2.26.105
  - @wso2is/access-control@3.3.13
  - @wso2is/dynamic-forms@2.4.26
  - @wso2is/form@2.6.19
  - @wso2is/forms@2.3.14
  - @wso2is/i18n@2.16.7
  - @wso2is/react-components@2.8.26

## 2.25.104

### Patch Changes

- Updated dependencies [[`689dcc45ad43831b2805c3b91f04bdd254e1a7ef`](https://github.com/wso2/identity-apps/commit/689dcc45ad43831b2805c3b91f04bdd254e1a7ef)]:
  - @wso2is/theme@2.6.2
  - @wso2is/i18n@2.16.6
  - @wso2is/admin.organizations.v1@2.26.104
  - @wso2is/react-components@2.8.25
  - @wso2is/admin.core.v1@2.37.12
  - @wso2is/dynamic-forms@2.4.25
  - @wso2is/form@2.6.18

## 2.25.103

### Patch Changes

- Updated dependencies [[`897424e026699eb987ff8a0fb473e6bba5f8c117`](https://github.com/wso2/identity-apps/commit/897424e026699eb987ff8a0fb473e6bba5f8c117), [`9e3977c9c5e90cbe454147b42b121aecc28d9ab9`](https://github.com/wso2/identity-apps/commit/9e3977c9c5e90cbe454147b42b121aecc28d9ab9)]:
  - @wso2is/i18n@2.16.5
  - @wso2is/admin.core.v1@2.37.11
  - @wso2is/admin.organizations.v1@2.26.103

>>>>>>> 4d9cfbc9
## 2.25.102

### Patch Changes

- Updated dependencies []:
  - @wso2is/admin.core.v1@2.37.10
  - @wso2is/admin.organizations.v1@2.26.102

## 2.25.101

### Patch Changes

- Updated dependencies [[`0939ecb46c7e1d115924c6da953d2f575ebbf83a`](https://github.com/wso2/identity-apps/commit/0939ecb46c7e1d115924c6da953d2f575ebbf83a)]:
  - @wso2is/i18n@2.16.4
  - @wso2is/admin.core.v1@2.37.9
  - @wso2is/admin.organizations.v1@2.26.101

## 2.25.100

### Patch Changes

- Updated dependencies [[`20852203b5868edd1045c8ea236955076b85cdfc`](https://github.com/wso2/identity-apps/commit/20852203b5868edd1045c8ea236955076b85cdfc)]:
  - @wso2is/admin.core.v1@2.37.8
  - @wso2is/i18n@2.16.3
  - @wso2is/admin.organizations.v1@2.26.100

## 2.25.99

### Patch Changes

- Updated dependencies []:
  - @wso2is/admin.core.v1@2.37.7
  - @wso2is/admin.organizations.v1@2.26.99

## 2.25.98

### Patch Changes

- Updated dependencies []:
  - @wso2is/admin.core.v1@2.37.6
  - @wso2is/admin.organizations.v1@2.26.98

## 2.25.97

### Patch Changes

- Updated dependencies []:
  - @wso2is/admin.core.v1@2.37.5
  - @wso2is/admin.organizations.v1@2.26.97

## 2.25.96

### Patch Changes

- Updated dependencies []:
  - @wso2is/admin.core.v1@2.37.4
  - @wso2is/admin.organizations.v1@2.26.96

## 2.25.95

### Patch Changes

- Updated dependencies [[`31b4e92ae73fea1372a03f9aa0511f062030e44f`](https://github.com/wso2/identity-apps/commit/31b4e92ae73fea1372a03f9aa0511f062030e44f)]:
  - @wso2is/admin.core.v1@2.37.3
  - @wso2is/core@2.5.8
  - @wso2is/admin.organizations.v1@2.26.95
  - @wso2is/access-control@3.3.12
  - @wso2is/dynamic-forms@2.4.24
  - @wso2is/form@2.6.17
  - @wso2is/forms@2.3.13
  - @wso2is/i18n@2.16.2
  - @wso2is/react-components@2.8.24

## 2.25.94

### Patch Changes

- Updated dependencies [[`5d39c0975774564423edebcb268291eb24932e23`](https://github.com/wso2/identity-apps/commit/5d39c0975774564423edebcb268291eb24932e23), [`3811ae3d223db8bf4fa5315f61d19a11aecc32a9`](https://github.com/wso2/identity-apps/commit/3811ae3d223db8bf4fa5315f61d19a11aecc32a9), [`7de99c9b05b5f11e8350796ba370d54e8b2dc181`](https://github.com/wso2/identity-apps/commit/7de99c9b05b5f11e8350796ba370d54e8b2dc181)]:
  - @wso2is/i18n@2.16.1
  - @wso2is/theme@2.6.1
  - @wso2is/admin.core.v1@2.37.2
  - @wso2is/admin.organizations.v1@2.26.94
  - @wso2is/react-components@2.8.23
  - @wso2is/dynamic-forms@2.4.23
  - @wso2is/form@2.6.16

## 2.25.93

### Patch Changes

- Updated dependencies []:
  - @wso2is/admin.core.v1@2.37.1
  - @wso2is/admin.organizations.v1@2.26.93

## 2.25.92

### Patch Changes

- Updated dependencies [[`363aeec4c658628cf89027a9f81f52f545421842`](https://github.com/wso2/identity-apps/commit/363aeec4c658628cf89027a9f81f52f545421842), [`50b9ac91f7ff1da3f2e9d3d4ec99a84ff16f3523`](https://github.com/wso2/identity-apps/commit/50b9ac91f7ff1da3f2e9d3d4ec99a84ff16f3523), [`abf5c953b8f48db5cdb855e75f5c1b847d1e42f0`](https://github.com/wso2/identity-apps/commit/abf5c953b8f48db5cdb855e75f5c1b847d1e42f0)]:
  - @wso2is/admin.core.v1@2.37.0
  - @wso2is/i18n@2.16.0
  - @wso2is/core@2.5.7
  - @wso2is/admin.organizations.v1@2.26.92
  - @wso2is/access-control@3.3.11
  - @wso2is/dynamic-forms@2.4.22
  - @wso2is/form@2.6.15
  - @wso2is/forms@2.3.12
  - @wso2is/react-components@2.8.22

## 2.25.91

### Patch Changes

- Updated dependencies []:
  - @wso2is/admin.core.v1@2.36.1
  - @wso2is/admin.organizations.v1@2.26.91

## 2.25.90

### Patch Changes

- Updated dependencies [[`066e6a556b348a29874119fdd30e7779e644db84`](https://github.com/wso2/identity-apps/commit/066e6a556b348a29874119fdd30e7779e644db84)]:
  - @wso2is/admin.core.v1@2.36.0
  - @wso2is/admin.organizations.v1@2.26.90

## 2.25.89

### Patch Changes

- Updated dependencies [[`cfe475febd8e3972a545cf12bb86e7fd08d344ea`](https://github.com/wso2/identity-apps/commit/cfe475febd8e3972a545cf12bb86e7fd08d344ea), [`f2c7a35ce347d4ac7e3e15f3f50404c9d701d212`](https://github.com/wso2/identity-apps/commit/f2c7a35ce347d4ac7e3e15f3f50404c9d701d212), [`f6939061baec44323111cd5a09164d1e7a441324`](https://github.com/wso2/identity-apps/commit/f6939061baec44323111cd5a09164d1e7a441324)]:
  - @wso2is/admin.core.v1@2.35.27
  - @wso2is/i18n@2.15.2
  - @wso2is/admin.organizations.v1@2.26.89

## 2.25.88

### Patch Changes

- Updated dependencies [[`ad9d93a8a57e076b40ef78674ed0242e8bbeca91`](https://github.com/wso2/identity-apps/commit/ad9d93a8a57e076b40ef78674ed0242e8bbeca91)]:
  - @wso2is/admin.organizations.v1@2.26.88
  - @wso2is/admin.core.v1@2.35.26

## 2.25.87

### Patch Changes

- Updated dependencies []:
  - @wso2is/admin.core.v1@2.35.25
  - @wso2is/admin.organizations.v1@2.26.87

## 2.25.86

### Patch Changes

- Updated dependencies [[`4497e3e2a3ec1ea0ca94aad71d3bd8580e3f1b98`](https://github.com/wso2/identity-apps/commit/4497e3e2a3ec1ea0ca94aad71d3bd8580e3f1b98)]:
  - @wso2is/core@2.5.6
  - @wso2is/i18n@2.15.1
  - @wso2is/admin.core.v1@2.35.24
  - @wso2is/admin.organizations.v1@2.26.86
  - @wso2is/access-control@3.3.10
  - @wso2is/dynamic-forms@2.4.21
  - @wso2is/form@2.6.14
  - @wso2is/forms@2.3.11
  - @wso2is/react-components@2.8.21

## 2.25.85

### Patch Changes

- Updated dependencies []:
  - @wso2is/admin.core.v1@2.35.23
  - @wso2is/admin.organizations.v1@2.26.85

## 2.25.84

### Patch Changes

- [#7318](https://github.com/wso2/identity-apps/pull/7318) [`23bd7d4f6d6d70d789ad7115ffd1fbec742455a6`](https://github.com/wso2/identity-apps/commit/23bd7d4f6d6d70d789ad7115ffd1fbec742455a6) Thanks [@JeethJJ](https://github.com/JeethJJ)! - Bump oxygen version and enable active policy view.

* [#7313](https://github.com/wso2/identity-apps/pull/7313) [`ad63bbe54541ed6b28e1f254f3e7f5e7b6767d7b`](https://github.com/wso2/identity-apps/commit/ad63bbe54541ed6b28e1f254f3e7f5e7b6767d7b) Thanks [@JeethJJ](https://github.com/JeethJJ)! - Bump oxygen version

* Updated dependencies [[`9ecf97c14319c2af32a0ef375c02c4b70cf159d5`](https://github.com/wso2/identity-apps/commit/9ecf97c14319c2af32a0ef375c02c4b70cf159d5), [`23bd7d4f6d6d70d789ad7115ffd1fbec742455a6`](https://github.com/wso2/identity-apps/commit/23bd7d4f6d6d70d789ad7115ffd1fbec742455a6), [`ad63bbe54541ed6b28e1f254f3e7f5e7b6767d7b`](https://github.com/wso2/identity-apps/commit/ad63bbe54541ed6b28e1f254f3e7f5e7b6767d7b), [`5a5577aacf0a12d03246c9b829c8168296b37dcf`](https://github.com/wso2/identity-apps/commit/5a5577aacf0a12d03246c9b829c8168296b37dcf)]:
  - @wso2is/i18n@2.15.0
  - @wso2is/admin.organizations.v1@2.26.84
  - @wso2is/react-components@2.8.20
  - @wso2is/admin.core.v1@2.35.22
  - @wso2is/dynamic-forms@2.4.20
  - @wso2is/form@2.6.13

## 2.25.83

### Patch Changes

- [#7306](https://github.com/wso2/identity-apps/pull/7306) [`f9db643943377216b8525a183f3ad4855a3bd4af`](https://github.com/wso2/identity-apps/commit/f9db643943377216b8525a183f3ad4855a3bd4af) Thanks [@DonOmalVindula](https://github.com/DonOmalVindula)! - Update oxygen-ui to 2.2.0

- Updated dependencies [[`f9db643943377216b8525a183f3ad4855a3bd4af`](https://github.com/wso2/identity-apps/commit/f9db643943377216b8525a183f3ad4855a3bd4af), [`afd3f3bb5aae4dab8dc85ea58fb529af057e9095`](https://github.com/wso2/identity-apps/commit/afd3f3bb5aae4dab8dc85ea58fb529af057e9095)]:
  - @wso2is/admin.organizations.v1@2.26.83
  - @wso2is/react-components@2.8.19
  - @wso2is/admin.core.v1@2.35.21
  - @wso2is/dynamic-forms@2.4.19
  - @wso2is/form@2.6.12

## 2.25.82

### Patch Changes

- Updated dependencies []:
  - @wso2is/admin.core.v1@2.35.20
  - @wso2is/admin.organizations.v1@2.26.82

## 2.25.81

### Patch Changes

- Updated dependencies [[`d18c7c8d774be7063e00ab9ccfd8edb65b77ff13`](https://github.com/wso2/identity-apps/commit/d18c7c8d774be7063e00ab9ccfd8edb65b77ff13)]:
  - @wso2is/admin.organizations.v1@2.26.81
  - @wso2is/admin.core.v1@2.35.19

## 2.25.80

### Patch Changes

- Updated dependencies [[`cd827d04f98a519804f1f9996a1dc3a831278df1`](https://github.com/wso2/identity-apps/commit/cd827d04f98a519804f1f9996a1dc3a831278df1)]:
  - @wso2is/theme@2.6.0
  - @wso2is/admin.organizations.v1@2.26.80
  - @wso2is/react-components@2.8.18
  - @wso2is/admin.core.v1@2.35.18
  - @wso2is/dynamic-forms@2.4.18
  - @wso2is/form@2.6.11

## 2.25.79

### Patch Changes

- Updated dependencies []:
  - @wso2is/admin.core.v1@2.35.17
  - @wso2is/admin.organizations.v1@2.26.79

## 2.25.78

### Patch Changes

- Updated dependencies [[`e7d200f21f5a9d6113dba7959b07a0b96bc8d118`](https://github.com/wso2/identity-apps/commit/e7d200f21f5a9d6113dba7959b07a0b96bc8d118)]:
  - @wso2is/admin.core.v1@2.35.16
  - @wso2is/forms@2.3.10
  - @wso2is/admin.organizations.v1@2.26.78

## 2.25.77

### Patch Changes

- Updated dependencies []:
  - @wso2is/admin.core.v1@2.35.15
  - @wso2is/admin.organizations.v1@2.26.77

## 2.25.76

### Patch Changes

- Updated dependencies [[`c2568dbe95e01427899dbb6c71c6e04d8941e308`](https://github.com/wso2/identity-apps/commit/c2568dbe95e01427899dbb6c71c6e04d8941e308), [`f1173193bb885f71c7d25fae5bfd011dfb70d79a`](https://github.com/wso2/identity-apps/commit/f1173193bb885f71c7d25fae5bfd011dfb70d79a)]:
  - @wso2is/admin.organizations.v1@2.26.76
  - @wso2is/admin.core.v1@2.35.14
  - @wso2is/i18n@2.14.6
  - @wso2is/theme@2.5.1
  - @wso2is/react-components@2.8.17
  - @wso2is/dynamic-forms@2.4.17
  - @wso2is/form@2.6.10

## 2.25.75

### Patch Changes

- Updated dependencies [[`c01fab399c1832cfe7551229f608a8ff1020b7e8`](https://github.com/wso2/identity-apps/commit/c01fab399c1832cfe7551229f608a8ff1020b7e8)]:
  - @wso2is/core@2.5.5
  - @wso2is/i18n@2.14.5
  - @wso2is/admin.core.v1@2.35.13
  - @wso2is/admin.organizations.v1@2.26.75
  - @wso2is/access-control@3.3.9
  - @wso2is/dynamic-forms@2.4.16
  - @wso2is/form@2.6.9
  - @wso2is/forms@2.3.9
  - @wso2is/react-components@2.8.16

## 2.25.74

### Patch Changes

- Updated dependencies [[`664b1ec3c513595cdcc91216af4371dbe70ab996`](https://github.com/wso2/identity-apps/commit/664b1ec3c513595cdcc91216af4371dbe70ab996)]:
  - @wso2is/theme@2.5.0
  - @wso2is/admin.organizations.v1@2.26.74
  - @wso2is/react-components@2.8.15
  - @wso2is/admin.core.v1@2.35.12
  - @wso2is/dynamic-forms@2.4.15
  - @wso2is/form@2.6.8

## 2.25.73

### Patch Changes

- Updated dependencies []:
  - @wso2is/admin.core.v1@2.35.11
  - @wso2is/admin.organizations.v1@2.26.73

## 2.25.72

### Patch Changes

- Updated dependencies [[`398c39ec452d460994a3a0a6425115678538e49b`](https://github.com/wso2/identity-apps/commit/398c39ec452d460994a3a0a6425115678538e49b)]:
  - @wso2is/admin.organizations.v1@2.26.72
  - @wso2is/react-components@2.8.14
  - @wso2is/admin.core.v1@2.35.10
  - @wso2is/core@2.5.4
  - @wso2is/dynamic-forms@2.4.14
  - @wso2is/form@2.6.7
  - @wso2is/access-control@3.3.8
  - @wso2is/forms@2.3.8
  - @wso2is/i18n@2.14.4

## 2.25.71

### Patch Changes

- Updated dependencies [[`a7a437f20784d7b7423a195f5f9fe0682bc28235`](https://github.com/wso2/identity-apps/commit/a7a437f20784d7b7423a195f5f9fe0682bc28235)]:
  - @wso2is/admin.core.v1@2.35.9
  - @wso2is/admin.organizations.v1@2.26.71

## 2.25.70

### Patch Changes

- Updated dependencies []:
  - @wso2is/admin.core.v1@2.35.8
  - @wso2is/admin.organizations.v1@2.26.70

## 2.25.69

### Patch Changes

- Updated dependencies [[`224842029dc99ae8b90344a146a5bbd1d4fb5c35`](https://github.com/wso2/identity-apps/commit/224842029dc99ae8b90344a146a5bbd1d4fb5c35)]:
  - @wso2is/admin.core.v1@2.35.7
  - @wso2is/admin.organizations.v1@2.26.69

## 2.25.68

### Patch Changes

- [#7258](https://github.com/wso2/identity-apps/pull/7258) [`403d351f2cb978fc4e2c02d49160af509a50a112`](https://github.com/wso2/identity-apps/commit/403d351f2cb978fc4e2c02d49160af509a50a112) Thanks [@pavinduLakshan](https://github.com/pavinduLakshan)! - Revert pnpm version back to v8.7.4

- Updated dependencies [[`403d351f2cb978fc4e2c02d49160af509a50a112`](https://github.com/wso2/identity-apps/commit/403d351f2cb978fc4e2c02d49160af509a50a112)]:
  - @wso2is/admin.organizations.v1@2.26.68
  - @wso2is/admin.core.v1@2.35.6

## 2.25.67

### Patch Changes

- Updated dependencies []:
  - @wso2is/admin.core.v1@2.35.5
  - @wso2is/admin.organizations.v1@2.26.67

## 2.25.66

### Patch Changes

- [#7238](https://github.com/wso2/identity-apps/pull/7238) [`56322497c76af2999e4945502296bf2257f14c10`](https://github.com/wso2/identity-apps/commit/56322497c76af2999e4945502296bf2257f14c10) Thanks [@pavinduLakshan](https://github.com/pavinduLakshan)! - Move React version to pnpm catalog

- Updated dependencies [[`56322497c76af2999e4945502296bf2257f14c10`](https://github.com/wso2/identity-apps/commit/56322497c76af2999e4945502296bf2257f14c10)]:
  - @wso2is/admin.organizations.v1@2.26.66
  - @wso2is/admin.core.v1@2.35.4

## 2.25.65

### Patch Changes

- Updated dependencies [[`97aae1b9168c49e72cd544ded82d53c8fa16fff0`](https://github.com/wso2/identity-apps/commit/97aae1b9168c49e72cd544ded82d53c8fa16fff0)]:
  - @wso2is/core@2.5.3
  - @wso2is/admin.core.v1@2.35.3
  - @wso2is/admin.organizations.v1@2.26.65
  - @wso2is/access-control@3.3.7
  - @wso2is/dynamic-forms@2.4.13
  - @wso2is/form@2.6.6
  - @wso2is/forms@2.3.7
  - @wso2is/i18n@2.14.3
  - @wso2is/react-components@2.8.13

## 2.25.64

### Patch Changes

- Updated dependencies [[`d4b2298353d0184ac77d5be3b0a7676a8e94e004`](https://github.com/wso2/identity-apps/commit/d4b2298353d0184ac77d5be3b0a7676a8e94e004), [`f0da57190bcbe263e54df65ca04087fb832b70d6`](https://github.com/wso2/identity-apps/commit/f0da57190bcbe263e54df65ca04087fb832b70d6), [`f0da57190bcbe263e54df65ca04087fb832b70d6`](https://github.com/wso2/identity-apps/commit/f0da57190bcbe263e54df65ca04087fb832b70d6)]:
  - @wso2is/admin.core.v1@2.35.2
  - @wso2is/i18n@2.14.2
  - @wso2is/theme@2.4.6
  - @wso2is/admin.organizations.v1@2.26.64
  - @wso2is/react-components@2.8.12
  - @wso2is/dynamic-forms@2.4.12
  - @wso2is/form@2.6.5

## 2.25.63

### Patch Changes

- Updated dependencies []:
  - @wso2is/admin.core.v1@2.35.1
  - @wso2is/admin.organizations.v1@2.26.63

## 2.25.62

### Patch Changes

- Updated dependencies [[`8110b4503bc622997af4942727afa5ef65245689`](https://github.com/wso2/identity-apps/commit/8110b4503bc622997af4942727afa5ef65245689), [`0057877859bdf3d91475cf3d1865382a88a1e9e7`](https://github.com/wso2/identity-apps/commit/0057877859bdf3d91475cf3d1865382a88a1e9e7)]:
  - @wso2is/admin.core.v1@2.35.0
  - @wso2is/i18n@2.14.1
  - @wso2is/core@2.5.2
  - @wso2is/admin.organizations.v1@2.26.62
  - @wso2is/access-control@3.3.6
  - @wso2is/dynamic-forms@2.4.11
  - @wso2is/form@2.6.4
  - @wso2is/forms@2.3.6
  - @wso2is/react-components@2.8.11

## 2.25.61

### Patch Changes

- Updated dependencies [[`2840ab6f606b818ad0a1b0427dd88bfce4be986f`](https://github.com/wso2/identity-apps/commit/2840ab6f606b818ad0a1b0427dd88bfce4be986f)]:
  - @wso2is/i18n@2.14.0
  - @wso2is/admin.core.v1@2.34.61
  - @wso2is/admin.organizations.v1@2.26.61

## 2.25.60

### Patch Changes

- Updated dependencies []:
  - @wso2is/admin.core.v1@2.34.60
  - @wso2is/admin.organizations.v1@2.26.60

## 2.25.59

### Patch Changes

- Updated dependencies []:
  - @wso2is/admin.core.v1@2.34.59
  - @wso2is/admin.organizations.v1@2.26.59

## 2.25.58

### Patch Changes

- Updated dependencies []:
  - @wso2is/admin.core.v1@2.34.58
  - @wso2is/admin.organizations.v1@2.26.58

## 2.25.57

### Patch Changes

- Updated dependencies [[`48167e5ce0601e49097deea7c4d7808cf7bbd064`](https://github.com/wso2/identity-apps/commit/48167e5ce0601e49097deea7c4d7808cf7bbd064)]:
  - @wso2is/admin.organizations.v1@2.26.57
  - @wso2is/admin.core.v1@2.34.57

## 2.25.56

### Patch Changes

- Updated dependencies []:
  - @wso2is/admin.core.v1@2.34.56
  - @wso2is/admin.organizations.v1@2.26.56

## 2.25.55

### Patch Changes

- Updated dependencies [[`1d03b454bd2dcd03ea3c9af5fb78a7320e7b47aa`](https://github.com/wso2/identity-apps/commit/1d03b454bd2dcd03ea3c9af5fb78a7320e7b47aa)]:
  - @wso2is/admin.core.v1@2.34.55
  - @wso2is/forms@2.3.5
  - @wso2is/core@2.5.1
  - @wso2is/i18n@2.13.4
  - @wso2is/admin.organizations.v1@2.26.55
  - @wso2is/access-control@3.3.5
  - @wso2is/dynamic-forms@2.4.10
  - @wso2is/form@2.6.3
  - @wso2is/react-components@2.8.10

## 2.25.54

### Patch Changes

- Updated dependencies [[`e698589ee572899b0fa7c4c70407b740d7dbec2d`](https://github.com/wso2/identity-apps/commit/e698589ee572899b0fa7c4c70407b740d7dbec2d)]:
  - @wso2is/theme@2.4.5
  - @wso2is/admin.organizations.v1@2.26.54
  - @wso2is/react-components@2.8.9
  - @wso2is/admin.core.v1@2.34.54
  - @wso2is/dynamic-forms@2.4.9
  - @wso2is/form@2.6.2

## 2.25.53

### Patch Changes

- Updated dependencies []:
  - @wso2is/admin.core.v1@2.34.53
  - @wso2is/admin.organizations.v1@2.26.53

## 2.25.52

### Patch Changes

- Updated dependencies []:
  - @wso2is/admin.core.v1@2.34.52
  - @wso2is/admin.organizations.v1@2.26.52

## 2.25.51

### Patch Changes

- Updated dependencies []:
  - @wso2is/admin.core.v1@2.34.51
  - @wso2is/admin.organizations.v1@2.26.51

## 2.25.50

### Patch Changes

- Updated dependencies []:
  - @wso2is/admin.core.v1@2.34.50
  - @wso2is/admin.organizations.v1@2.26.50

## 2.25.49

### Patch Changes

- Updated dependencies [[`ffd11318ba4fa76ecb54bd0228466c2f0ad3cd7c`](https://github.com/wso2/identity-apps/commit/ffd11318ba4fa76ecb54bd0228466c2f0ad3cd7c)]:
  - @wso2is/i18n@2.13.3
  - @wso2is/admin.core.v1@2.34.49
  - @wso2is/admin.organizations.v1@2.26.49

## 2.25.48

### Patch Changes

- Updated dependencies []:
  - @wso2is/admin.core.v1@2.34.48
  - @wso2is/admin.organizations.v1@2.26.48

## 2.25.47

### Patch Changes

- Updated dependencies []:
  - @wso2is/admin.core.v1@2.34.47
  - @wso2is/admin.organizations.v1@2.26.47

## 2.25.46

### Patch Changes

- [#7084](https://github.com/wso2/identity-apps/pull/7084) [`615188993e920b2df3321bad91e7659f9db5b79f`](https://github.com/wso2/identity-apps/commit/615188993e920b2df3321bad91e7659f9db5b79f) Thanks [@Yasasr1](https://github.com/Yasasr1)! - Improve email domain discovery page to incorporate new configuration for enabling email domain discovery for self-registration.

- Updated dependencies [[`615188993e920b2df3321bad91e7659f9db5b79f`](https://github.com/wso2/identity-apps/commit/615188993e920b2df3321bad91e7659f9db5b79f), [`423eb1ccefc05e0a3d314f49707256af715c6501`](https://github.com/wso2/identity-apps/commit/423eb1ccefc05e0a3d314f49707256af715c6501)]:
  - @wso2is/i18n@2.13.2
  - @wso2is/form@2.6.1
  - @wso2is/admin.core.v1@2.34.46
  - @wso2is/admin.organizations.v1@2.26.46

## 2.25.45

### Patch Changes

- Updated dependencies []:
  - @wso2is/admin.core.v1@2.34.45
  - @wso2is/admin.organizations.v1@2.26.45

## 2.25.44

### Patch Changes

- Updated dependencies []:
  - @wso2is/admin.core.v1@2.34.44
  - @wso2is/admin.organizations.v1@2.26.44

## 2.25.43

### Patch Changes

- Updated dependencies [[`eb2b27a9d56bec6e126f908339f151cab80e0ad5`](https://github.com/wso2/identity-apps/commit/eb2b27a9d56bec6e126f908339f151cab80e0ad5)]:
  - @wso2is/i18n@2.13.1
  - @wso2is/admin.core.v1@2.34.43
  - @wso2is/admin.organizations.v1@2.26.43

## 2.25.42

### Patch Changes

- Updated dependencies []:
  - @wso2is/admin.core.v1@2.34.42
  - @wso2is/admin.organizations.v1@2.26.42

## 2.25.41

### Patch Changes

- Updated dependencies [[`9bc415558bc0d26e345b2167799852bccddfb897`](https://github.com/wso2/identity-apps/commit/9bc415558bc0d26e345b2167799852bccddfb897), [`9bc415558bc0d26e345b2167799852bccddfb897`](https://github.com/wso2/identity-apps/commit/9bc415558bc0d26e345b2167799852bccddfb897), [`9bc415558bc0d26e345b2167799852bccddfb897`](https://github.com/wso2/identity-apps/commit/9bc415558bc0d26e345b2167799852bccddfb897)]:
  - @wso2is/core@2.5.0
  - @wso2is/admin.core.v1@2.34.41
  - @wso2is/theme@2.4.4
  - @wso2is/form@2.6.0
  - @wso2is/i18n@2.13.0
  - @wso2is/admin.organizations.v1@2.26.41
  - @wso2is/access-control@3.3.4
  - @wso2is/dynamic-forms@2.4.8
  - @wso2is/forms@2.3.4
  - @wso2is/react-components@2.8.8

## 2.25.40

### Patch Changes

- Updated dependencies []:
  - @wso2is/admin.core.v1@2.34.40
  - @wso2is/admin.organizations.v1@2.26.40

## 2.25.39

### Patch Changes

- Updated dependencies []:
  - @wso2is/admin.core.v1@2.34.39
  - @wso2is/admin.organizations.v1@2.26.39

## 2.25.38

### Patch Changes

- Updated dependencies [[`21a3569af8546401645c85f8f07f06a59ceac8a5`](https://github.com/wso2/identity-apps/commit/21a3569af8546401645c85f8f07f06a59ceac8a5), [`996eb0f85c0b24e6193e18a316f607a8c82f8406`](https://github.com/wso2/identity-apps/commit/996eb0f85c0b24e6193e18a316f607a8c82f8406)]:
  - @wso2is/i18n@2.12.4
  - @wso2is/admin.core.v1@2.34.38
  - @wso2is/admin.organizations.v1@2.26.38

## 2.25.37

### Patch Changes

- Updated dependencies []:
  - @wso2is/admin.core.v1@2.34.37
  - @wso2is/admin.organizations.v1@2.26.37

## 2.25.36

### Patch Changes

- Updated dependencies []:
  - @wso2is/admin.core.v1@2.34.36
  - @wso2is/admin.organizations.v1@2.26.36

## 2.25.35

### Patch Changes

- Updated dependencies [[`1e0439099500238ef3e6eae0ecfe94ab91ae7c51`](https://github.com/wso2/identity-apps/commit/1e0439099500238ef3e6eae0ecfe94ab91ae7c51)]:
  - @wso2is/admin.core.v1@2.34.35
  - @wso2is/admin.organizations.v1@2.26.35

## 2.25.34

### Patch Changes

- Updated dependencies []:
  - @wso2is/admin.core.v1@2.34.34
  - @wso2is/admin.organizations.v1@2.26.34

## 2.25.33

### Patch Changes

- Updated dependencies []:
  - @wso2is/admin.core.v1@2.34.33
  - @wso2is/admin.organizations.v1@2.26.33

## 2.25.32

### Patch Changes

- Updated dependencies []:
  - @wso2is/admin.core.v1@2.34.32
  - @wso2is/admin.organizations.v1@2.26.32

## 2.25.31

### Patch Changes

- Updated dependencies [[`ce35db51c7bbf9fc894b71ecffd52d20413a4dd9`](https://github.com/wso2/identity-apps/commit/ce35db51c7bbf9fc894b71ecffd52d20413a4dd9)]:
  - @wso2is/admin.core.v1@2.34.31
  - @wso2is/i18n@2.12.3
  - @wso2is/core@2.4.3
  - @wso2is/admin.organizations.v1@2.26.31
  - @wso2is/access-control@3.3.3
  - @wso2is/dynamic-forms@2.4.7
  - @wso2is/form@2.5.7
  - @wso2is/forms@2.3.3
  - @wso2is/react-components@2.8.7

## 2.25.30

### Patch Changes

- Updated dependencies []:
  - @wso2is/admin.core.v1@2.34.30
  - @wso2is/admin.organizations.v1@2.26.30

## 2.25.29

### Patch Changes

- Updated dependencies [[`10f5bf644f973552f3c3d155fda410b6e071f147`](https://github.com/wso2/identity-apps/commit/10f5bf644f973552f3c3d155fda410b6e071f147)]:
  - @wso2is/core@2.4.2
  - @wso2is/admin.core.v1@2.34.29
  - @wso2is/admin.organizations.v1@2.26.29
  - @wso2is/access-control@3.3.2
  - @wso2is/dynamic-forms@2.4.6
  - @wso2is/form@2.5.6
  - @wso2is/forms@2.3.2
  - @wso2is/i18n@2.12.2
  - @wso2is/react-components@2.8.6

## 2.25.28

### Patch Changes

- Updated dependencies [[`8773370130811defa922868d08c4f1ac1e006eda`](https://github.com/wso2/identity-apps/commit/8773370130811defa922868d08c4f1ac1e006eda)]:
  - @wso2is/i18n@2.12.1
  - @wso2is/admin.core.v1@2.34.28
  - @wso2is/admin.organizations.v1@2.26.28

## 2.25.27

### Patch Changes

- Updated dependencies [[`825c12b034fa8db01857a10b3fb9ff36314bce1a`](https://github.com/wso2/identity-apps/commit/825c12b034fa8db01857a10b3fb9ff36314bce1a)]:
  - @wso2is/i18n@2.12.0
  - @wso2is/admin.core.v1@2.34.27
  - @wso2is/admin.organizations.v1@2.26.27

## 2.25.26

### Patch Changes

- Updated dependencies [[`cdd3bfb5452ec094b8ab5f2bffc70015ed9d4453`](https://github.com/wso2/identity-apps/commit/cdd3bfb5452ec094b8ab5f2bffc70015ed9d4453), [`7e2588d91b8c20927219c6e6fa36daf87a18a0f6`](https://github.com/wso2/identity-apps/commit/7e2588d91b8c20927219c6e6fa36daf87a18a0f6)]:
  - @wso2is/theme@2.4.3
  - @wso2is/admin.organizations.v1@2.26.26
  - @wso2is/i18n@2.11.0
  - @wso2is/admin.core.v1@2.34.26
  - @wso2is/react-components@2.8.5
  - @wso2is/dynamic-forms@2.4.5
  - @wso2is/form@2.5.5

## 2.25.25

### Patch Changes

- Updated dependencies []:
  - @wso2is/admin.core.v1@2.34.25
  - @wso2is/admin.organizations.v1@2.26.25

## 2.25.24

### Patch Changes

- Updated dependencies [[`7ae5f3a133de1f6f82a50a8e93f5bd9ec3079e70`](https://github.com/wso2/identity-apps/commit/7ae5f3a133de1f6f82a50a8e93f5bd9ec3079e70)]:
  - @wso2is/theme@2.4.2
  - @wso2is/admin.core.v1@2.34.24
  - @wso2is/admin.organizations.v1@2.26.24
  - @wso2is/react-components@2.8.4
  - @wso2is/dynamic-forms@2.4.4
  - @wso2is/form@2.5.4

## 2.25.23

### Patch Changes

- Updated dependencies [[`33dbbd9f8461a6a2001aa8a8189a48d24991e87b`](https://github.com/wso2/identity-apps/commit/33dbbd9f8461a6a2001aa8a8189a48d24991e87b)]:
  - @wso2is/i18n@2.10.6
  - @wso2is/theme@2.4.1
  - @wso2is/admin.core.v1@2.34.23
  - @wso2is/admin.organizations.v1@2.26.23
  - @wso2is/react-components@2.8.3
  - @wso2is/dynamic-forms@2.4.3
  - @wso2is/form@2.5.3

## 2.25.22

### Patch Changes

- Updated dependencies [[`34709e98e3fcc87c0659d49f6a202c190a649cfd`](https://github.com/wso2/identity-apps/commit/34709e98e3fcc87c0659d49f6a202c190a649cfd), [`a1ee2568f3fedfb81a6b24b7cd57022e44e8074c`](https://github.com/wso2/identity-apps/commit/a1ee2568f3fedfb81a6b24b7cd57022e44e8074c)]:
  - @wso2is/admin.core.v1@2.34.22
  - @wso2is/admin.organizations.v1@2.26.22

## 2.25.21

### Patch Changes

- Updated dependencies [[`4b477833d0178b12ceba5c8623505c33c288b3c6`](https://github.com/wso2/identity-apps/commit/4b477833d0178b12ceba5c8623505c33c288b3c6)]:
  - @wso2is/core@2.4.1
  - @wso2is/i18n@2.10.5
  - @wso2is/admin.core.v1@2.34.21
  - @wso2is/admin.organizations.v1@2.26.21
  - @wso2is/access-control@3.3.1
  - @wso2is/dynamic-forms@2.4.2
  - @wso2is/form@2.5.2
  - @wso2is/forms@2.3.1
  - @wso2is/react-components@2.8.2

## 2.25.20

### Patch Changes

- Updated dependencies [[`526596d57622f00f332376ee9a1414c166a7bfd2`](https://github.com/wso2/identity-apps/commit/526596d57622f00f332376ee9a1414c166a7bfd2)]:
  - @wso2is/i18n@2.10.4
  - @wso2is/admin.core.v1@2.34.20
  - @wso2is/admin.organizations.v1@2.26.20

## 2.25.19

### Patch Changes

- [#7091](https://github.com/wso2/identity-apps/pull/7091) [`050facbeac627265737d11bcd18b5ac2f0c32d72`](https://github.com/wso2/identity-apps/commit/050facbeac627265737d11bcd18b5ac2f0c32d72) Thanks [@JayaShakthi97](https://github.com/JayaShakthi97)! - Bump `@oxygen-ui/react` and `@oxygen-ui/react-icons` to v2.0.0

- Updated dependencies [[`050facbeac627265737d11bcd18b5ac2f0c32d72`](https://github.com/wso2/identity-apps/commit/050facbeac627265737d11bcd18b5ac2f0c32d72)]:
  - @wso2is/admin.organizations.v1@2.26.19
  - @wso2is/react-components@2.8.1
  - @wso2is/admin.core.v1@2.34.19
  - @wso2is/dynamic-forms@2.4.1
  - @wso2is/form@2.5.1

## 2.25.18

### Patch Changes

- Updated dependencies []:
  - @wso2is/admin.core.v1@2.34.18
  - @wso2is/admin.organizations.v1@2.26.18

## 2.25.17

### Patch Changes

- Updated dependencies []:
  - @wso2is/admin.core.v1@2.34.17
  - @wso2is/admin.organizations.v1@2.26.17

## 2.25.16

### Patch Changes

- Updated dependencies []:
  - @wso2is/admin.core.v1@2.34.16
  - @wso2is/admin.organizations.v1@2.26.16

## 2.25.15

### Patch Changes

- Updated dependencies []:
  - @wso2is/admin.core.v1@2.34.15
  - @wso2is/admin.organizations.v1@2.26.15

## 2.25.14

### Patch Changes

- Updated dependencies [[`062fb7ee176b7a96a580fbd7171bf94db99c4d2e`](https://github.com/wso2/identity-apps/commit/062fb7ee176b7a96a580fbd7171bf94db99c4d2e)]:
  - @wso2is/i18n@2.10.3
  - @wso2is/admin.core.v1@2.34.14
  - @wso2is/admin.organizations.v1@2.26.14

## 2.25.13

### Patch Changes

- Updated dependencies []:
  - @wso2is/admin.core.v1@2.34.13
  - @wso2is/admin.organizations.v1@2.26.13

## 2.25.12

### Patch Changes

- Updated dependencies []:
  - @wso2is/admin.core.v1@2.34.12
  - @wso2is/admin.organizations.v1@2.26.12

## 2.25.11

### Patch Changes

- Updated dependencies [[`07379763c3fb80e7c2264b6ebd61b341cf104ff8`](https://github.com/wso2/identity-apps/commit/07379763c3fb80e7c2264b6ebd61b341cf104ff8)]:
  - @wso2is/i18n@2.10.2
  - @wso2is/admin.core.v1@2.34.11
  - @wso2is/admin.organizations.v1@2.26.11

## 2.25.10

### Patch Changes

- Updated dependencies []:
  - @wso2is/admin.core.v1@2.34.10
  - @wso2is/admin.organizations.v1@2.26.10

## 2.25.9

### Patch Changes

- Updated dependencies [[`13fc4b33bed8fe69e53268f82a7c95825a2956b1`](https://github.com/wso2/identity-apps/commit/13fc4b33bed8fe69e53268f82a7c95825a2956b1)]:
  - @wso2is/admin.core.v1@2.34.9
  - @wso2is/admin.organizations.v1@2.26.9

## 2.25.8

### Patch Changes

- Updated dependencies [[`03244f11de49d43a6fc4f19ea646be442683d262`](https://github.com/wso2/identity-apps/commit/03244f11de49d43a6fc4f19ea646be442683d262)]:
  - @wso2is/admin.core.v1@2.34.8
  - @wso2is/admin.organizations.v1@2.26.8

## 2.25.7

### Patch Changes

- Updated dependencies []:
  - @wso2is/admin.core.v1@2.34.7
  - @wso2is/admin.organizations.v1@2.26.7

## 2.25.6

### Patch Changes

- Updated dependencies []:
  - @wso2is/admin.core.v1@2.34.6
  - @wso2is/admin.organizations.v1@2.26.6

## 2.25.5

### Patch Changes

- Updated dependencies []:
  - @wso2is/admin.core.v1@2.34.5
  - @wso2is/admin.organizations.v1@2.26.5

## 2.25.4

### Patch Changes

- Updated dependencies []:
  - @wso2is/admin.core.v1@2.34.4
  - @wso2is/admin.organizations.v1@2.26.4

## 2.25.3

### Patch Changes

- Updated dependencies [[`890bc99c059bb05a70ab1fc27b069fea56600a62`](https://github.com/wso2/identity-apps/commit/890bc99c059bb05a70ab1fc27b069fea56600a62)]:
  - @wso2is/i18n@2.10.1
  - @wso2is/admin.core.v1@2.34.3
  - @wso2is/admin.organizations.v1@2.26.3

## 2.25.2

### Patch Changes

- Updated dependencies []:
  - @wso2is/admin.core.v1@2.34.2
  - @wso2is/admin.organizations.v1@2.26.2

## 2.25.1

### Patch Changes

- Updated dependencies [[`60ebbf89887588e81579d4d5ee786dfb4ec6ea0e`](https://github.com/wso2/identity-apps/commit/60ebbf89887588e81579d4d5ee786dfb4ec6ea0e)]:
  - @wso2is/admin.core.v1@2.34.1
  - @wso2is/admin.organizations.v1@2.26.1

## 2.25.0

### Minor Changes

- [#7022](https://github.com/wso2/identity-apps/pull/7022) [`8ee127818ea4c8aac46296a1c93b45806ee887c2`](https://github.com/wso2/identity-apps/commit/8ee127818ea4c8aac46296a1c93b45806ee887c2) Thanks [@brionmario](https://github.com/brionmario)! - - Update `@oxygen-ui` version to `v1.15.2`.
  - Remove unwanted padding in the Oxygen UI text field in the theme config.
  - Fix typo in tenants feature.

### Patch Changes

- Updated dependencies [[`8ee127818ea4c8aac46296a1c93b45806ee887c2`](https://github.com/wso2/identity-apps/commit/8ee127818ea4c8aac46296a1c93b45806ee887c2)]:
  - @wso2is/admin.organizations.v1@2.26.0
  - @wso2is/react-components@2.8.0
  - @wso2is/admin.core.v1@2.34.0
  - @wso2is/access-control@3.3.0
  - @wso2is/dynamic-forms@2.4.0
  - @wso2is/validation@2.4.0
  - @wso2is/forms@2.3.0
  - @wso2is/theme@2.4.0
  - @wso2is/core@2.4.0
  - @wso2is/form@2.5.0
  - @wso2is/i18n@2.10.0

## 2.24.2

### Patch Changes

- Updated dependencies [[`d65f0c52ae247af4bb49f602d8f5053648f2edbd`](https://github.com/wso2/identity-apps/commit/d65f0c52ae247af4bb49f602d8f5053648f2edbd)]:
  - @wso2is/form@2.4.1
  - @wso2is/admin.core.v1@2.33.2
  - @wso2is/admin.organizations.v1@2.25.2

## 2.24.1

### Patch Changes

- Updated dependencies [[`35dce8701aa17f55ee3c4fd242da972d1a25f9ab`](https://github.com/wso2/identity-apps/commit/35dce8701aa17f55ee3c4fd242da972d1a25f9ab)]:
  - @wso2is/i18n@2.9.1
  - @wso2is/admin.core.v1@2.33.1
  - @wso2is/admin.organizations.v1@2.25.1

## 2.24.0

### Minor Changes

- [#6962](https://github.com/wso2/identity-apps/pull/6962) [`d54b53ec37367ea29b822c29985c95fb75418f52`](https://github.com/wso2/identity-apps/commit/d54b53ec37367ea29b822c29985c95fb75418f52) Thanks [@brionmario](https://github.com/brionmario)! - Introduce Multi-Tenancy feature

### Patch Changes

- Updated dependencies [[`d54b53ec37367ea29b822c29985c95fb75418f52`](https://github.com/wso2/identity-apps/commit/d54b53ec37367ea29b822c29985c95fb75418f52), [`e264222a39f0f7fca07549db634a8ed20348ec53`](https://github.com/wso2/identity-apps/commit/e264222a39f0f7fca07549db634a8ed20348ec53)]:
  - @wso2is/admin.organizations.v1@2.25.0
  - @wso2is/react-components@2.7.0
  - @wso2is/admin.core.v1@2.33.0
  - @wso2is/access-control@3.2.0
  - @wso2is/dynamic-forms@2.3.0
  - @wso2is/validation@2.3.0
  - @wso2is/forms@2.2.0
  - @wso2is/theme@2.3.0
  - @wso2is/core@2.3.0
  - @wso2is/form@2.4.0
  - @wso2is/i18n@2.9.0

## 2.23.2

### Patch Changes

- Updated dependencies []:
  - @wso2is/admin.core.v1@2.32.3
  - @wso2is/admin.organizations.v1@2.24.2

## 2.23.1

### Patch Changes

- Updated dependencies []:
  - @wso2is/admin.core.v1@2.32.2
  - @wso2is/admin.organizations.v1@2.24.1

## 2.23.0

### Minor Changes

- [#7012](https://github.com/wso2/identity-apps/pull/7012) [`2bae555318c94d93b0e38304c2781e0b5cd8b5b1`](https://github.com/wso2/identity-apps/commit/2bae555318c94d93b0e38304c2781e0b5cd8b5b1) Thanks [@brionmario](https://github.com/brionmario)! - Bump `@oxygen-ui` to `v1.15.1`

### Patch Changes

- Updated dependencies [[`2bae555318c94d93b0e38304c2781e0b5cd8b5b1`](https://github.com/wso2/identity-apps/commit/2bae555318c94d93b0e38304c2781e0b5cd8b5b1)]:
  - @wso2is/admin.organizations.v1@2.24.0
  - @wso2is/access-control@3.1.0
  - @wso2is/core@2.2.0
  - @wso2is/dynamic-forms@2.2.0
  - @wso2is/form@2.3.0
  - @wso2is/forms@2.1.0
  - @wso2is/i18n@2.8.0
  - @wso2is/react-components@2.6.0
  - @wso2is/theme@2.2.0
  - @wso2is/validation@2.2.0
  - @wso2is/admin.core.v1@2.32.1

## 2.22.0

### Minor Changes

- [#6985](https://github.com/wso2/identity-apps/pull/6985) [`4fd710e435d292d59de289f4c71293a330a85267`](https://github.com/wso2/identity-apps/commit/4fd710e435d292d59de289f4c71293a330a85267) Thanks [@brionmario](https://github.com/brionmario)! - Bump `@oxygen-ui` version to `v15.x`

### Patch Changes

- Updated dependencies [[`4fd710e435d292d59de289f4c71293a330a85267`](https://github.com/wso2/identity-apps/commit/4fd710e435d292d59de289f4c71293a330a85267), [`86e236e6bb3fb65bbc186b24d39a8bfead33f30a`](https://github.com/wso2/identity-apps/commit/86e236e6bb3fb65bbc186b24d39a8bfead33f30a)]:
  - @wso2is/admin.organizations.v1@2.23.0
  - @wso2is/react-components@2.5.0
  - @wso2is/admin.core.v1@2.32.0
  - @wso2is/dynamic-forms@2.1.0
  - @wso2is/validation@2.1.0
  - @wso2is/form@2.2.0
  - @wso2is/i18n@2.7.0
  - @wso2is/theme@2.1.6

## 2.21.32

### Patch Changes

- Updated dependencies [[`f8efa54ea029a676aa6908369e6736a84ae97d5c`](https://github.com/wso2/identity-apps/commit/f8efa54ea029a676aa6908369e6736a84ae97d5c)]:
  - @wso2is/i18n@2.6.2
  - @wso2is/admin.core.v1@2.31.13
  - @wso2is/admin.organizations.v1@2.22.32

## 2.21.31

### Patch Changes

- Updated dependencies []:
  - @wso2is/admin.core.v1@2.31.12
  - @wso2is/admin.organizations.v1@2.22.31

## 2.21.30

### Patch Changes

- Updated dependencies []:
  - @wso2is/admin.core.v1@2.31.11
  - @wso2is/admin.organizations.v1@2.22.30

## 2.21.29

### Patch Changes

- Updated dependencies []:
  - @wso2is/admin.core.v1@2.31.10
  - @wso2is/admin.organizations.v1@2.22.29

## 2.21.28

### Patch Changes

- Updated dependencies [[`f1e54d9187ebecf488222f32aabc60c1c067ad52`](https://github.com/wso2/identity-apps/commit/f1e54d9187ebecf488222f32aabc60c1c067ad52)]:
  - @wso2is/validation@2.0.10
  - @wso2is/admin.core.v1@2.31.9
  - @wso2is/admin.organizations.v1@2.22.28
  - @wso2is/dynamic-forms@2.0.111
  - @wso2is/form@2.1.19

## 2.21.27

### Patch Changes

- Updated dependencies []:
  - @wso2is/admin.core.v1@2.31.8
  - @wso2is/admin.organizations.v1@2.22.27

## 2.21.26

### Patch Changes

- Updated dependencies []:
  - @wso2is/admin.core.v1@2.31.7
  - @wso2is/admin.organizations.v1@2.22.26

## 2.21.25

### Patch Changes

- Updated dependencies []:
  - @wso2is/admin.core.v1@2.31.6
  - @wso2is/admin.organizations.v1@2.22.25

## 2.21.24

### Patch Changes

- Updated dependencies []:
  - @wso2is/admin.core.v1@2.31.5
  - @wso2is/admin.organizations.v1@2.22.24

## 2.21.23

### Patch Changes

- Updated dependencies []:
  - @wso2is/admin.core.v1@2.31.4
  - @wso2is/admin.organizations.v1@2.22.23

## 2.21.22

### Patch Changes

- Updated dependencies []:
  - @wso2is/admin.core.v1@2.31.3
  - @wso2is/admin.organizations.v1@2.22.22

## 2.21.21

### Patch Changes

- Updated dependencies [[`8cca5da311d6bd96d3492b21156b925f4580bc77`](https://github.com/wso2/identity-apps/commit/8cca5da311d6bd96d3492b21156b925f4580bc77)]:
  - @wso2is/react-components@2.4.17
  - @wso2is/admin.core.v1@2.31.2
  - @wso2is/theme@2.1.5
  - @wso2is/i18n@2.6.1
  - @wso2is/admin.organizations.v1@2.22.21
  - @wso2is/dynamic-forms@2.0.110
  - @wso2is/form@2.1.18

## 2.21.20

### Patch Changes

- Updated dependencies []:
  - @wso2is/admin.core.v1@2.31.1
  - @wso2is/admin.organizations.v1@2.22.20

## 2.21.19

### Patch Changes

- Updated dependencies [[`ffab5ff5c160aa6d462919d22d24e169d3a146f9`](https://github.com/wso2/identity-apps/commit/ffab5ff5c160aa6d462919d22d24e169d3a146f9)]:
  - @wso2is/admin.core.v1@2.31.0
  - @wso2is/i18n@2.6.0
  - @wso2is/admin.organizations.v1@2.22.19

## 2.21.18

### Patch Changes

- Updated dependencies [[`059caf916a569d07cbacbd94b38a6ad696932b73`](https://github.com/wso2/identity-apps/commit/059caf916a569d07cbacbd94b38a6ad696932b73)]:
  - @wso2is/i18n@2.5.36
  - @wso2is/admin.core.v1@2.30.18
  - @wso2is/admin.organizations.v1@2.22.18

## 2.21.17

### Patch Changes

- Updated dependencies []:
  - @wso2is/admin.core.v1@2.30.17
  - @wso2is/admin.organizations.v1@2.22.17

## 2.21.16

### Patch Changes

- Updated dependencies []:
  - @wso2is/admin.core.v1@2.30.16
  - @wso2is/admin.organizations.v1@2.22.16

## 2.21.15

### Patch Changes

- [#6952](https://github.com/wso2/identity-apps/pull/6952) [`15b6ce4fde341d376d15bdfc03a436419d92ee6d`](https://github.com/wso2/identity-apps/commit/15b6ce4fde341d376d15bdfc03a436419d92ee6d) Thanks [@pavinduLakshan](https://github.com/pavinduLakshan)! - Update oxygen ui version

- Updated dependencies [[`15b6ce4fde341d376d15bdfc03a436419d92ee6d`](https://github.com/wso2/identity-apps/commit/15b6ce4fde341d376d15bdfc03a436419d92ee6d)]:
  - @wso2is/admin.organizations.v1@2.22.15
  - @wso2is/react-components@2.4.16
  - @wso2is/dynamic-forms@2.0.109
  - @wso2is/admin.core.v1@2.30.15
  - @wso2is/form@2.1.17

## 2.21.14

### Patch Changes

- Updated dependencies [[`0b0d605e26e4f897713db9c49d880920912fe663`](https://github.com/wso2/identity-apps/commit/0b0d605e26e4f897713db9c49d880920912fe663)]:
  - @wso2is/react-components@2.4.15
  - @wso2is/admin.core.v1@2.30.14
  - @wso2is/admin.organizations.v1@2.22.14
  - @wso2is/dynamic-forms@2.0.108
  - @wso2is/form@2.1.16

## 2.21.13

### Patch Changes

- Updated dependencies [[`5c51848d9d9861e755224cd412982ff412ae30be`](https://github.com/wso2/identity-apps/commit/5c51848d9d9861e755224cd412982ff412ae30be)]:
  - @wso2is/i18n@2.5.35
  - @wso2is/admin.core.v1@2.30.13
  - @wso2is/admin.organizations.v1@2.22.13

## 2.21.12

### Patch Changes

- Updated dependencies [[`711a03040914f2a76d81cb11a06c6c99d50d2cf7`](https://github.com/wso2/identity-apps/commit/711a03040914f2a76d81cb11a06c6c99d50d2cf7)]:
  - @wso2is/admin.organizations.v1@2.22.12
  - @wso2is/admin.core.v1@2.30.12

## 2.21.11

### Patch Changes

- Updated dependencies [[`a4d2b3686c77e679bcd42432ecb92b4e1995f9df`](https://github.com/wso2/identity-apps/commit/a4d2b3686c77e679bcd42432ecb92b4e1995f9df)]:
  - @wso2is/i18n@2.5.34
  - @wso2is/admin.core.v1@2.30.11
  - @wso2is/admin.organizations.v1@2.22.11

## 2.21.10

### Patch Changes

- Updated dependencies []:
  - @wso2is/admin.core.v1@2.30.10
  - @wso2is/admin.organizations.v1@2.22.10

## 2.21.9

### Patch Changes

- Updated dependencies []:
  - @wso2is/admin.core.v1@2.30.9
  - @wso2is/admin.organizations.v1@2.22.9

## 2.21.8

### Patch Changes

- Updated dependencies []:
  - @wso2is/admin.core.v1@2.30.8
  - @wso2is/admin.organizations.v1@2.22.8

## 2.21.7

### Patch Changes

- Updated dependencies [[`11e1c9a35285f492abd2aa5990efefd45a1c0f6e`](https://github.com/wso2/identity-apps/commit/11e1c9a35285f492abd2aa5990efefd45a1c0f6e)]:
  - @wso2is/i18n@2.5.33
  - @wso2is/admin.core.v1@2.30.7
  - @wso2is/admin.organizations.v1@2.22.7

## 2.21.6

### Patch Changes

- Updated dependencies []:
  - @wso2is/admin.core.v1@2.30.6
  - @wso2is/admin.organizations.v1@2.22.6

## 2.21.5

### Patch Changes

- Updated dependencies []:
  - @wso2is/admin.core.v1@2.30.5
  - @wso2is/admin.organizations.v1@2.22.5

## 2.21.4

### Patch Changes

- Updated dependencies []:
  - @wso2is/admin.core.v1@2.30.4
  - @wso2is/admin.organizations.v1@2.22.4

## 2.21.3

### Patch Changes

- Updated dependencies [[`2310dde3b346c505cacf0189865c1c0959b65b7a`](https://github.com/wso2/identity-apps/commit/2310dde3b346c505cacf0189865c1c0959b65b7a)]:
  - @wso2is/admin.core.v1@2.30.3
  - @wso2is/i18n@2.5.32
  - @wso2is/admin.organizations.v1@2.22.3

## 2.21.2

### Patch Changes

- Updated dependencies []:
  - @wso2is/admin.core.v1@2.30.2
  - @wso2is/admin.organizations.v1@2.22.2

## 2.21.1

### Patch Changes

- Updated dependencies []:
  - @wso2is/admin.core.v1@2.30.1
  - @wso2is/admin.organizations.v1@2.22.1

## 2.21.0

### Minor Changes

- [#6894](https://github.com/wso2/identity-apps/pull/6894) [`e7bf2ba65101f54e8b32cf75588ce1bf79bb0b07`](https://github.com/wso2/identity-apps/commit/e7bf2ba65101f54e8b32cf75588ce1bf79bb0b07) Thanks [@DonOmalVindula](https://github.com/DonOmalVindula)! - Bump auth-react and auth-spa to latest versions

### Patch Changes

- Updated dependencies [[`e7bf2ba65101f54e8b32cf75588ce1bf79bb0b07`](https://github.com/wso2/identity-apps/commit/e7bf2ba65101f54e8b32cf75588ce1bf79bb0b07)]:
  - @wso2is/admin.organizations.v1@2.22.0
  - @wso2is/admin.core.v1@2.30.0
  - @wso2is/core@2.1.0
  - @wso2is/access-control@3.0.24
  - @wso2is/dynamic-forms@2.0.107
  - @wso2is/form@2.1.15
  - @wso2is/forms@2.0.54
  - @wso2is/i18n@2.5.31
  - @wso2is/react-components@2.4.14

## 2.20.163

### Patch Changes

- [#6887](https://github.com/wso2/identity-apps/pull/6887) [`cf93bd5d1017bea864075ff2cd80247be3fb27ed`](https://github.com/wso2/identity-apps/commit/cf93bd5d1017bea864075ff2cd80247be3fb27ed) Thanks [@DonOmalVindula](https://github.com/DonOmalVindula)! - Downgrade SDK to 5.1.0

- Updated dependencies [[`cf93bd5d1017bea864075ff2cd80247be3fb27ed`](https://github.com/wso2/identity-apps/commit/cf93bd5d1017bea864075ff2cd80247be3fb27ed)]:
  - @wso2is/admin.organizations.v1@2.21.56
  - @wso2is/admin.core.v1@2.29.15
  - @wso2is/core@2.0.63
  - @wso2is/access-control@3.0.23
  - @wso2is/dynamic-forms@2.0.106
  - @wso2is/form@2.1.14
  - @wso2is/forms@2.0.53
  - @wso2is/i18n@2.5.30
  - @wso2is/react-components@2.4.13

## 2.20.162

### Patch Changes

- [#6881](https://github.com/wso2/identity-apps/pull/6881) [`92abc34d6d2586d12b9daa1da208d48451c3c269`](https://github.com/wso2/identity-apps/commit/92abc34d6d2586d12b9daa1da208d48451c3c269) Thanks [@DonOmalVindula](https://github.com/DonOmalVindula)! - Bump auth-react and auth-spa to latest version

- Updated dependencies [[`92abc34d6d2586d12b9daa1da208d48451c3c269`](https://github.com/wso2/identity-apps/commit/92abc34d6d2586d12b9daa1da208d48451c3c269)]:
  - @wso2is/admin.organizations.v1@2.21.55
  - @wso2is/admin.core.v1@2.29.14
  - @wso2is/core@2.0.62
  - @wso2is/access-control@3.0.22
  - @wso2is/dynamic-forms@2.0.105
  - @wso2is/form@2.1.13
  - @wso2is/forms@2.0.52
  - @wso2is/i18n@2.5.29
  - @wso2is/react-components@2.4.12

## 2.20.161

### Patch Changes

- Updated dependencies []:
  - @wso2is/admin.core.v1@2.29.13
  - @wso2is/admin.organizations.v1@2.21.54

## 2.20.160

### Patch Changes

- [#6875](https://github.com/wso2/identity-apps/pull/6875) [`a6b8c8c1dd5496ab6aadb7374d412b74cd70dffd`](https://github.com/wso2/identity-apps/commit/a6b8c8c1dd5496ab6aadb7374d412b74cd70dffd) Thanks [@Achintha444](https://github.com/Achintha444)! - bump oxygen-ui to 1.13.10

- Updated dependencies [[`a6b8c8c1dd5496ab6aadb7374d412b74cd70dffd`](https://github.com/wso2/identity-apps/commit/a6b8c8c1dd5496ab6aadb7374d412b74cd70dffd)]:
  - @wso2is/admin.organizations.v1@2.21.53
  - @wso2is/react-components@2.4.11
  - @wso2is/dynamic-forms@2.0.104
  - @wso2is/admin.core.v1@2.29.12
  - @wso2is/form@2.1.12

## 2.20.159

### Patch Changes

- Updated dependencies []:
  - @wso2is/admin.core.v1@2.29.11
  - @wso2is/admin.organizations.v1@2.21.52

## 2.20.158

### Patch Changes

- Updated dependencies [[`70ab2d6c424442532ce4286efc293651da772657`](https://github.com/wso2/identity-apps/commit/70ab2d6c424442532ce4286efc293651da772657)]:
  - @wso2is/admin.organizations.v1@2.21.51
  - @wso2is/admin.core.v1@2.29.10

## 2.20.157

### Patch Changes

- Updated dependencies [[`fae3342cc1e1e54c44d51ac6deb9e01d2d060720`](https://github.com/wso2/identity-apps/commit/fae3342cc1e1e54c44d51ac6deb9e01d2d060720)]:
  - @wso2is/i18n@2.5.28
  - @wso2is/admin.core.v1@2.29.9
  - @wso2is/admin.organizations.v1@2.21.50

## 2.20.156

### Patch Changes

- Updated dependencies [[`2f1063e00b42e7f5a3886c16812c2240d51f7594`](https://github.com/wso2/identity-apps/commit/2f1063e00b42e7f5a3886c16812c2240d51f7594)]:
  - @wso2is/react-components@2.4.10
  - @wso2is/admin.core.v1@2.29.8
  - @wso2is/admin.organizations.v1@2.21.49
  - @wso2is/dynamic-forms@2.0.103
  - @wso2is/form@2.1.11

## 2.20.155

### Patch Changes

- Updated dependencies [[`26785522cc1c6e675cb91e8976d77b75e9dc3ecf`](https://github.com/wso2/identity-apps/commit/26785522cc1c6e675cb91e8976d77b75e9dc3ecf)]:
  - @wso2is/theme@2.1.4
  - @wso2is/admin.organizations.v1@2.21.48
  - @wso2is/react-components@2.4.9
  - @wso2is/admin.core.v1@2.29.7
  - @wso2is/dynamic-forms@2.0.102
  - @wso2is/form@2.1.10

## 2.20.154

### Patch Changes

- Updated dependencies [[`60c435a2288880cab85bcec41f84ab4f707fa101`](https://github.com/wso2/identity-apps/commit/60c435a2288880cab85bcec41f84ab4f707fa101)]:
  - @wso2is/i18n@2.5.27
  - @wso2is/admin.core.v1@2.29.6
  - @wso2is/admin.organizations.v1@2.21.47

## 2.20.153

### Patch Changes

- Updated dependencies [[`22dcbbe1383cfdb1b388f3f02e51ccc0dab653dd`](https://github.com/wso2/identity-apps/commit/22dcbbe1383cfdb1b388f3f02e51ccc0dab653dd), [`1cb81cec3954eb14d1e294bed089782c0b8fe3b7`](https://github.com/wso2/identity-apps/commit/1cb81cec3954eb14d1e294bed089782c0b8fe3b7)]:
  - @wso2is/theme@2.1.3
  - @wso2is/react-components@2.4.8
  - @wso2is/admin.core.v1@2.29.5
  - @wso2is/admin.organizations.v1@2.21.46
  - @wso2is/dynamic-forms@2.0.101
  - @wso2is/form@2.1.9

## 2.20.152

### Patch Changes

- [#6856](https://github.com/wso2/identity-apps/pull/6856) [`e8b882b2c9837535e53ac032a77bbc4e6a776e13`](https://github.com/wso2/identity-apps/commit/e8b882b2c9837535e53ac032a77bbc4e6a776e13) Thanks [@Achintha444](https://github.com/Achintha444)! - Change filter icon to `HorizontalBarsFilterIcon` and change the search icon to `MagnifyingGlassIcon` in the advanced search

- Updated dependencies [[`e8b882b2c9837535e53ac032a77bbc4e6a776e13`](https://github.com/wso2/identity-apps/commit/e8b882b2c9837535e53ac032a77bbc4e6a776e13)]:
  - @wso2is/admin.organizations.v1@2.21.45
  - @wso2is/react-components@2.4.7
  - @wso2is/dynamic-forms@2.0.100
  - @wso2is/admin.core.v1@2.29.4
  - @wso2is/form@2.1.8

## 2.20.151

### Patch Changes

- Updated dependencies []:
  - @wso2is/admin.core.v1@2.29.3
  - @wso2is/admin.organizations.v1@2.21.44

## 2.20.150

### Patch Changes

- Updated dependencies [[`ca1acd66b5da706b2e2618a6d19a72dc8967d027`](https://github.com/wso2/identity-apps/commit/ca1acd66b5da706b2e2618a6d19a72dc8967d027)]:
  - @wso2is/i18n@2.5.26
  - @wso2is/admin.core.v1@2.29.2
  - @wso2is/admin.organizations.v1@2.21.43

## 2.20.149

### Patch Changes

- Updated dependencies [[`47824646cba3146cf7e6561377ca4e6b293dbda8`](https://github.com/wso2/identity-apps/commit/47824646cba3146cf7e6561377ca4e6b293dbda8)]:
  - @wso2is/i18n@2.5.25
  - @wso2is/admin.core.v1@2.29.1
  - @wso2is/admin.organizations.v1@2.21.42

## 2.20.148

### Patch Changes

- Updated dependencies [[`6f5f708ed4a72a19e45d9f0c3a65f9486bd7166c`](https://github.com/wso2/identity-apps/commit/6f5f708ed4a72a19e45d9f0c3a65f9486bd7166c)]:
  - @wso2is/admin.core.v1@2.29.0
  - @wso2is/admin.organizations.v1@2.21.41

## 2.20.147

### Patch Changes

- Updated dependencies []:
  - @wso2is/admin.core.v1@2.28.3
  - @wso2is/admin.organizations.v1@2.21.40

## 2.20.146

### Patch Changes

- Updated dependencies []:
  - @wso2is/admin.core.v1@2.28.2
  - @wso2is/admin.organizations.v1@2.21.39

## 2.20.145

### Patch Changes

- Updated dependencies [[`a4fb4106bace0826911b8a385bd39167d84f9ac0`](https://github.com/wso2/identity-apps/commit/a4fb4106bace0826911b8a385bd39167d84f9ac0)]:
  - @wso2is/theme@2.1.2
  - @wso2is/admin.organizations.v1@2.21.38
  - @wso2is/react-components@2.4.6
  - @wso2is/admin.core.v1@2.28.1
  - @wso2is/dynamic-forms@2.0.99
  - @wso2is/form@2.1.7

## 2.20.144

### Patch Changes

- Updated dependencies [[`862d20ae987422010ba53b3825f86a8ba5685910`](https://github.com/wso2/identity-apps/commit/862d20ae987422010ba53b3825f86a8ba5685910)]:
  - @wso2is/admin.core.v1@2.28.0
  - @wso2is/admin.organizations.v1@2.21.37

## 2.20.143

### Patch Changes

- Updated dependencies [[`47a7d939097403b8374324515efa7a5e52977ecc`](https://github.com/wso2/identity-apps/commit/47a7d939097403b8374324515efa7a5e52977ecc)]:
  - @wso2is/core@2.0.61
  - @wso2is/admin.core.v1@2.27.13
  - @wso2is/admin.organizations.v1@2.21.36
  - @wso2is/access-control@3.0.21
  - @wso2is/dynamic-forms@2.0.98
  - @wso2is/form@2.1.6
  - @wso2is/forms@2.0.51
  - @wso2is/i18n@2.5.24
  - @wso2is/react-components@2.4.5

## 2.20.142

### Patch Changes

- Updated dependencies [[`19751f62ed1923a0c75b342407c9048148489b25`](https://github.com/wso2/identity-apps/commit/19751f62ed1923a0c75b342407c9048148489b25)]:
  - @wso2is/theme@2.1.1
  - @wso2is/admin.core.v1@2.27.12
  - @wso2is/admin.organizations.v1@2.21.35
  - @wso2is/react-components@2.4.4
  - @wso2is/dynamic-forms@2.0.97
  - @wso2is/form@2.1.5

## 2.20.141

### Patch Changes

- Updated dependencies []:
  - @wso2is/admin.core.v1@2.27.11
  - @wso2is/admin.organizations.v1@2.21.34

## 2.20.140

### Patch Changes

- [#6820](https://github.com/wso2/identity-apps/pull/6820) [`24189079ee5159ad4b312a15f0a1d4f3b99e34f8`](https://github.com/wso2/identity-apps/commit/24189079ee5159ad4b312a15f0a1d4f3b99e34f8) Thanks [@shashimalcse](https://github.com/shashimalcse)! - Bump oxygen ui version

- Updated dependencies [[`24189079ee5159ad4b312a15f0a1d4f3b99e34f8`](https://github.com/wso2/identity-apps/commit/24189079ee5159ad4b312a15f0a1d4f3b99e34f8)]:
  - @wso2is/admin.organizations.v1@2.21.33
  - @wso2is/react-components@2.4.3
  - @wso2is/dynamic-forms@2.0.96
  - @wso2is/admin.core.v1@2.27.10
  - @wso2is/form@2.1.4

## 2.20.139

### Patch Changes

- Updated dependencies []:
  - @wso2is/admin.core.v1@2.27.9
  - @wso2is/admin.organizations.v1@2.21.32

## 2.20.138

### Patch Changes

- Updated dependencies []:
  - @wso2is/admin.core.v1@2.27.8
  - @wso2is/admin.organizations.v1@2.21.31

## 2.20.137

### Patch Changes

- Updated dependencies []:
  - @wso2is/admin.core.v1@2.27.7
  - @wso2is/admin.organizations.v1@2.21.30

## 2.20.136

### Patch Changes

- Updated dependencies []:
  - @wso2is/admin.core.v1@2.27.6
  - @wso2is/admin.organizations.v1@2.21.29

## 2.20.135

### Patch Changes

- Updated dependencies []:
  - @wso2is/admin.core.v1@2.27.5
  - @wso2is/admin.organizations.v1@2.21.28

## 2.20.134

### Patch Changes

- Updated dependencies []:
  - @wso2is/admin.core.v1@2.27.4
  - @wso2is/admin.organizations.v1@2.21.27

## 2.20.133

### Patch Changes

- Updated dependencies []:
  - @wso2is/admin.core.v1@2.27.3
  - @wso2is/admin.organizations.v1@2.21.26

## 2.20.132

### Patch Changes

- Updated dependencies []:
  - @wso2is/admin.core.v1@2.27.2
  - @wso2is/admin.organizations.v1@2.21.25

## 2.20.131

### Patch Changes

- Updated dependencies [[`087a548e2f5c4565b6da489ff1632154c566772f`](https://github.com/wso2/identity-apps/commit/087a548e2f5c4565b6da489ff1632154c566772f)]:
  - @wso2is/i18n@2.5.23
  - @wso2is/admin.core.v1@2.27.1
  - @wso2is/admin.organizations.v1@2.21.24

## 2.20.130

### Patch Changes

- Updated dependencies [[`6fd5b32c01294438785c9f6ac9ad15ad310036f8`](https://github.com/wso2/identity-apps/commit/6fd5b32c01294438785c9f6ac9ad15ad310036f8)]:
  - @wso2is/admin.core.v1@2.27.0
  - @wso2is/admin.organizations.v1@2.21.23

## 2.20.129

### Patch Changes

- Updated dependencies [[`c35e28e3d811841b3bc4762486b80c255e82a54e`](https://github.com/wso2/identity-apps/commit/c35e28e3d811841b3bc4762486b80c255e82a54e)]:
  - @wso2is/admin.core.v1@2.26.1
  - @wso2is/i18n@2.5.22
  - @wso2is/admin.organizations.v1@2.21.22

## 2.20.128

### Patch Changes

- Updated dependencies [[`b7ba328bd2a29881c5cbb06b9d3bc8968c5b3da2`](https://github.com/wso2/identity-apps/commit/b7ba328bd2a29881c5cbb06b9d3bc8968c5b3da2)]:
  - @wso2is/admin.core.v1@2.26.0
  - @wso2is/admin.organizations.v1@2.21.21

## 2.20.127

### Patch Changes

- Updated dependencies [[`0d0fcfee8dd4a48a69ae12690c9382b49bfd0f2a`](https://github.com/wso2/identity-apps/commit/0d0fcfee8dd4a48a69ae12690c9382b49bfd0f2a)]:
  - @wso2is/admin.core.v1@2.25.0
  - @wso2is/theme@2.1.0
  - @wso2is/admin.organizations.v1@2.21.20
  - @wso2is/react-components@2.4.2
  - @wso2is/dynamic-forms@2.0.95
  - @wso2is/form@2.1.3

## 2.20.126

### Patch Changes

- Updated dependencies []:
  - @wso2is/admin.core.v1@2.24.19
  - @wso2is/admin.organizations.v1@2.21.19

## 2.20.125

### Patch Changes

- Updated dependencies []:
  - @wso2is/admin.core.v1@2.24.18
  - @wso2is/admin.organizations.v1@2.21.18

## 2.20.124

### Patch Changes

- Updated dependencies []:
  - @wso2is/admin.core.v1@2.24.17
  - @wso2is/admin.organizations.v1@2.21.17

## 2.20.123

### Patch Changes

- Updated dependencies [[`6349ffa59c542b1be0304aabad766455fceabf25`](https://github.com/wso2/identity-apps/commit/6349ffa59c542b1be0304aabad766455fceabf25)]:
  - @wso2is/i18n@2.5.21
  - @wso2is/admin.core.v1@2.24.16
  - @wso2is/admin.organizations.v1@2.21.16

## 2.20.122

### Patch Changes

- Updated dependencies [[`ec3fae95750df6503d6d6286c4e700e3b66cd18f`](https://github.com/wso2/identity-apps/commit/ec3fae95750df6503d6d6286c4e700e3b66cd18f)]:
  - @wso2is/admin.core.v1@2.24.15
  - @wso2is/i18n@2.5.20
  - @wso2is/admin.organizations.v1@2.21.15

## 2.20.121

### Patch Changes

- Updated dependencies []:
  - @wso2is/admin.core.v1@2.24.14
  - @wso2is/admin.organizations.v1@2.21.14

## 2.20.120

### Patch Changes

- Updated dependencies [[`74e82b2f465d11c02969f7fef52f83a1956214b8`](https://github.com/wso2/identity-apps/commit/74e82b2f465d11c02969f7fef52f83a1956214b8)]:
  - @wso2is/admin.core.v1@2.24.13
  - @wso2is/i18n@2.5.19
  - @wso2is/admin.organizations.v1@2.21.13

## 2.20.119

### Patch Changes

- Updated dependencies [[`dec724ba75c4937cd84ec7afcd2ec0bc00058d2e`](https://github.com/wso2/identity-apps/commit/dec724ba75c4937cd84ec7afcd2ec0bc00058d2e)]:
  - @wso2is/theme@2.0.99
  - @wso2is/admin.core.v1@2.24.12
  - @wso2is/admin.organizations.v1@2.21.12
  - @wso2is/react-components@2.4.1
  - @wso2is/dynamic-forms@2.0.94
  - @wso2is/form@2.1.2

## 2.20.118

### Patch Changes

- Updated dependencies []:
  - @wso2is/admin.core.v1@2.24.11
  - @wso2is/admin.organizations.v1@2.21.11

## 2.20.117

### Patch Changes

- Updated dependencies [[`1669568cf17b4aa9dda387194bd38cdf32ac3212`](https://github.com/wso2/identity-apps/commit/1669568cf17b4aa9dda387194bd38cdf32ac3212)]:
  - @wso2is/admin.organizations.v1@2.21.10
  - @wso2is/admin.core.v1@2.24.10

## 2.20.116

### Patch Changes

- Updated dependencies []:
  - @wso2is/admin.core.v1@2.24.9
  - @wso2is/admin.organizations.v1@2.21.9

## 2.20.115

### Patch Changes

- Updated dependencies []:
  - @wso2is/admin.core.v1@2.24.8
  - @wso2is/admin.organizations.v1@2.21.8

## 2.20.114

### Patch Changes

- Updated dependencies []:
  - @wso2is/admin.core.v1@2.24.7
  - @wso2is/admin.organizations.v1@2.21.7

## 2.20.113

### Patch Changes

- Updated dependencies [[`d5b3f7c8d61759691a8fd6e271fbb145d39b68d3`](https://github.com/wso2/identity-apps/commit/d5b3f7c8d61759691a8fd6e271fbb145d39b68d3), [`d646c0baa3e0cdba239cc9fd8b4acf60ca336f84`](https://github.com/wso2/identity-apps/commit/d646c0baa3e0cdba239cc9fd8b4acf60ca336f84)]:
  - @wso2is/admin.core.v1@2.24.6
  - @wso2is/form@2.1.1
  - @wso2is/i18n@2.5.18
  - @wso2is/admin.organizations.v1@2.21.6

## 2.20.112

### Patch Changes

- Updated dependencies [[`00ee3fbc87f646c936fcda1534d75f9359ad03db`](https://github.com/wso2/identity-apps/commit/00ee3fbc87f646c936fcda1534d75f9359ad03db), [`00ee3fbc87f646c936fcda1534d75f9359ad03db`](https://github.com/wso2/identity-apps/commit/00ee3fbc87f646c936fcda1534d75f9359ad03db), [`00ee3fbc87f646c936fcda1534d75f9359ad03db`](https://github.com/wso2/identity-apps/commit/00ee3fbc87f646c936fcda1534d75f9359ad03db), [`0677cb68e4985fc573836bb2050ce24b1ed4baac`](https://github.com/wso2/identity-apps/commit/0677cb68e4985fc573836bb2050ce24b1ed4baac)]:
  - @wso2is/admin.core.v1@2.24.5
  - @wso2is/i18n@2.5.17
  - @wso2is/react-components@2.4.0
  - @wso2is/form@2.1.0
  - @wso2is/admin.organizations.v1@2.21.5
  - @wso2is/dynamic-forms@2.0.93

## 2.20.111

### Patch Changes

- Updated dependencies [[`f708548a9cf9846788ba620264f57f5298e76c96`](https://github.com/wso2/identity-apps/commit/f708548a9cf9846788ba620264f57f5298e76c96)]:
  - @wso2is/admin.organizations.v1@2.21.4
  - @wso2is/admin.core.v1@2.24.4

## 2.20.110

### Patch Changes

- Updated dependencies [[`6da9bb307f8b0168777a7d8ea44f67619c99d493`](https://github.com/wso2/identity-apps/commit/6da9bb307f8b0168777a7d8ea44f67619c99d493)]:
  - @wso2is/react-components@2.3.1
  - @wso2is/admin.core.v1@2.24.3
  - @wso2is/admin.organizations.v1@2.21.3
  - @wso2is/dynamic-forms@2.0.92
  - @wso2is/form@2.0.93

## 2.20.109

### Patch Changes

- Updated dependencies [[`21b2c8b62090ab72135c91a531af8d34af1d8101`](https://github.com/wso2/identity-apps/commit/21b2c8b62090ab72135c91a531af8d34af1d8101)]:
  - @wso2is/admin.core.v1@2.24.2
  - @wso2is/admin.organizations.v1@2.21.2

## 2.20.108

### Patch Changes

- Updated dependencies [[`ee25d3569594bd821d04cf18f6fc283622913d31`](https://github.com/wso2/identity-apps/commit/ee25d3569594bd821d04cf18f6fc283622913d31)]:
  - @wso2is/admin.organizations.v1@2.21.1
  - @wso2is/admin.core.v1@2.24.1

## 2.20.107

### Patch Changes

- Updated dependencies [[`dc9ac2782b9faa497d06d376c1e1fcf63168ee85`](https://github.com/wso2/identity-apps/commit/dc9ac2782b9faa497d06d376c1e1fcf63168ee85)]:
  - @wso2is/admin.organizations.v1@2.21.0
  - @wso2is/react-components@2.3.0
  - @wso2is/admin.core.v1@2.24.0
  - @wso2is/i18n@2.5.16
  - @wso2is/dynamic-forms@2.0.91
  - @wso2is/form@2.0.92

## 2.20.106

### Patch Changes

- Updated dependencies [[`8d2e9fced7e60158fb1fcdc35ab09bf93271d3e6`](https://github.com/wso2/identity-apps/commit/8d2e9fced7e60158fb1fcdc35ab09bf93271d3e6)]:
  - @wso2is/react-components@2.2.32
  - @wso2is/admin.core.v1@2.23.36
  - @wso2is/admin.organizations.v1@2.20.106
  - @wso2is/dynamic-forms@2.0.90
  - @wso2is/form@2.0.91

## 2.20.105

### Patch Changes

- Updated dependencies []:
  - @wso2is/admin.core.v1@2.23.35
  - @wso2is/admin.organizations.v1@2.20.105

## 2.20.104

### Patch Changes

- Updated dependencies [[`64d1d40cf664987e22e18a3cd7983a5e845829f3`](https://github.com/wso2/identity-apps/commit/64d1d40cf664987e22e18a3cd7983a5e845829f3), [`7c7606bd87ec736bf9845c1e1b44e41abb717b7c`](https://github.com/wso2/identity-apps/commit/7c7606bd87ec736bf9845c1e1b44e41abb717b7c)]:
  - @wso2is/admin.organizations.v1@2.20.104
  - @wso2is/react-components@2.2.31
  - @wso2is/admin.core.v1@2.23.34
  - @wso2is/dynamic-forms@2.0.89
  - @wso2is/form@2.0.90

## 2.20.103

### Patch Changes

- Updated dependencies []:
  - @wso2is/admin.core.v1@2.23.33
  - @wso2is/admin.organizations.v1@2.20.103

## 2.20.102

### Patch Changes

- Updated dependencies []:
  - @wso2is/admin.core.v1@2.23.32
  - @wso2is/admin.organizations.v1@2.20.102

## 2.20.101

### Patch Changes

- [#6715](https://github.com/wso2/identity-apps/pull/6715) [`afeb344ddbc6a674f342893b3f8135977e52a468`](https://github.com/wso2/identity-apps/commit/afeb344ddbc6a674f342893b3f8135977e52a468) Thanks [@ashanthamara](https://github.com/ashanthamara)! - Bump oxygen ui version

- Updated dependencies [[`afeb344ddbc6a674f342893b3f8135977e52a468`](https://github.com/wso2/identity-apps/commit/afeb344ddbc6a674f342893b3f8135977e52a468)]:
  - @wso2is/admin.organizations.v1@2.20.101
  - @wso2is/react-components@2.2.30
  - @wso2is/admin.core.v1@2.23.31
  - @wso2is/dynamic-forms@2.0.88
  - @wso2is/form@2.0.89

## 2.20.100

### Patch Changes

- Updated dependencies []:
  - @wso2is/admin.core.v1@2.23.30
  - @wso2is/admin.organizations.v1@2.20.100

## 2.20.99

### Patch Changes

- Updated dependencies []:
  - @wso2is/admin.core.v1@2.23.29
  - @wso2is/admin.organizations.v1@2.20.99

## 2.20.98

### Patch Changes

- Updated dependencies [[`198c2432e6eacdc2bcf1bb9e7432ea7d700f7534`](https://github.com/wso2/identity-apps/commit/198c2432e6eacdc2bcf1bb9e7432ea7d700f7534)]:
  - @wso2is/react-components@2.2.29
  - @wso2is/admin.core.v1@2.23.28
  - @wso2is/admin.organizations.v1@2.20.98
  - @wso2is/dynamic-forms@2.0.87
  - @wso2is/form@2.0.88

## 2.20.97

### Patch Changes

- Updated dependencies [[`51f97383095dd3c797c596bb67027a35b92b15cf`](https://github.com/wso2/identity-apps/commit/51f97383095dd3c797c596bb67027a35b92b15cf)]:
  - @wso2is/admin.core.v1@2.23.27
  - @wso2is/admin.organizations.v1@2.20.97

## 2.20.96

### Patch Changes

- Updated dependencies []:
  - @wso2is/admin.core.v1@2.23.26
  - @wso2is/admin.organizations.v1@2.20.96

## 2.20.95

### Patch Changes

- [#6689](https://github.com/wso2/identity-apps/pull/6689) [`8a642b219422f09a4be1d105bcf8521cd7957128`](https://github.com/wso2/identity-apps/commit/8a642b219422f09a4be1d105bcf8521cd7957128) Thanks [@NipuniBhagya](https://github.com/NipuniBhagya)! - Bump React SDK version

- Updated dependencies [[`d9615827f6e7c2f087c1debdb377e02e66ac4e62`](https://github.com/wso2/identity-apps/commit/d9615827f6e7c2f087c1debdb377e02e66ac4e62), [`8a642b219422f09a4be1d105bcf8521cd7957128`](https://github.com/wso2/identity-apps/commit/8a642b219422f09a4be1d105bcf8521cd7957128)]:
  - @wso2is/admin.core.v1@2.23.25
  - @wso2is/theme@2.0.98
  - @wso2is/admin.organizations.v1@2.20.95
  - @wso2is/react-components@2.2.28
  - @wso2is/dynamic-forms@2.0.86
  - @wso2is/form@2.0.87

## 2.20.94

### Patch Changes

- Updated dependencies [[`c835a430af9d39dfca7c7b04cff9f1bc571c21c6`](https://github.com/wso2/identity-apps/commit/c835a430af9d39dfca7c7b04cff9f1bc571c21c6)]:
  - @wso2is/admin.organizations.v1@2.20.94
  - @wso2is/admin.core.v1@2.23.24

## 2.20.93

### Patch Changes

- Updated dependencies [[`d742d26e18b04f96ec63d9bf54361a537402a3dc`](https://github.com/wso2/identity-apps/commit/d742d26e18b04f96ec63d9bf54361a537402a3dc)]:
  - @wso2is/admin.core.v1@2.23.23
  - @wso2is/admin.organizations.v1@2.20.93

## 2.20.92

### Patch Changes

- Updated dependencies [[`f30d2e0962fb1ee35063f9baf2f80490d6ff62e4`](https://github.com/wso2/identity-apps/commit/f30d2e0962fb1ee35063f9baf2f80490d6ff62e4)]:
  - @wso2is/admin.core.v1@2.23.22
  - @wso2is/admin.organizations.v1@2.20.92

## 2.20.91

### Patch Changes

- Updated dependencies []:
  - @wso2is/admin.core.v1@2.23.21
  - @wso2is/admin.organizations.v1@2.20.91

## 2.20.90

### Patch Changes

- Updated dependencies []:
  - @wso2is/admin.core.v1@2.23.20
  - @wso2is/admin.organizations.v1@2.20.90

## 2.20.89

### Patch Changes

- [#6676](https://github.com/wso2/identity-apps/pull/6676) [`43c13ae8c8067f87b65c95f8ec8416cd297024da`](https://github.com/wso2/identity-apps/commit/43c13ae8c8067f87b65c95f8ec8416cd297024da) Thanks [@Achintha444](https://github.com/Achintha444)! - Update oxygen-ui to `1.13.3`

- Updated dependencies [[`43c13ae8c8067f87b65c95f8ec8416cd297024da`](https://github.com/wso2/identity-apps/commit/43c13ae8c8067f87b65c95f8ec8416cd297024da)]:
  - @wso2is/admin.organizations.v1@2.20.89
  - @wso2is/react-components@2.2.27
  - @wso2is/admin.core.v1@2.23.19
  - @wso2is/access-control@3.0.20
  - @wso2is/dynamic-forms@2.0.85
  - @wso2is/validation@2.0.9
  - @wso2is/forms@2.0.50
  - @wso2is/theme@2.0.97
  - @wso2is/core@2.0.60
  - @wso2is/form@2.0.86
  - @wso2is/i18n@2.5.15

## 2.20.88

### Patch Changes

- Updated dependencies [[`5711502923725307d3c3dfb6e3953e493e9a3ab6`](https://github.com/wso2/identity-apps/commit/5711502923725307d3c3dfb6e3953e493e9a3ab6)]:
  - @wso2is/admin.core.v1@2.23.18
  - @wso2is/admin.organizations.v1@2.20.88

## 2.20.87

### Patch Changes

- Updated dependencies [[`ee0dc227a7e86ad7356ec222c1284e66d634d935`](https://github.com/wso2/identity-apps/commit/ee0dc227a7e86ad7356ec222c1284e66d634d935), [`ee0dc227a7e86ad7356ec222c1284e66d634d935`](https://github.com/wso2/identity-apps/commit/ee0dc227a7e86ad7356ec222c1284e66d634d935)]:
  - @wso2is/core@2.0.59
  - @wso2is/admin.core.v1@2.23.17
  - @wso2is/admin.organizations.v1@2.20.87
  - @wso2is/access-control@3.0.19
  - @wso2is/dynamic-forms@2.0.84
  - @wso2is/form@2.0.85
  - @wso2is/forms@2.0.49
  - @wso2is/i18n@2.5.14
  - @wso2is/react-components@2.2.26

## 2.20.86

### Patch Changes

- Updated dependencies []:
  - @wso2is/admin.core.v1@2.23.16
  - @wso2is/admin.organizations.v1@2.20.86

## 2.20.85

### Patch Changes

- Updated dependencies []:
  - @wso2is/admin.core.v1@2.23.15
  - @wso2is/admin.organizations.v1@2.20.85

## 2.20.84

### Patch Changes

- Updated dependencies []:
  - @wso2is/admin.core.v1@2.23.14
  - @wso2is/admin.organizations.v1@2.20.84

## 2.20.83

### Patch Changes

- [#6651](https://github.com/wso2/identity-apps/pull/6651) [`6bdf8d9c726e3ee2bf575af014098ee5768ee672`](https://github.com/wso2/identity-apps/commit/6bdf8d9c726e3ee2bf575af014098ee5768ee672) Thanks [@Achintha444](https://github.com/Achintha444)! - Update the oxygen version to 1.13.2

- Updated dependencies [[`6bdf8d9c726e3ee2bf575af014098ee5768ee672`](https://github.com/wso2/identity-apps/commit/6bdf8d9c726e3ee2bf575af014098ee5768ee672)]:
  - @wso2is/admin.organizations.v1@2.20.83
  - @wso2is/react-components@2.2.25
  - @wso2is/admin.core.v1@2.23.13
  - @wso2is/access-control@3.0.18
  - @wso2is/dynamic-forms@2.0.83
  - @wso2is/validation@2.0.8
  - @wso2is/forms@2.0.48
  - @wso2is/theme@2.0.96
  - @wso2is/core@2.0.58
  - @wso2is/form@2.0.84
  - @wso2is/i18n@2.5.13

## 2.20.82

### Patch Changes

- Updated dependencies [[`6eea3816bd7cabfbf2137a9a8390ef72d8fe7b9d`](https://github.com/wso2/identity-apps/commit/6eea3816bd7cabfbf2137a9a8390ef72d8fe7b9d)]:
  - @wso2is/admin.organizations.v1@2.20.82
  - @wso2is/admin.core.v1@2.23.12

## 2.20.81

### Patch Changes

- Updated dependencies []:
  - @wso2is/admin.core.v1@2.23.11
  - @wso2is/admin.organizations.v1@2.20.81

## 2.20.80

### Patch Changes

- Updated dependencies []:
  - @wso2is/admin.core.v1@2.23.10
  - @wso2is/admin.organizations.v1@2.20.80

## 2.20.79

### Patch Changes

- Updated dependencies [[`9f8577942314da8308aeae398f6d7d0eaf1b93ed`](https://github.com/wso2/identity-apps/commit/9f8577942314da8308aeae398f6d7d0eaf1b93ed), [`196e3426e7f99b6741e5aada839d2ee3000f005a`](https://github.com/wso2/identity-apps/commit/196e3426e7f99b6741e5aada839d2ee3000f005a)]:
  - @wso2is/i18n@2.5.12
  - @wso2is/theme@2.0.95
  - @wso2is/admin.core.v1@2.23.9
  - @wso2is/admin.organizations.v1@2.20.79
  - @wso2is/react-components@2.2.24
  - @wso2is/dynamic-forms@2.0.82
  - @wso2is/form@2.0.83

## 2.20.78

### Patch Changes

- [#6635](https://github.com/wso2/identity-apps/pull/6635) [`411658f1efc46cf71ea40b6bae511f42891c7a43`](https://github.com/wso2/identity-apps/commit/411658f1efc46cf71ea40b6bae511f42891c7a43) Thanks [@pavinduLakshan](https://github.com/pavinduLakshan)! - Fix some eslint warnings not being shown in vscode editor

* [#6487](https://github.com/wso2/identity-apps/pull/6487) [`0683e51ac6194dfa54c2a5f508d0a33b487b6ebf`](https://github.com/wso2/identity-apps/commit/0683e51ac6194dfa54c2a5f508d0a33b487b6ebf) Thanks [@pavinduLakshan](https://github.com/pavinduLakshan)! - Remove unnecessary legacy mode configs and its usage

* Updated dependencies [[`411658f1efc46cf71ea40b6bae511f42891c7a43`](https://github.com/wso2/identity-apps/commit/411658f1efc46cf71ea40b6bae511f42891c7a43), [`0683e51ac6194dfa54c2a5f508d0a33b487b6ebf`](https://github.com/wso2/identity-apps/commit/0683e51ac6194dfa54c2a5f508d0a33b487b6ebf)]:
  - @wso2is/admin.organizations.v1@2.20.78
  - @wso2is/react-components@2.2.23
  - @wso2is/admin.core.v1@2.23.8
  - @wso2is/access-control@3.0.17
  - @wso2is/dynamic-forms@2.0.81
  - @wso2is/validation@2.0.7
  - @wso2is/forms@2.0.47
  - @wso2is/theme@2.0.94
  - @wso2is/core@2.0.57
  - @wso2is/form@2.0.82
  - @wso2is/i18n@2.5.11

## 2.20.77

### Patch Changes

- [#6632](https://github.com/wso2/identity-apps/pull/6632) [`9ad69fa0a41cc3e6ecbfbe26ecdb7f615242ef8a`](https://github.com/wso2/identity-apps/commit/9ad69fa0a41cc3e6ecbfbe26ecdb7f615242ef8a) Thanks [@Achintha444](https://github.com/Achintha444)! - Update the oxygen version to `1.13.1` to fix the issue in the design of the default Chip design.

- Updated dependencies [[`9ad69fa0a41cc3e6ecbfbe26ecdb7f615242ef8a`](https://github.com/wso2/identity-apps/commit/9ad69fa0a41cc3e6ecbfbe26ecdb7f615242ef8a)]:
  - @wso2is/admin.organizations.v1@2.20.77
  - @wso2is/react-components@2.2.22
  - @wso2is/admin.core.v1@2.23.7
  - @wso2is/access-control@3.0.16
  - @wso2is/dynamic-forms@2.0.80
  - @wso2is/forms@2.0.46
  - @wso2is/theme@2.0.93
  - @wso2is/core@2.0.56
  - @wso2is/form@2.0.81
  - @wso2is/i18n@2.5.10

## 2.20.76

### Patch Changes

- Updated dependencies [[`7071e4f719bbd10ae62f7bfc18fc12e6d9127bc3`](https://github.com/wso2/identity-apps/commit/7071e4f719bbd10ae62f7bfc18fc12e6d9127bc3)]:
  - @wso2is/admin.core.v1@2.23.6
  - @wso2is/i18n@2.5.9
  - @wso2is/admin.organizations.v1@2.20.76

## 2.20.75

### Patch Changes

- Updated dependencies [[`98ae1e51e5e4c1bbaf52ac814af1da1722efb596`](https://github.com/wso2/identity-apps/commit/98ae1e51e5e4c1bbaf52ac814af1da1722efb596)]:
  - @wso2is/theme@2.0.92
  - @wso2is/admin.core.v1@2.23.5
  - @wso2is/admin.organizations.v1@2.20.75
  - @wso2is/react-components@2.2.21
  - @wso2is/dynamic-forms@2.0.79
  - @wso2is/form@2.0.80

## 2.20.74

### Patch Changes

- Updated dependencies []:
  - @wso2is/admin.core.v1@2.23.4
  - @wso2is/admin.organizations.v1@2.20.74

## 2.20.73

### Patch Changes

- Updated dependencies [[`0981cd4b6901ae53119de1bd63f36fba79ebd533`](https://github.com/wso2/identity-apps/commit/0981cd4b6901ae53119de1bd63f36fba79ebd533)]:
  - @wso2is/i18n@2.5.8
  - @wso2is/admin.core.v1@2.23.3
  - @wso2is/admin.organizations.v1@2.20.73

## 2.20.72

### Patch Changes

- [#6617](https://github.com/wso2/identity-apps/pull/6617) [`7e3bfd46f7a76dc74727dfe23ebbca66675dff85`](https://github.com/wso2/identity-apps/commit/7e3bfd46f7a76dc74727dfe23ebbca66675dff85) Thanks [@Achintha444](https://github.com/Achintha444)! - update the design of the Chip component

- Updated dependencies [[`7e3bfd46f7a76dc74727dfe23ebbca66675dff85`](https://github.com/wso2/identity-apps/commit/7e3bfd46f7a76dc74727dfe23ebbca66675dff85)]:
  - @wso2is/admin.organizations.v1@2.20.72
  - @wso2is/react-components@2.2.20
  - @wso2is/admin.core.v1@2.23.2
  - @wso2is/access-control@3.0.15
  - @wso2is/dynamic-forms@2.0.78
  - @wso2is/forms@2.0.45
  - @wso2is/theme@2.0.91
  - @wso2is/core@2.0.55
  - @wso2is/form@2.0.79
  - @wso2is/i18n@2.5.7

## 2.20.71

### Patch Changes

- [#6616](https://github.com/wso2/identity-apps/pull/6616) [`768bb7367149129d198d65d69f07e6f97a6a2ed7`](https://github.com/wso2/identity-apps/commit/768bb7367149129d198d65d69f07e6f97a6a2ed7) Thanks [@pavinduLakshan](https://github.com/pavinduLakshan)! - Upgrade asgardeo react sdk version

- Updated dependencies [[`768bb7367149129d198d65d69f07e6f97a6a2ed7`](https://github.com/wso2/identity-apps/commit/768bb7367149129d198d65d69f07e6f97a6a2ed7)]:
  - @wso2is/admin.organizations.v1@2.20.71
  - @wso2is/admin.core.v1@2.23.1
  - @wso2is/core@2.0.54
  - @wso2is/access-control@3.0.14
  - @wso2is/dynamic-forms@2.0.77
  - @wso2is/form@2.0.78
  - @wso2is/forms@2.0.44
  - @wso2is/i18n@2.5.6
  - @wso2is/react-components@2.2.19

## 2.20.70

### Patch Changes

- Updated dependencies [[`5fc75427e1f0533085be5eea41f5eb1ada894b67`](https://github.com/wso2/identity-apps/commit/5fc75427e1f0533085be5eea41f5eb1ada894b67)]:
  - @wso2is/admin.core.v1@2.23.0
  - @wso2is/admin.organizations.v1@2.20.70

## 2.20.69

### Patch Changes

- [#6608](https://github.com/wso2/identity-apps/pull/6608) [`5d49c2defe346f4e2a4391f20689f5039d9b6066`](https://github.com/wso2/identity-apps/commit/5d49c2defe346f4e2a4391f20689f5039d9b6066) Thanks [@pavinduLakshan](https://github.com/pavinduLakshan)! - Update asgardeo react sdk version

- Updated dependencies [[`5d49c2defe346f4e2a4391f20689f5039d9b6066`](https://github.com/wso2/identity-apps/commit/5d49c2defe346f4e2a4391f20689f5039d9b6066)]:
  - @wso2is/admin.organizations.v1@2.20.69
  - @wso2is/admin.core.v1@2.22.11
  - @wso2is/core@2.0.53
  - @wso2is/access-control@3.0.13
  - @wso2is/dynamic-forms@2.0.76
  - @wso2is/form@2.0.77
  - @wso2is/forms@2.0.43
  - @wso2is/i18n@2.5.5
  - @wso2is/react-components@2.2.18

## 2.20.68

### Patch Changes

- Updated dependencies [[`91db151942242a5829066d4b1d42cf8ce4feafe9`](https://github.com/wso2/identity-apps/commit/91db151942242a5829066d4b1d42cf8ce4feafe9)]:
  - @wso2is/i18n@2.5.4
  - @wso2is/admin.core.v1@2.22.10
  - @wso2is/admin.organizations.v1@2.20.68

## 2.20.67

### Patch Changes

- Updated dependencies []:
  - @wso2is/admin.core.v1@2.22.9
  - @wso2is/admin.organizations.v1@2.20.67

## 2.20.66

### Patch Changes

- Updated dependencies []:
  - @wso2is/admin.core.v1@2.22.8
  - @wso2is/admin.organizations.v1@2.20.66

## 2.20.65

### Patch Changes

- Updated dependencies [[`898d86fa22f8819db0961c6de429484c097bb3ab`](https://github.com/wso2/identity-apps/commit/898d86fa22f8819db0961c6de429484c097bb3ab)]:
  - @wso2is/react-components@2.2.17
  - @wso2is/admin.core.v1@2.22.7
  - @wso2is/core@2.0.52
  - @wso2is/admin.organizations.v1@2.20.65
  - @wso2is/dynamic-forms@2.0.75
  - @wso2is/form@2.0.76
  - @wso2is/access-control@3.0.12
  - @wso2is/forms@2.0.42
  - @wso2is/i18n@2.5.3

## 2.20.64

### Patch Changes

- Updated dependencies [[`e5b95f9ed5ab1c50c8339364f15dfab1eb0ee27d`](https://github.com/wso2/identity-apps/commit/e5b95f9ed5ab1c50c8339364f15dfab1eb0ee27d)]:
  - @wso2is/i18n@2.5.2
  - @wso2is/admin.core.v1@2.22.6
  - @wso2is/admin.organizations.v1@2.20.64

## 2.20.63

### Patch Changes

- Updated dependencies [[`b0e396cc7b02051c9191337dc207a851d1aea360`](https://github.com/wso2/identity-apps/commit/b0e396cc7b02051c9191337dc207a851d1aea360)]:
  - @wso2is/theme@2.0.90
  - @wso2is/admin.core.v1@2.22.5
  - @wso2is/admin.organizations.v1@2.20.63
  - @wso2is/react-components@2.2.16
  - @wso2is/dynamic-forms@2.0.74
  - @wso2is/form@2.0.75

## 2.20.62

### Patch Changes

- Updated dependencies [[`2cb42f81fd5acddb6dcb534183f6c0332ec53bff`](https://github.com/wso2/identity-apps/commit/2cb42f81fd5acddb6dcb534183f6c0332ec53bff)]:
  - @wso2is/admin.core.v1@2.22.4
  - @wso2is/admin.organizations.v1@2.20.62

## 2.20.61

### Patch Changes

- Updated dependencies [[`6500ca1be1c4bbc939c7a0024b80f2aa5be123f1`](https://github.com/wso2/identity-apps/commit/6500ca1be1c4bbc939c7a0024b80f2aa5be123f1)]:
  - @wso2is/react-components@2.2.15
  - @wso2is/admin.core.v1@2.22.3
  - @wso2is/admin.organizations.v1@2.20.61
  - @wso2is/dynamic-forms@2.0.73
  - @wso2is/form@2.0.74

## 2.20.60

### Patch Changes

- Updated dependencies [[`3392011ce0dddf65ac9072a1a153f28c0e7e846f`](https://github.com/wso2/identity-apps/commit/3392011ce0dddf65ac9072a1a153f28c0e7e846f)]:
  - @wso2is/admin.core.v1@2.22.2
  - @wso2is/admin.organizations.v1@2.20.60

## 2.20.59

### Patch Changes

- Updated dependencies [[`7f50838d255ffeea0d8c65e1a696f6a923738146`](https://github.com/wso2/identity-apps/commit/7f50838d255ffeea0d8c65e1a696f6a923738146)]:
  - @wso2is/react-components@2.2.14
  - @wso2is/i18n@2.5.1
  - @wso2is/admin.core.v1@2.22.1
  - @wso2is/admin.organizations.v1@2.20.59
  - @wso2is/dynamic-forms@2.0.72
  - @wso2is/form@2.0.73

## 2.20.58

### Patch Changes

- Updated dependencies [[`a7d0c020b04ba382733280407fc202910f4fc8f4`](https://github.com/wso2/identity-apps/commit/a7d0c020b04ba382733280407fc202910f4fc8f4)]:
  - @wso2is/admin.core.v1@2.22.0
  - @wso2is/i18n@2.5.0
  - @wso2is/admin.organizations.v1@2.20.58

## 2.20.57

### Patch Changes

- Updated dependencies [[`f1d9b7ccbe14f1a42b6d3360da664acf39ba6909`](https://github.com/wso2/identity-apps/commit/f1d9b7ccbe14f1a42b6d3360da664acf39ba6909)]:
  - @wso2is/theme@2.0.89
  - @wso2is/admin.organizations.v1@2.20.57
  - @wso2is/react-components@2.2.13
  - @wso2is/admin.core.v1@2.21.27
  - @wso2is/dynamic-forms@2.0.71
  - @wso2is/form@2.0.72

## 2.20.56

### Patch Changes

- Updated dependencies []:
  - @wso2is/admin.core.v1@2.21.26
  - @wso2is/admin.organizations.v1@2.20.56

## 2.20.55

### Patch Changes

- Updated dependencies [[`82bbbf2303853076342ef80ef7d987bed16df01f`](https://github.com/wso2/identity-apps/commit/82bbbf2303853076342ef80ef7d987bed16df01f)]:
  - @wso2is/admin.core.v1@2.21.25
  - @wso2is/i18n@2.4.8
  - @wso2is/admin.organizations.v1@2.20.55

## 2.20.54

### Patch Changes

- Updated dependencies [[`1820d54f7dd5fa826c4747964fd2c1af9b7c3d8c`](https://github.com/wso2/identity-apps/commit/1820d54f7dd5fa826c4747964fd2c1af9b7c3d8c)]:
  - @wso2is/admin.core.v1@2.21.24
  - @wso2is/admin.organizations.v1@2.20.54

## 2.20.53

### Patch Changes

- Updated dependencies [[`a533e58d21d759f0a27d804f17b042a2819a8955`](https://github.com/wso2/identity-apps/commit/a533e58d21d759f0a27d804f17b042a2819a8955)]:
  - @wso2is/i18n@2.4.7
  - @wso2is/admin.core.v1@2.21.23
  - @wso2is/admin.organizations.v1@2.20.53

## 2.20.52

### Patch Changes

- Updated dependencies [[`1201f1179cda981617c35b6d9839abe768d5a394`](https://github.com/wso2/identity-apps/commit/1201f1179cda981617c35b6d9839abe768d5a394)]:
  - @wso2is/theme@2.0.88
  - @wso2is/admin.core.v1@2.21.22
  - @wso2is/admin.organizations.v1@2.20.52
  - @wso2is/react-components@2.2.12
  - @wso2is/dynamic-forms@2.0.70
  - @wso2is/form@2.0.71

## 2.20.51

### Patch Changes

- Updated dependencies []:
  - @wso2is/admin.core.v1@2.21.21
  - @wso2is/admin.organizations.v1@2.20.51

## 2.20.50

### Patch Changes

- Updated dependencies []:
  - @wso2is/admin.core.v1@2.21.20
  - @wso2is/admin.organizations.v1@2.20.50

## 2.20.49

### Patch Changes

- Updated dependencies []:
  - @wso2is/admin.core.v1@2.21.19
  - @wso2is/admin.organizations.v1@2.20.49

## 2.20.48

### Patch Changes

- Updated dependencies []:
  - @wso2is/admin.core.v1@2.21.18
  - @wso2is/admin.organizations.v1@2.20.48

## 2.20.47

### Patch Changes

- Updated dependencies []:
  - @wso2is/admin.core.v1@2.21.17
  - @wso2is/admin.organizations.v1@2.20.47

## 2.20.46

### Patch Changes

- Updated dependencies [[`85600f55bcb1db924b28681c903a4e98b9558116`](https://github.com/wso2/identity-apps/commit/85600f55bcb1db924b28681c903a4e98b9558116)]:
  - @wso2is/react-components@2.2.11
  - @wso2is/access-control@3.0.11
  - @wso2is/dynamic-forms@2.0.69
  - @wso2is/validation@2.0.6
  - @wso2is/forms@2.0.41
  - @wso2is/theme@2.0.87
  - @wso2is/core@2.0.51
  - @wso2is/form@2.0.70
  - @wso2is/i18n@2.4.6
  - @wso2is/admin.core.v1@2.21.16
  - @wso2is/admin.organizations.v1@2.20.46

## 2.20.45

### Patch Changes

- Updated dependencies []:
  - @wso2is/admin.core.v1@2.21.15
  - @wso2is/admin.organizations.v1@2.20.45

## 2.20.44

### Patch Changes

- Updated dependencies []:
  - @wso2is/admin.core.v1@2.21.14
  - @wso2is/admin.organizations.v1@2.20.44

## 2.20.43

### Patch Changes

- Updated dependencies []:
  - @wso2is/admin.core.v1@2.21.13
  - @wso2is/admin.organizations.v1@2.20.43

## 2.20.42

### Patch Changes

- Updated dependencies []:
  - @wso2is/admin.core.v1@2.21.12
  - @wso2is/admin.organizations.v1@2.20.42

## 2.20.41

### Patch Changes

- Updated dependencies [[`fb99538a3379188e56c3a537281a2ba880c34804`](https://github.com/wso2/identity-apps/commit/fb99538a3379188e56c3a537281a2ba880c34804)]:
  - @wso2is/i18n@2.4.5
  - @wso2is/admin.core.v1@2.21.11
  - @wso2is/admin.organizations.v1@2.20.41

## 2.20.40

### Patch Changes

- Updated dependencies []:
  - @wso2is/admin.core.v1@2.21.10
  - @wso2is/admin.organizations.v1@2.20.40

## 2.20.39

### Patch Changes

- Updated dependencies [[`2a0f4df1570a146aaf079cfc50b2fb52ff3c9465`](https://github.com/wso2/identity-apps/commit/2a0f4df1570a146aaf079cfc50b2fb52ff3c9465)]:
  - @wso2is/i18n@2.4.4
  - @wso2is/admin.core.v1@2.21.9
  - @wso2is/admin.organizations.v1@2.20.39

## 2.20.38

### Patch Changes

- Updated dependencies [[`6cbe0406657561063905c5c35e6981f16ef87387`](https://github.com/wso2/identity-apps/commit/6cbe0406657561063905c5c35e6981f16ef87387)]:
  - @wso2is/admin.core.v1@2.21.8
  - @wso2is/admin.organizations.v1@2.20.38

## 2.20.37

### Patch Changes

- Updated dependencies []:
  - @wso2is/admin.core.v1@2.21.7
  - @wso2is/admin.organizations.v1@2.20.37

## 2.20.36

### Patch Changes

- Updated dependencies [[`e44d40bd90aeb8b04042aa3b4836f9b4883d0e34`](https://github.com/wso2/identity-apps/commit/e44d40bd90aeb8b04042aa3b4836f9b4883d0e34)]:
  - @wso2is/i18n@2.4.3
  - @wso2is/admin.core.v1@2.21.6
  - @wso2is/admin.organizations.v1@2.20.36

## 2.20.35

### Patch Changes

- Updated dependencies [[`b1e9c3064894e54fce5dcaa9c5afcf3be68cde49`](https://github.com/wso2/identity-apps/commit/b1e9c3064894e54fce5dcaa9c5afcf3be68cde49)]:
  - @wso2is/admin.core.v1@2.21.5
  - @wso2is/theme@2.0.86
  - @wso2is/admin.organizations.v1@2.20.35
  - @wso2is/react-components@2.2.10
  - @wso2is/dynamic-forms@2.0.68
  - @wso2is/form@2.0.69

## 2.20.34

### Patch Changes

- Updated dependencies []:
  - @wso2is/admin.core.v1@2.21.4
  - @wso2is/admin.organizations.v1@2.20.34

## 2.20.33

### Patch Changes

- Updated dependencies []:
  - @wso2is/admin.core.v1@2.21.3
  - @wso2is/admin.organizations.v1@2.20.33

## 2.20.32

### Patch Changes

- Updated dependencies [[`d6a846aec10597470a11ecce90c27cdf0c6b240d`](https://github.com/wso2/identity-apps/commit/d6a846aec10597470a11ecce90c27cdf0c6b240d), [`1e59bc54a206b22f49ddeae4ef3645e5ca351188`](https://github.com/wso2/identity-apps/commit/1e59bc54a206b22f49ddeae4ef3645e5ca351188)]:
  - @wso2is/admin.organizations.v1@2.20.32
  - @wso2is/admin.core.v1@2.21.2
  - @wso2is/access-control@3.0.10
  - @wso2is/core@2.0.50
  - @wso2is/i18n@2.4.2
  - @wso2is/dynamic-forms@2.0.67
  - @wso2is/form@2.0.68
  - @wso2is/forms@2.0.40
  - @wso2is/react-components@2.2.9

## 2.20.31

### Patch Changes

- Updated dependencies [[`2539cb9a769fdeedb6c44985dd76fee91114ced6`](https://github.com/wso2/identity-apps/commit/2539cb9a769fdeedb6c44985dd76fee91114ced6), [`0215c1a74a2f8940d7049e54ec2425b996e50d78`](https://github.com/wso2/identity-apps/commit/0215c1a74a2f8940d7049e54ec2425b996e50d78)]:
  - @wso2is/i18n@2.4.1
  - @wso2is/core@2.0.49
  - @wso2is/admin.core.v1@2.21.1
  - @wso2is/admin.organizations.v1@2.20.31
  - @wso2is/access-control@3.0.9
  - @wso2is/dynamic-forms@2.0.66
  - @wso2is/form@2.0.67
  - @wso2is/forms@2.0.39
  - @wso2is/react-components@2.2.8

## 2.20.30

### Patch Changes

- Updated dependencies [[`b339d3a607f060015b115a90219989d663ec02bf`](https://github.com/wso2/identity-apps/commit/b339d3a607f060015b115a90219989d663ec02bf)]:
  - @wso2is/admin.core.v1@2.21.0
  - @wso2is/i18n@2.4.0
  - @wso2is/admin.organizations.v1@2.20.30

## 2.20.29

### Patch Changes

- Updated dependencies []:
  - @wso2is/admin.core.v1@2.20.29
  - @wso2is/admin.organizations.v1@2.20.29

## 2.20.28

### Patch Changes

- Updated dependencies []:
  - @wso2is/admin.core.v1@2.20.28
  - @wso2is/admin.organizations.v1@2.20.28

## 2.20.27

### Patch Changes

- Updated dependencies []:
  - @wso2is/admin.core.v1@2.20.27
  - @wso2is/admin.organizations.v1@2.20.27

## 2.20.26

### Patch Changes

- Updated dependencies [[`305f37225bcb656a16ce616e0a48b3c27c7da3ab`](https://github.com/wso2/identity-apps/commit/305f37225bcb656a16ce616e0a48b3c27c7da3ab)]:
  - @wso2is/i18n@2.3.9
  - @wso2is/admin.core.v1@2.20.26
  - @wso2is/admin.organizations.v1@2.20.26

## 2.20.25

### Patch Changes

- Updated dependencies [[`9b3e0fdb829ec2f4bb9000f599ad2b1153a03642`](https://github.com/wso2/identity-apps/commit/9b3e0fdb829ec2f4bb9000f599ad2b1153a03642), [`76d6a48c92070eb6716197c5488f16fce7dc8bf2`](https://github.com/wso2/identity-apps/commit/76d6a48c92070eb6716197c5488f16fce7dc8bf2)]:
  - @wso2is/admin.core.v1@2.20.25
  - @wso2is/admin.organizations.v1@2.20.25

## 2.20.24

### Patch Changes

- Updated dependencies []:
  - @wso2is/admin.core.v1@2.20.24
  - @wso2is/admin.organizations.v1@2.20.24

## 2.20.23

### Patch Changes

- Updated dependencies []:
  - @wso2is/admin.core.v1@2.20.23
  - @wso2is/admin.organizations.v1@2.20.23

## 2.20.22

### Patch Changes

- Updated dependencies [[`7b935a53556b71947711536e95f548b28aa69eaf`](https://github.com/wso2/identity-apps/commit/7b935a53556b71947711536e95f548b28aa69eaf)]:
  - @wso2is/admin.core.v1@2.20.22
  - @wso2is/admin.organizations.v1@2.20.22

## 2.20.21

### Patch Changes

- Updated dependencies [[`16f16d3ed494a488bf5c0cda370371a047c0de3f`](https://github.com/wso2/identity-apps/commit/16f16d3ed494a488bf5c0cda370371a047c0de3f)]:
  - @wso2is/admin.organizations.v1@2.20.21
  - @wso2is/admin.core.v1@2.20.21

## 2.20.20

### Patch Changes

- Updated dependencies []:
  - @wso2is/admin.core.v1@2.20.20
  - @wso2is/admin.organizations.v1@2.20.20

## 2.20.19

### Patch Changes

- Updated dependencies []:
  - @wso2is/admin.core.v1@2.20.19
  - @wso2is/admin.organizations.v1@2.20.19

## 2.20.18

### Patch Changes

- Updated dependencies [[`2ed2890039a51739721918c224da1b0ffc51d7d0`](https://github.com/wso2/identity-apps/commit/2ed2890039a51739721918c224da1b0ffc51d7d0)]:
  - @wso2is/i18n@2.3.8
  - @wso2is/admin.core.v1@2.20.18
  - @wso2is/admin.organizations.v1@2.20.18

## 2.20.17

### Patch Changes

- Updated dependencies []:
  - @wso2is/admin.core.v1@2.20.17
  - @wso2is/admin.organizations.v1@2.20.17

## 2.20.16

### Patch Changes

- Updated dependencies [[`e96de7f6afc24c3117a2e833eb5229ca1ebb88e4`](https://github.com/wso2/identity-apps/commit/e96de7f6afc24c3117a2e833eb5229ca1ebb88e4), [`3777b2553280fd18972e0fc728facfd18a55e160`](https://github.com/wso2/identity-apps/commit/3777b2553280fd18972e0fc728facfd18a55e160), [`5906e411dd31ceb41711159eddfdea025781288d`](https://github.com/wso2/identity-apps/commit/5906e411dd31ceb41711159eddfdea025781288d)]:
  - @wso2is/admin.core.v1@2.20.16
  - @wso2is/admin.organizations.v1@2.20.16
  - @wso2is/i18n@2.3.7

## 2.20.15

### Patch Changes

- Updated dependencies []:
  - @wso2is/admin.core.v1@2.20.15
  - @wso2is/admin.organizations.v1@2.20.15

## 2.20.14

### Patch Changes

- Updated dependencies []:
  - @wso2is/admin.core.v1@2.20.14
  - @wso2is/admin.organizations.v1@2.20.14

## 2.20.13

### Patch Changes

- Updated dependencies []:
  - @wso2is/admin.core.v1@2.20.13
  - @wso2is/admin.organizations.v1@2.20.13

## 2.20.12

### Patch Changes

- Updated dependencies []:
  - @wso2is/admin.core.v1@2.20.12
  - @wso2is/admin.organizations.v1@2.20.12

## 2.20.11

### Patch Changes

- Updated dependencies []:
  - @wso2is/admin.core.v1@2.20.11
  - @wso2is/admin.organizations.v1@2.20.11

## 2.20.10

### Patch Changes

- Updated dependencies []:
  - @wso2is/admin.core.v1@2.20.10
  - @wso2is/admin.organizations.v1@2.20.10

## 2.20.9

### Patch Changes

- Updated dependencies []:
  - @wso2is/admin.core.v1@2.20.9
  - @wso2is/admin.organizations.v1@2.20.9

## 2.20.8

### Patch Changes

- Updated dependencies []:
  - @wso2is/admin.core.v1@2.20.8
  - @wso2is/admin.organizations.v1@2.20.8

## 2.20.7

### Patch Changes

- Updated dependencies []:
  - @wso2is/admin.core.v1@2.20.7
  - @wso2is/admin.organizations.v1@2.20.7

## 2.20.6

### Patch Changes

- Updated dependencies [[`e01cad085da65461dce7337ef71a1ace2fbfff85`](https://github.com/wso2/identity-apps/commit/e01cad085da65461dce7337ef71a1ace2fbfff85)]:
  - @wso2is/i18n@2.3.6
  - @wso2is/admin.core.v1@2.20.6
  - @wso2is/admin.organizations.v1@2.20.6

## 2.20.5

### Patch Changes

- Updated dependencies [[`12c6333330c4e22d30f5644800dc9b57b4ca4471`](https://github.com/wso2/identity-apps/commit/12c6333330c4e22d30f5644800dc9b57b4ca4471)]:
  - @wso2is/i18n@2.3.5
  - @wso2is/admin.core.v1@2.20.5
  - @wso2is/admin.organizations.v1@2.20.5

## 2.20.4

### Patch Changes

- Updated dependencies [[`d615c10f5fd308dbfc8b5e14149dd29fcec1b99e`](https://github.com/wso2/identity-apps/commit/d615c10f5fd308dbfc8b5e14149dd29fcec1b99e)]:
  - @wso2is/theme@2.0.85
  - @wso2is/react-components@2.2.7
  - @wso2is/admin.organizations.v1@2.20.4
  - @wso2is/admin.core.v1@2.20.4
  - @wso2is/dynamic-forms@2.0.65
  - @wso2is/form@2.0.66

## 2.20.3

### Patch Changes

- [#6348](https://github.com/wso2/identity-apps/pull/6348) [`de4201d75c779ee49c5bea1a63955f88f4b6b966`](https://github.com/wso2/identity-apps/commit/de4201d75c779ee49c5bea1a63955f88f4b6b966) Thanks [@JayaShakthi97](https://github.com/JayaShakthi97)! - Remove unused dependencies and fix version inconsistencies

- Updated dependencies [[`de4201d75c779ee49c5bea1a63955f88f4b6b966`](https://github.com/wso2/identity-apps/commit/de4201d75c779ee49c5bea1a63955f88f4b6b966)]:
  - @wso2is/admin.organizations.v1@2.20.3
  - @wso2is/admin.core.v1@2.20.3

## 2.20.2

### Patch Changes

- Updated dependencies [[`6cee2b738be4d56d8eba01a78d7e3549ca54b717`](https://github.com/wso2/identity-apps/commit/6cee2b738be4d56d8eba01a78d7e3549ca54b717)]:
  - @wso2is/core@2.0.48
  - @wso2is/admin.core.v1@2.20.2
  - @wso2is/admin.organizations.v1@2.20.2
  - @wso2is/access-control@3.0.8
  - @wso2is/dynamic-forms@2.0.64
  - @wso2is/form@2.0.65
  - @wso2is/forms@2.0.38
  - @wso2is/i18n@2.3.4
  - @wso2is/react-components@2.2.6

## 2.20.1

### Patch Changes

- Updated dependencies []:
  - @wso2is/admin.core.v1@2.20.1
  - @wso2is/admin.organizations.v1@2.20.1

## 2.20.0

### Minor Changes

- [#6328](https://github.com/wso2/identity-apps/pull/6328) [`a48348d610accf5e6d946579c71475a79bb7a0f8`](https://github.com/wso2/identity-apps/commit/a48348d610accf5e6d946579c71475a79bb7a0f8) Thanks [@jathushan-r](https://github.com/jathushan-r)! - Standardize import paths by changing relative paths to package names for consistency across features.

### Patch Changes

- Updated dependencies [[`a48348d610accf5e6d946579c71475a79bb7a0f8`](https://github.com/wso2/identity-apps/commit/a48348d610accf5e6d946579c71475a79bb7a0f8)]:
  - @wso2is/admin.organizations.v1@2.20.0
  - @wso2is/admin.core.v1@2.20.0<|MERGE_RESOLUTION|>--- conflicted
+++ resolved
@@ -1,7 +1,5 @@
 # @wso2is/admin.organization-discovery.v1
 
-<<<<<<< HEAD
-=======
 ## 2.25.115
 
 ### Patch Changes
@@ -137,7 +135,6 @@
   - @wso2is/admin.core.v1@2.37.11
   - @wso2is/admin.organizations.v1@2.26.103
 
->>>>>>> 4d9cfbc9
 ## 2.25.102
 
 ### Patch Changes
