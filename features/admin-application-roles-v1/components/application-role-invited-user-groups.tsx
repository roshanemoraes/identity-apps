/**
 * Copyright (c) 2023, WSO2 LLC. (https://www.wso2.com). All Rights Reserved.
 *
 * WSO2 LLC. licenses this file to you under the Apache License,
 * Version 2.0 (the "License"); you may not use this file except
 * in compliance with the License.
 * You may obtain a copy of the License at
 *
 *     http://www.apache.org/licenses/LICENSE-2.0
 *
 * Unless required by applicable law or agreed to in writing,
 * software distributed under the License is distributed on an
 * "AS IS" BASIS, WITHOUT WARRANTIES OR CONDITIONS OF ANY
 * KIND, either express or implied. See the License for the
 * specific language governing permissions and limitations
 * under the License.
 */
import { IdentityAppsApiException } from "@wso2is/core/exceptions";
import { resolveUserstore } from "@wso2is/core/helpers";
import { AlertInterface, AlertLevels, IdentifiableComponentInterface } from "@wso2is/core/models";
import { addAlert } from "@wso2is/core/store";
import {
    AnimatedAvatar,
    AppAvatar,
    ContentLoader,
    DataTable,
    EmptyPlaceholder,
    LinkButton,
    Popup,
    TableColumnInterface
} from "@wso2is/react-components";
import React, { ChangeEvent, ReactElement, ReactNode, useEffect, useState } from "react";
import { useTranslation } from "react-i18next";
import { useDispatch } from "react-redux";
import { Dispatch } from "redux";
import { Grid, Header, Icon, Input } from "semantic-ui-react";
import {
    useApplicationRoleInvitedUserGroups, useDescendantsOfSubOrg
} from "../../../extensions/components/application/api";
import {
    ApplicationRoleGroupInterface, DescendantDataInterface
} from "../../../extensions/components/application/models";
<<<<<<< HEAD
import { UIConstants } from "../../core";
import { CONSUMER_USERSTORE } from "../../admin-userstores-v1/constants";
=======
import { UIConstants } from "../../admin-core-v1";
import { CONSUMER_USERSTORE } from "../../userstores/constants";
>>>>>>> 9bb25c35

interface ApplicationRoleGroupsProps extends IdentifiableComponentInterface {
    appId: string;
    roleId: string;
}

/**
 * Application role groups component.
 */
const ApplicationRoleInvitedUserGroups = (props: ApplicationRoleGroupsProps): ReactElement => {
    const {
        appId,
        roleId,
        [ "data-componentid" ]: componentId
    } = props;

    const { t } = useTranslation();
    const dispatch: Dispatch = useDispatch();

    const [ searchQuery, setSearchQuery ] = useState<string>("");
    const [ processedGroupsList, setProcessedGroupsList ] = useState<ApplicationRoleGroupInterface[]>([]);
    const [ initialGroupsList, setInitialGroupsList ] = useState<ApplicationRoleGroupInterface[]>([]);

    const {
        data: originalApplicationRoleGroupData,
        isLoading: isApplicationRoleGroupDataFetchRequestLoading,
        error: applicationRoleGroupDataFetchRequestError
    } = useApplicationRoleInvitedUserGroups(appId, roleId);

    const {
        data: originalDescendantData,
        isLoading: isDescendantDataFetchRequestLoading,
        error: descendantDataFetchRequestError
    } = useDescendantsOfSubOrg();

    useEffect(() => {                                                
        if (originalApplicationRoleGroupData instanceof IdentityAppsApiException 
                || applicationRoleGroupDataFetchRequestError) {
            handleAlerts({
                description: t(
                    "extensions:console.applicationRoles.roleGroups.fetchGroups.error.description"
                ),
                level: AlertLevels.ERROR,
                message: t(
                    "extensions:console.applicationRoles.roleGroups.fetchGroups.error.message"
                )
            });
        }
    }, [ originalApplicationRoleGroupData ]);

    useEffect(() => {                                                  
        if (originalDescendantData instanceof IdentityAppsApiException 
                || descendantDataFetchRequestError) {
            handleAlerts({
                description: t(
                    "extensions:console.applicationRoles.roleGroups.fetchGroups.error.description"
                ),
                level: AlertLevels.ERROR,
                message: t(
                    "extensions:console.applicationRoles.roleGroups.fetchGroups.error.message"
                )
            });
        }
    }, [ originalDescendantData ]);

    useEffect(() => {
        if (originalApplicationRoleGroupData?.groups?.length > 0 && originalDescendantData?.length > 0) {
            mapOrganizationsToRoleGroupData();
        }
    }, [ originalApplicationRoleGroupData, originalDescendantData ]);

    /**
     * This will map the organization name to the group data.
     */
    const mapOrganizationsToRoleGroupData = () => {
        const groups: ApplicationRoleGroupInterface[] = originalApplicationRoleGroupData.groups;
        const descendants: DescendantDataInterface[] = originalDescendantData;

        const filteredGroups: ApplicationRoleGroupInterface[] = groups.filter(
            (group: ApplicationRoleGroupInterface) => {
                const descendant: DescendantDataInterface = descendants.find((descendant: DescendantDataInterface) => {
                    return descendant.id === group.organization;
                });

                if (descendant) {
                    group.orgName = descendant.name;

                    return group;
                }
            });

        setInitialGroupsList(filteredGroups);
        setProcessedGroupsList(filteredGroups);
    };

    /**
     * Dispatches the alert object to the redux store.
     *
     * @param alert - Alert object.
     */
    const handleAlerts = (alert: AlertInterface) => {
        dispatch(addAlert(alert));
    };

    /**
     * Handles the change event of the search query input.
     * Return results that matches the search query.
     */
    const searchGroups = (query: string) => {
        setSearchQuery(query);

        if (query === "") {
            setProcessedGroupsList(initialGroupsList);
            
            return;
        }

        const filteredGroupsList: ApplicationRoleGroupInterface[] = 
        initialGroupsList.filter((group: ApplicationRoleGroupInterface) => {
            return group.name.toLowerCase().includes(query.toLowerCase());
        });

        setProcessedGroupsList(filteredGroupsList);
    };

    const onSearchQueryClear = (): void => {
        setSearchQuery("");
        setProcessedGroupsList(initialGroupsList);
    };

    /**
     * Shows list placeholders.
     */
    const showPlaceholders = (): ReactElement => {
        // When the search returns empty.
        if (searchQuery && processedGroupsList?.length === 0) {
            return (
                <EmptyPlaceholder
                    data-testid={ `${ componentId }-search-empty-placeholder` }
                    action={ (
                        <LinkButton
                            data-testid={ `${ componentId }-search-empty-placeholder-clear-button` }
                            onClick={ onSearchQueryClear }
                        >
                            { t("roles:list.emptyPlaceholders.search.action") }
                        </LinkButton>
                    ) }
                    title={ t("roles:list.emptyPlaceholders.search.title") }
                    subtitle={ [
                        t("roles:list.emptyPlaceholders.search.subtitles.0",
                            { searchQuery: searchQuery }),
                        t("roles:list.emptyPlaceholders.search.subtitles.1")
                    ] }
                />
            );
        }

        if (processedGroupsList?.length === 0) {
            return (
                <EmptyPlaceholder
                    data-testid={ `${ componentId }-search-empty-placeholder` }
                    title={ t("extensions:console.applicationRoles.roleGroups.placeholder.title") }
                    subtitle={ [
                        t("extensions:console.applicationRoles.roleGroups.placeholder.subTitle.0")
                    ] }
                />
            );
        }

        return null;
    };
        
    /**
     * Resolves data table columns.
     */
    const resolveTableColumns = (): TableColumnInterface[] => {
        return [
            {
                allowToggleVisibility: false,
                dataIndex: "name",
                id: "name",
                key: "name",
                render: (group: ApplicationRoleGroupInterface): ReactNode => (
                    <Header
                        image
                        as="h6"
                        className="header-with-icon"
                        data-testid={ `${ componentId }-item-heading` }
                    >
                        <AppAvatar
                            image={ (
                                <AnimatedAvatar
                                    name={ group?.name?.split("/")[1] }
                                    size="mini"
                                    data-testid={ `${ componentId }-item-image-inner` }
                                />
                            ) }
                            size="mini"
                            spaced="right"
                            data-testid={ `${ componentId }-item-image` }
                        />
                        <Header.Content>
                            <div className="mt-1">{ group?.name?.split("/")[1] } </div>
                        </Header.Content>
                    </Header>
                ),
                title: t("console:manage.features.groups.list.columns.name")
            },
            {
                allowToggleVisibility: false,
                dataIndex: "organizationName",
                id: "organizationName",
                key: "organizationName",
                render: (group: ApplicationRoleGroupInterface): ReactNode => {
                    const orgName: string = group?.orgName;

                    if (orgName === "super") {
                        return "Asgardeo";
                    }

                    return orgName;
                },
                title: "Organization"
            },
            {
                allowToggleVisibility: false,
                dataIndex: "type",
                id: "type",
                key: "type",
                render: (group: ApplicationRoleGroupInterface): ReactNode => {
                    const grpName: string = resolveUserstore(group.name);

                    if (grpName === CONSUMER_USERSTORE) {
                        return CONSUMER_USERSTORE;
                    }

                    return grpName.toUpperCase();
                },
                title: (
                    <>
                        { t("console:manage.features.groups.list.columns.source") }
                        <Popup
                            trigger={ (
                                <div className="inline" >
                                    <Icon disabled name="info circle" className="link pointing pl-1" />
                                </div>
                            ) }
                            content="Where group is managed."
                            position="top center"
                            size="mini"
                            hideOnScroll
                            inverted
                        />
                    </>
                )
            }
        ];
    };

    return (
        !(isApplicationRoleGroupDataFetchRequestLoading && isDescendantDataFetchRequestLoading)
            ? (
                <>
                    <Grid>
                        {
                            (searchQuery || processedGroupsList?.length !== 0) && (
                                <Grid.Row columns={ 1 } className="pb-0">
                                    <Grid.Column width={ 6 }>
                                        <Input
                                            data-componentid={ `${ componentId }-groups-list-search-input` }
                                            icon={ <Icon name="search" /> }
                                            iconPosition="left"
                                            onChange={ (e: ChangeEvent<HTMLInputElement>) => 
                                                searchGroups(e.target.value) }
                                            value={ searchQuery }
                                            placeholder={ t("extensions:console.applicationRoles.roleGroups." +
                                                "searchGroup") }
                                            floated="left"
                                            fluid
                                        />
                                    </Grid.Column>
                                </Grid.Row>
                            )
                        }
                        <Grid.Row columns={ 1 }>
                            <Grid.Column width={ 16 }>
                                <DataTable<ApplicationRoleGroupInterface[]>
                                    loadingStateOptions={ {
                                        count: UIConstants.DEFAULT_RESOURCE_LIST_ITEM_LIMIT,
                                        imageType: "square"
                                    } }
                                    columns={ resolveTableColumns() }
                                    data={ processedGroupsList }
                                    onRowClick={ () => null }
                                    data-testid={ componentId }
                                    placeholders={ showPlaceholders() }
                                    isLoading={ isApplicationRoleGroupDataFetchRequestLoading ||
                                        isDescendantDataFetchRequestLoading }
                                />
                            </Grid.Column>
                        </Grid.Row>
                    </Grid>
                </>
            )
            : <ContentLoader />
    );
};

export default ApplicationRoleInvitedUserGroups;<|MERGE_RESOLUTION|>--- conflicted
+++ resolved
@@ -40,13 +40,8 @@
 import {
     ApplicationRoleGroupInterface, DescendantDataInterface
 } from "../../../extensions/components/application/models";
-<<<<<<< HEAD
-import { UIConstants } from "../../core";
+import { UIConstants } from "../../admin-core-v1";
 import { CONSUMER_USERSTORE } from "../../admin-userstores-v1/constants";
-=======
-import { UIConstants } from "../../admin-core-v1";
-import { CONSUMER_USERSTORE } from "../../userstores/constants";
->>>>>>> 9bb25c35
 
 interface ApplicationRoleGroupsProps extends IdentifiableComponentInterface {
     appId: string;
