--- conflicted
+++ resolved
@@ -50,17 +50,6 @@
 import { RouteComponentProps } from "react-router";
 import { Dispatch } from "redux";
 import { Label } from "semantic-ui-react";
-<<<<<<< HEAD
-import {
-    AppConstants,
-    AppState,
-    ConfigReducerStateInterface,
-    FeatureConfigInterface,
-    history
-} from "../../admin.core.v1";
-import { AuthenticatorExtensionsConfigInterface, identityProviderConfig } from "../../admin.extensions.v1/configs";
-=======
->>>>>>> 10c5c548
 import { getIdentityProviderDetail, getLocalAuthenticator, getMultiFactorAuthenticatorDetails } from "../api";
 import { EditMultiFactorAuthenticator } from "../components/edit-multi-factor-authenticator";
 import { EditIdentityProvider } from "../components/identity-provider-edit";
