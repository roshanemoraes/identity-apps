/**
 * Copyright (c) 2023-2024, WSO2 LLC. (https://www.wso2.com).
 *
 * WSO2 LLC. licenses this file to you under the Apache License,
 * Version 2.0 (the "License"); you may not use this file except
 * in compliance with the License.
 * You may obtain a copy of the License at
 *
 *     http://www.apache.org/licenses/LICENSE-2.0
 *
 * Unless required by applicable law or agreed to in writing,
 * software distributed under the License is distributed on an
 * "AS IS" BASIS, WITHOUT WARRANTIES OR CONDITIONS OF ANY
 * KIND, either express or implied. See the License for the
 * specific language governing permissions and limitations
 * under the License.
 */

<<<<<<< HEAD
=======
import { Show } from "@wso2is/access-control";
>>>>>>> 73ba08f9
import useAuthorization from "@wso2is/admin.authorization.v1/hooks/use-authorization";
import {
    AppState,
    CORSOriginsListInterface,
    EventPublisher,
    FeatureConfigInterface,
    getCORSOrigins
} from "@wso2is/admin.core.v1";
import useUIConfig from "@wso2is/admin.core.v1/hooks/use-ui-configs";
import { ApplicationTabIDs, applicationConfig } from "@wso2is/admin.extensions.v1";
import { MyAccountOverview } from "@wso2is/admin.extensions.v1/configs/components/my-account-overview";
import AILoginFlowProvider from "@wso2is/admin.login-flow.ai.v1/providers/ai-login-flow-provider";
import { OrganizationType } from "@wso2is/admin.organizations.v1/constants";
import { useGetCurrentOrganizationType } from "@wso2is/admin.organizations.v1/hooks/use-get-organization-type";
import { hasRequiredScopes, isFeatureEnabled } from "@wso2is/core/helpers";
import { AlertLevels, IdentifiableComponentInterface, SBACInterface } from "@wso2is/core/models";
import { addAlert } from "@wso2is/core/store";
import {
    ConfirmationModal,
    ContentLoader,
    CopyInputField,
    DangerZone,
    DangerZoneGroup,
    ResourceTab,
    ResourceTabPaneInterface,
    TAB_URL_HASH_FRAGMENT
} from "@wso2is/react-components";
import Axios, { AxiosError, AxiosResponse } from "axios";
import cloneDeep from "lodash-es/cloneDeep";
import isEmpty from "lodash-es/isEmpty";
<<<<<<< HEAD
import React, { FunctionComponent, ReactElement, SyntheticEvent, useEffect, useState } from "react";
import { useTranslation } from "react-i18next";
import { useDispatch, useSelector } from "react-redux";
import { Dispatch } from "redux";
import { Form, Grid, Menu, TabProps } from "semantic-ui-react";
import { ApplicationEditForm } from "./dynamic-forms/application-edit-form";
import { MarkdownGuide } from "./help-panel/markdown-guide";
=======
import React, { FormEvent, FunctionComponent, ReactElement, SyntheticEvent, useEffect, useMemo, useState } from "react";
import { useTranslation } from "react-i18next";
import { useDispatch, useSelector } from "react-redux";
import { Dispatch } from "redux";
import { CheckboxProps, Divider, Form, Grid, Menu, TabProps } from "semantic-ui-react";
>>>>>>> 73ba08f9
import { InboundProtocolsMeta } from "./meta";
import {
    AccessConfiguration,
    AdvancedSettings,
    AttributeSettings,
    GeneralApplicationSettings,
    ProvisioningSettings,
    SharedAccess,
    SignOnMethods
} from "./settings";
import { Info } from "./settings/info";
<<<<<<< HEAD
import { getInboundProtocolConfig } from "../api";
import useGetApplicationTemplateMetadata from "../api/use-get-application-template-metadata";
=======
import { disableApplication, getInboundProtocolConfig } from "../api";
>>>>>>> 73ba08f9
import { ApplicationManagementConstants } from "../constants";
import CustomApplicationTemplate
    from "../data/application-templates/templates/custom-application/custom-application.json";
import {
    ApplicationInterface,
    ApplicationTabTypes,
    ApplicationTemplateIdTypes,
    ApplicationTemplateInterface,
    AuthProtocolMetaListItemInterface,
    InboundProtocolListItemInterface,
    OIDCApplicationConfigurationInterface,
    OIDCDataInterface,
    SAMLApplicationConfigurationInterface,
    SupportedAuthProtocolTypes
} from "../models";
import {
    ApplicationEditTabContentTypes,
    ApplicationEditTabMetadataInterface,
    ApplicationTemplateListInterface
} from "../models/application-templates";
import { ApplicationManagementUtils } from "../utils/application-management-utils";

/**
 * Proptypes for the applications edit component.
 */
interface EditApplicationPropsInterface extends SBACInterface<FeatureConfigInterface>, IdentifiableComponentInterface {
    /**
     * Editing application.
     */
    application: ApplicationInterface;
    /**
     * Used to the configured inbound protocols list from the parent component.
     */
    getConfiguredInboundProtocolsList?: (list: string[]) => void;
    /**
     * Used to the configured inbound protocol configs from the parent component.
     */
    getConfiguredInboundProtocolConfigs?: (configs: Record<string, unknown>) => void;
    /**
     * Is the data still loading.
     */
    isLoading: boolean;
    /**
     * Set is loading.
     */
    setIsLoading?: any;
    /**
     * Callback to be triggered after deleting the application.
     */
    onDelete: () => void;
    /**
     * Callback to update the application details.
     */
    onUpdate: (id: string) => void;
    /**
     * Application template.
     */
    template?: ApplicationTemplateInterface;
    /**
     * Template that exists in the Extension Management API.
     *
     * This will be populated if the current application is created using
     * an application template from the Extension Management API.
     */
    extensionTemplate?: ApplicationTemplateListInterface;
    /**
     * Make the form read only.
     */
    readOnly?: boolean;
    /**
     * URL Search params received to the parent edit page component.
     */
    urlSearchParams?: URLSearchParams;
}

/**
 * Application edit component.
 *
 * @param props - Props injected to the component.
 *
 * @returns EditApplication component
 */
export const EditApplication: FunctionComponent<EditApplicationPropsInterface> = (
    props: EditApplicationPropsInterface
): ReactElement => {

    const {
        application,
        featureConfig,
        isLoading,
        setIsLoading,
        getConfiguredInboundProtocolsList,
        getConfiguredInboundProtocolConfigs,
        onDelete,
        onUpdate,
        template,
        extensionTemplate,
        readOnly,
        urlSearchParams,
        [ "data-componentid" ]: componentId
    } = props;

    const { t } = useTranslation();
    const { isSuperOrganization, isSubOrganization } = useGetCurrentOrganizationType();
    const dispatch: Dispatch = useDispatch();
    const { UIConfig } = useUIConfig();
    const {
        data: extensionTemplateMetadata,
        isLoading: isExtensionTemplateMetadataFetchRequestLoading,
        error: extensionTemplateMetadataFetchRequestError
    } = useGetApplicationTemplateMetadata(extensionTemplate?.id, !!extensionTemplate);

    const availableInboundProtocols: AuthProtocolMetaListItemInterface[] =
        useSelector((state: AppState) => state.application.meta.inboundProtocols);
    const oidcConfigurations: OIDCApplicationConfigurationInterface = useSelector(
        (state: AppState) => state.application.oidcConfigurations);
    const samlConfigurations: SAMLApplicationConfigurationInterface = useSelector(
        (state: AppState) => state.application.samlConfigurations);
    const isClientSecretHashEnabled: boolean = useSelector((state: AppState) =>
        state.config.ui.isClientSecretHashEnabled);
    const tenantDomain: string = useSelector((state: AppState) => state.auth.tenantDomain);
    const isFirstLevelOrg: boolean = useSelector(
        (state: AppState) => state.organization.isFirstLevelOrganization
    );
    const orgType: OrganizationType = useSelector((state: AppState) =>
        state?.organization?.organizationType);
    const allowedScopes: string = useSelector((state: AppState) => state?.auth?.allowedScopes);

    const [ isInboundProtocolConfigRequestLoading, setIsInboundProtocolConfigRequestLoading ] = useState<boolean>(true);
    const [ inboundProtocolList, setInboundProtocolList ] = useState<string[]>(undefined);
    const [ inboundProtocolConfig, setInboundProtocolConfig ] = useState<any>(undefined);
    const [ isInboundProtocolsRequestLoading, setInboundProtocolsRequestLoading ] = useState<boolean>(false);
    const [ tabPaneExtensions, setTabPaneExtensions ] = useState<ResourceTabPaneInterface[]>(undefined);
    const [ allowedOrigins, setAllowedOrigins ] = useState([]);
    const [ isAllowedOriginsUpdated, setIsAllowedOriginsUpdated ] = useState<boolean>(false);
    const [ isApplicationUpdated, setIsApplicationUpdated ] = useState<boolean>(false);
    const [ showClientSecretHashDisclaimerModal, setShowClientSecretHashDisclaimerModal ] = useState<boolean>(false);
    const [
        clientSecretHashDisclaimerModalInputs,
        setClientSecretHashDisclaimerModalInputs
    ] = useState<{ clientSecret: string; clientId: string }>({ clientId: "", clientSecret: "" });
    const [ isOIDCConfigsLoading, setOIDCConfigsLoading ] = useState<boolean>(false);
    const [ isSAMLConfigsLoading, setSAMLConfigsLoading ] = useState<boolean>(false);
    const [ isM2MApplication, setM2MApplication ] = useState<boolean>(false);
    const { legacyAuthzRuntime } = useAuthorization();

    const eventPublisher: EventPublisher = EventPublisher.getInstance();

    const isFragmentApp: boolean = application?.advancedConfigurations?.fragment || false;
    const hiddenAuthenticators: string[] = [ ...(UIConfig?.hiddenAuthenticators ?? []) ];
    const isMyAccount: boolean =
        ApplicationManagementConstants.MY_ACCOUNT_CLIENT_ID === application?.clientId;
    const applicationsUpdateScopes: string[] = featureConfig?.applications?.scopes?.update;

<<<<<<< HEAD
    /**
     * Handle errors that occur during the application template meta data fetch request.
     */
    useEffect(() => {
        if (!extensionTemplateMetadataFetchRequestError) {
            return;
        }

        if (extensionTemplateMetadataFetchRequestError?.response?.data?.description) {
            dispatch(addAlert({
                description: extensionTemplateMetadataFetchRequestError.response.data.description,
                level: AlertLevels.ERROR,
                message: t("applications:notifications.fetchTemplateMetadata.error.message")
            }));

            return;
        }

        dispatch(addAlert({
            description: t("applications:notifications.fetchTemplateMetadata" +
                ".genericError.description"),
            level: AlertLevels.ERROR,
            message: t("applications:notifications." +
                "fetchTemplateMetadata.genericError.message")
        }));
    }, [ extensionTemplateMetadataFetchRequestError ]);
=======
    const { isSubOrganization } = useGetCurrentOrganizationType();
    const [ isDisableInProgress, setIsDisableInProgress ] = useState<boolean>(false);
    const [ enableStatus, setEnableStatus ] = useState<boolean>(false);
    const [ showDisableConfirmationModal, setShowDisableConfirmationModal ] = useState<boolean>(false);
>>>>>>> 73ba08f9

    /**
     * Called when an application updates.
     *
     * @param id - Application id.
     */
    const handleApplicationUpdate = (id: string): void => {
        setIsApplicationUpdated(true);
        onUpdate(id);
    };

    /**
     * Todo Remove this mapping and fix the backend.
     */
    const mapProtocolTypeToName = ((type: string): string => {
        let protocolName: string = type;

        if (protocolName === "oauth2") {
            protocolName = SupportedAuthProtocolTypes.OIDC;
        } else if (protocolName === "passivests") {
            protocolName = SupportedAuthProtocolTypes.WS_FEDERATION;
        } else if (protocolName === "wstrust") {
            protocolName = SupportedAuthProtocolTypes.WS_TRUST;
        } else if (protocolName === "samlsso") {
            protocolName = SupportedAuthProtocolTypes.SAML;
        }

        return protocolName;
    });

<<<<<<< HEAD
    /**
     * This function will normalize the SAML name ID format
     * returned by the API.
     *
     * @param protocolConfigs - Protocol config object
     */
    const normalizeSAMLNameIDFormat = (protocolConfigs: any): void => {
        const key: string = "saml";
=======
        if (featureConfig) {
            if (!legacyAuthzRuntime && isMyAccount) {
                panes.push({
                    componentId: "overview",
                    menuItem: t("applications:myaccount.overview.tabName"),
                    render: MyAccountOverviewTabPane
                });
            }
            if (isFeatureEnabled(featureConfig?.applications,
                ApplicationManagementConstants.FEATURE_DICTIONARY.get("APPLICATION_EDIT_GENERAL_SETTINGS"))
                && !isSubOrganization()
                && (legacyAuthzRuntime || !isMyAccount)) {
                if (applicationConfig.editApplication.
                    isTabEnabledForApp(
                        inboundProtocolConfig?.oidc?.clientId,
                        ApplicationTabTypes.GENERAL,
                        tenantDomain
                    )) {
                    panes.push({
                        componentId: "general",
                        menuItem:
                                 <Menu.Item data-tourid="general">
                                     { t("applications:edit.sections.general.tabName") }
                                 </Menu.Item>,
                        render: () =>
                            applicationConfig.editApplication.
                                getOveriddenTab(
                                    inboundProtocolConfig?.oidc?.clientId,
                                    ApplicationTabTypes.GENERAL,
                                    GeneralApplicationSettingsTabPane(),
                                    application?.name,
                                    application?.id,
                                    tenantDomain
                                )
                    });
                }
            }
            if (isFeatureEnabled(featureConfig?.applications,
                ApplicationManagementConstants.FEATURE_DICTIONARY.get("APPLICATION_EDIT_ACCESS_CONFIG"))
                && !isFragmentApp
                && (legacyAuthzRuntime || !isMyAccount)
            ) {
>>>>>>> 73ba08f9

        if (protocolConfigs[ key ]) {
            const assertion: any = protocolConfigs[ key ].singleSignOnProfile?.assertion;

            if (assertion) {
                const ref: string = assertion.nameIdFormat as string;

                assertion.nameIdFormat = ref.replace(/\//g, ":");
            }
        }
    };

    /**
     * Finds the configured inbound protocol.
     */
    const findConfiguredInboundProtocol = (appId: string): void => {
        let protocolConfigs: any = {};
        const selectedProtocolList: string[] = [];
        const inboundProtocolRequests: Promise<any>[] = [];
        const protocolNames: string[] = [];

<<<<<<< HEAD
        if (application?.inboundProtocols?.length > 0) {
            application.inboundProtocols.forEach((protocol: InboundProtocolListItemInterface) => {
=======
                applicationConfig.editApplication.
                    isTabEnabledForApp(
                        inboundProtocolConfig?.oidc?.clientId , ApplicationTabTypes.ADVANCED, tenantDomain) &&
                  panes.push({
                      componentId: "advanced",
                      menuItem: (
                          <Menu.Item data-tourid="advanced">
                              { t("applications:edit.sections.advanced.tabName") }
                          </Menu.Item> ),
                      render: AdvancedSettingsTabPane
                  });
            }
            if (isFeatureEnabled(featureConfig?.applications,
                ApplicationManagementConstants.FEATURE_DICTIONARY.get("APPLICATION_SHARED_ACCESS"))
                 && application?.templateId != ApplicationManagementConstants.CUSTOM_APPLICATION_PASSIVE_STS
                    && !isFragmentApp
                    && !isM2MApplication
                    && applicationConfig.editApplication.showApplicationShare
                    && (isFirstLevelOrg || window[ "AppUtils" ].getConfig().organizationName)
                    && hasRequiredScopes(featureConfig?.applications,
                        featureConfig?.applications?.scopes?.update, allowedScopes)
                    && orgType !== OrganizationType.SUBORGANIZATION
                    && !ApplicationManagementConstants.SYSTEM_APPS.includes(application?.clientId)) {
                applicationConfig.editApplication.
                    isTabEnabledForApp(
                        inboundProtocolConfig?.oidc?.clientId,
                        ApplicationTabTypes.INFO,
                        tenantDomain
                    ) &&
                    UIConfig?.legacyMode?.organizations &&
                    panes.push({
                        componentId: "shared-access",
                        menuItem: t("applications:edit.sections.sharedAccess.tabName"),
                        render: SharedAccessTabPane
                    });
            }
            if (isFeatureEnabled(featureConfig?.applications,
                ApplicationManagementConstants.FEATURE_DICTIONARY.get("APPLICATION_EDIT_INFO"))
                 && !isFragmentApp
                 && (legacyAuthzRuntime || !isMyAccount)) {
                applicationConfig.editApplication.
                    isTabEnabledForApp(
                        inboundProtocolConfig?.oidc?.clientId,
                        ApplicationTabTypes.INFO,
                        tenantDomain
                    ) &&
                 panes.push({
                     componentId: "info",
                     menuItem: {
                         content: t("applications:edit.sections.info.tabName"),
                         icon: "info circle grey"
                     },
                     render: InfoTabPane
                 });
            }
>>>>>>> 73ba08f9

                if (protocol.type === "openid") {
                    return;
                }

                const protocolName: string = mapProtocolTypeToName(protocol.type);

                if(!protocolNames.includes(protocolName)) {
                    protocolNames.push(protocolName);
                    inboundProtocolRequests.push(getInboundProtocolConfig(appId, protocolName));
                }
            });

            setIsInboundProtocolConfigRequestLoading(true);
            Axios.all(inboundProtocolRequests).then(Axios.spread((...responses: AxiosResponse[]) => {
                responses.forEach((response: AxiosResponse, index: number) => {
                    protocolConfigs = {
                        ...protocolConfigs,
                        [ protocolNames[ index ] ]: response
                    };

                    selectedProtocolList.push(protocolNames[ index ]);
                });

            }))
                .catch((error: AxiosError) => {
                    if (error?.response?.status === 404) {
                        return;
                    }

                    if (error?.response?.data?.description) {
                        dispatch(addAlert({
                            description: error.response.data.description,
                            level: AlertLevels.ERROR,
                            message: t("applications:notifications.getInboundProtocolConfig" +
                                ".error.message")
                        }));

                        return;
                    }

                    dispatch(addAlert({
                        description: t("applications:notifications.getInboundProtocolConfig" +
                            ".genericError.description"),
                        level: AlertLevels.ERROR,
                        message: t("applications:notifications.getInboundProtocolConfig" +
                            ".genericError.message")
                    }));
                })
                .finally(() => {
                    // Mutate the saml: NameIDFormat property according to the specification.
                    normalizeSAMLNameIDFormat(protocolConfigs);
                    setIsApplicationUpdated(true);
                    setInboundProtocolList(selectedProtocolList);
                    setInboundProtocolConfig(protocolConfigs);
                    setIsInboundProtocolConfigRequestLoading(false);
                    getConfiguredInboundProtocolsList(selectedProtocolList);
                    getConfiguredInboundProtocolConfigs(protocolConfigs);
                });
        } else {
            setInboundProtocolList([]);
            setInboundProtocolConfig({});
            setIsInboundProtocolConfigRequestLoading(false);
            getConfiguredInboundProtocolsList([]);
            getConfiguredInboundProtocolConfigs({});
        }
    };

    /**
     * Called when an application updates.
     */
    const handleProtocolUpdate = (): void => {
        if (!application?.id) {
            return;
        }

        findConfiguredInboundProtocol(application.id);
    };

    /**
     * Handles application secret regenerate.
     * @param config - Config response.
     */
    const handleApplicationSecretRegenerate = (config: OIDCDataInterface): void => {

        if (isEmpty(config) || !config.clientSecret || !config.clientId) {
            return;
        }

        setClientSecretHashDisclaimerModalInputs({
            clientId: config.clientId,
            clientSecret: config.clientSecret
        });
        setShowClientSecretHashDisclaimerModal(true);
    };

    /**
     * Handles the toggle change to show confirmation modal.
     *
     * @param event - Form event.
     * @param data - Checkbox data.
     */
    const handleAppEnableDisableToggleChange = (event: FormEvent<HTMLInputElement>, data: CheckboxProps): void => {
        setEnableStatus(data?.checked);
        setShowDisableConfirmationModal(true);
    };

    /**
     * Disables an application.
     */
    const handleApplicationDisable = (): void => {
        setIsDisableInProgress(true);
        disableApplication(application.id, enableStatus)
            .then(() => {
                dispatch(addAlert({
                    description: t("applications:notifications.disableApplication.success" +
                        ".description", { state: enableStatus ? "enabled" : "disabled" }),
                    level: AlertLevels.SUCCESS,
                    message: t("applications:notifications.disableApplication.success.message", {
                        state : enableStatus ? "enabled" : "disabled" })
                }));

                setShowDisableConfirmationModal(false);
                onUpdate(application.id);
            })
            .catch((error: AxiosError) => {
                if (error?.response?.data?.description) {
                    dispatch(addAlert({
                        description: error.response.data.description,
                        level: AlertLevels.ERROR,
                        message: t("applications:notifications.disableApplication.error" +
                            ".message")
                    }));

                    return;
                }

                dispatch(addAlert({
                    description: t("applications:notifications.disableApplication" +
                        ".genericError.description", { state: enableStatus ? "enable" : "disable" }),
                    level: AlertLevels.ERROR,
                    message: t("applications:notifications.disableApplication.genericError" +
                        ".message")
                }));
            })
            .finally(() => {
                setIsDisableInProgress(false);
            });
    };

    const MyAccountOverviewTabPane = (): ReactElement => (
        <>
            <ResourceTab.Pane controlledSegmentation>
                <MyAccountOverview/>
            </ResourceTab.Pane>
            <Divider hidden />
            <Show
                when={ applicationsUpdateScopes }
            >
                <DangerZoneGroup
                    sectionHeader={ t("applications:dangerZoneGroup.header") }
                >
                    <DangerZone
                        actionTitle={ t("applications:dangerZoneGroup.disableApplication.actionTitle",
                            { state: application.applicationEnabled ? t("common:disable") : t("common:enable") }) }
                        header={ t("applications:dangerZoneGroup.disableApplication.header",
                            { state: application.applicationEnabled ? t("common:disable") : t("common:enable") } ) }
                        subheader={ application.applicationEnabled
                            ? t("applications:dangerZoneGroup.disableApplication.subheader")
                            : t("applications:dangerZoneGroup.disableApplication.subheader2") }
                        onActionClick={ undefined }
                        toggle={ {
                            checked: application.applicationEnabled,
                            onChange: handleAppEnableDisableToggleChange
                        } }
                        data-testid={ `${ componentId }-danger-zone-disable` }
                    />
                </DangerZoneGroup>
            </Show>
            <ConfirmationModal
                onClose={ (): void => setShowDisableConfirmationModal(false) }
                type="warning"
                open={ showDisableConfirmationModal }
                primaryAction={ t("common:confirm") }
                secondaryAction={ t("common:cancel") }
                onSecondaryActionClick={ (): void => setShowDisableConfirmationModal(false) }
                onPrimaryActionClick={ (): void => handleApplicationDisable() }
                closeOnDimmerClick={ false }
                primaryActionLoading={ isDisableInProgress }
                data-testid={ `${ componentId }-myAccount-disable-confirmation-modal` }
            >
                <ConfirmationModal.Header
                    data-testid={
                        `${ componentId }-myAccount-disable-confirmation-modal-header`
                    }
                >
                    { enableStatus
                        ? t("applications:confirmations.enableApplication.header")
                        : t("applications:confirmations.disableApplication.header") }
                </ConfirmationModal.Header>
                <ConfirmationModal.Message
                    attached
                    warning
                    data-testid={
                        `${ componentId }-myAccount-disable-confirmation-modal-message`
                    }
                >
                    { enableStatus
                        ? t("applications:confirmations.enableApplication.message")
                        : t("applications:confirmations.disableApplication.message") }
                </ConfirmationModal.Message>
                <ConfirmationModal.Content
                    data-testid={
                        `${ componentId }-application-disable-confirmation-modal-content`
                    }
                >
                    { enableStatus
                        ? t("applications:confirmations.enableApplication.content")
                        : t("applications:confirmations.disableApplication.content") }
                </ConfirmationModal.Content>
            </ConfirmationModal>
        </>
    );

    const GeneralApplicationSettingsTabPane = (): ReactElement => (
        <ResourceTab.Pane controlledSegmentation>
            <GeneralApplicationSettings
                accessUrl={ application?.accessUrl }
                appId={ application?.id }
                description={ application?.description }
                discoverability={ application?.advancedConfigurations?.discoverableByEndUsers }
                imageUrl={ application?.imageUrl }
                name={ application?.name }
                application = { application }
                isLoading={ isLoading }
                onDelete={ onDelete }
                onUpdate={ handleApplicationUpdate }
                featureConfig={ featureConfig }
                template={ template }
                readOnly={ readOnly || applicationConfig?.editApplication?.getTabPanelReadOnlyStatus(
                    "APPLICATION_EDIT_GENERAL_SETTINGS", application) }
                data-componentid={ `${ componentId }-general-settings` }
                isManagementApp={ application?.isManagementApp }
            />
        </ResourceTab.Pane>
    );

    const ApplicationSettingsTabPane = (): ReactElement => (
        <ResourceTab.Pane controlledSegmentation>
            <AccessConfiguration
                application={ application }
                allowedOriginList={ allowedOrigins }
                certificate={ application?.advancedConfigurations?.certificate }
                onAllowedOriginsUpdate={ () => setIsAllowedOriginsUpdated(!isAllowedOriginsUpdated) }
                onApplicationSecretRegenerate={ handleApplicationSecretRegenerate }
                appId={ application?.id }
                appName={ application?.name }
                applicationTemplateId={ application?.templateId }
                extendedAccessConfig={ tabPaneExtensions !== undefined }
                isLoading={ isLoading }
                setIsLoading={ setIsLoading }
                onUpdate={ handleApplicationUpdate }
                onProtocolUpdate = { handleProtocolUpdate }
                isInboundProtocolConfigRequestLoading={ isInboundProtocolConfigRequestLoading }
                inboundProtocolsLoading={ isInboundProtocolConfigRequestLoading }
                inboundProtocolConfig={ inboundProtocolConfig }
                inboundProtocols={ inboundProtocolList }
                featureConfig={ featureConfig }
                template={ template }
                readOnly={ readOnly || applicationConfig.editApplication.getTabPanelReadOnlyStatus(
                    "APPLICATION_EDIT_ACCESS_CONFIG", application) }
                isDefaultApplication={ ApplicationManagementConstants.DEFAULT_APPS.includes(application?.name) }
                isSystemApplication={ ApplicationManagementConstants.SYSTEM_APPS.includes(application?.name) }
                data-componentid={ `${ componentId }-access-settings` }
            />
        </ResourceTab.Pane>
    );

    const AttributeSettingTabPane = (): ReactElement => (
        <ResourceTab.Pane controlledSegmentation>
            <AttributeSettings
                appId={ application.id }
                technology={ application.inboundProtocols }
                claimConfigurations={ application.claimConfiguration }
                featureConfig={ featureConfig }
                onlyOIDCConfigured={
                    (application?.templateId === CustomApplicationTemplate.id
                        || application?.templateId === ApplicationManagementConstants.CUSTOM_APPLICATION_OIDC)
                    && inboundProtocolList?.length === 0
                        ? true
                        : inboundProtocolList?.length === 1
                        && (inboundProtocolList[ 0 ] === SupportedAuthProtocolTypes.OIDC)
                }
                onUpdate={ handleApplicationUpdate }
                applicationTemplateId={ application?.templateId }
                inboundProtocolConfig={ inboundProtocolConfig }
                readOnly={ readOnly }
                data-componentid={ `${ componentId }-attribute-settings` }
            />
        </ResourceTab.Pane>
    );


    const SignOnMethodsTabPane = (): ReactElement => (
        <AILoginFlowProvider>
            <ResourceTab.Pane controlledSegmentation>
                <SignOnMethods
                    application={ application }
                    appId={ application.id }
                    authenticationSequence={ application.authenticationSequence }
                    clientId={ inboundProtocolConfig?.oidc?.clientId }
                    hiddenAuthenticators={ hiddenAuthenticators }
                    isLoading={ isLoading }
                    onUpdate={ handleApplicationUpdate }
                    featureConfig={ featureConfig }
                    readOnly={ readOnly }
                    data-componentid={ `${ componentId }-sign-on-methods` }
                />
            </ResourceTab.Pane>
        </AILoginFlowProvider>
    );

    const AdvancedSettingsTabPane = (): ReactElement => (
        <ResourceTab.Pane controlledSegmentation>
            <AdvancedSettings
                appId={ application.id }
                advancedConfigurations={ application.advancedConfigurations }
                onUpdate={ handleApplicationUpdate }
                featureConfig={ featureConfig }
                readOnly={ readOnly }
                template={ template }
                data-componentid={ `${ componentId }-advanced-settings` }
            />
        </ResourceTab.Pane>
    );

    const ProvisioningSettingsTabPane = (): ReactElement => (
        applicationConfig.editApplication.showProvisioningSettings
            ? (
                < ResourceTab.Pane controlledSegmentation>
                    <ProvisioningSettings
                        application={ application }
                        provisioningConfigurations={ application.provisioningConfigurations }
                        onUpdate={ handleApplicationUpdate }
                        featureConfig={ featureConfig }
                        readOnly={ readOnly }
                        data-componentid={ `${ componentId }-provisioning-settings` }
                    />
                </ResourceTab.Pane>
            )
            : null
    );

    const SharedAccessTabPane = (): ReactElement => (
        <ResourceTab.Pane controlledSegmentation>
            <SharedAccess
                application={ application }
                onUpdate={ handleApplicationUpdate }
                readOnly={ readOnly }
                data-componentid={ `${ componentId }-shared-access` }
            />
        </ResourceTab.Pane>
    );

    const InfoTabPane = (): ReactElement => (
        <ResourceTab.Pane controlledSegmentation>
            <Info
                appId={ application.id }
                inboundProtocols={ application?.inboundProtocols }
                isOIDCConfigLoading={ isOIDCConfigsLoading }
                isSAMLConfigLoading={ isSAMLConfigsLoading }
                templateId={ application?.templateId }
                data-componentid={ `${ componentId }-server-endpoints` }
            />
        </ResourceTab.Pane>
    );

    /**
     * Renders a dynamic application edit tab pane.
     *
     * @param tab - The metadata for the tab.
     * @returns The rendered tab pane.
     */
    const DynamicApplicationEditTabPane = (tab: ApplicationEditTabMetadataInterface): ReactElement => (
        <ResourceTab.Pane controlledSegmentation>
            <ApplicationEditForm
                tab={ tab }
                application={ application }
                isLoading={ isLoading }
                onUpdate={ handleApplicationUpdate }
                readOnly={ readOnly }
            />
        </ResourceTab.Pane>
    );

    /**
     * Renders a markdown guide tab pane.
     *
     * @param guideContent - Content to display in Markdown format.
     * @returns The rendered tab pane.
     */
    const MarkdownGuideTabPane = (guideContent: string): ReactElement => (
        <ResourceTab.Pane controlledSegmentation>
            <MarkdownGuide
                content={ guideContent }
            />
        </ResourceTab.Pane>
    );

    /**
     * Resolves the tab panes based on the application config.
     *
     * @returns Resolved tab panes.
     */
    const resolveTabPanes = (): ResourceTabPaneInterface[] => {
        const panes: ResourceTabPaneInterface[] = [];
        const extensionPanes: ResourceTabPaneInterface[] = [];

        if (!tabPaneExtensions && applicationConfig.editApplication.extendTabs
            && application?.templateId !== ApplicationManagementConstants.CUSTOM_APPLICATION_OIDC
            && application?.templateId !== ApplicationManagementConstants.CUSTOM_APPLICATION_PASSIVE_STS
            && application?.templateId !== ApplicationManagementConstants.CUSTOM_APPLICATION_SAML) {
            return [];
        }

        if (tabPaneExtensions && tabPaneExtensions?.length > 0) {
            extensionPanes.push(...cloneDeep(tabPaneExtensions));
        }

        if (featureConfig) {
            if (!legacyAuthzRuntime && isMyAccountSimplifiedSettingsEnabled) {
                panes.push({
                    componentId: "overview",
                    menuItem: t("applications:myaccount.overview.tabName"),
                    render: MyAccountOverviewTabPane
                });
            }
            if (isFeatureEnabled(featureConfig?.applications,
                ApplicationManagementConstants.FEATURE_DICTIONARY.get("APPLICATION_EDIT_GENERAL_SETTINGS"))
                && !isSubOrganization()
                && (legacyAuthzRuntime || !isMyAccountSimplifiedSettingsEnabled)) {
                if (applicationConfig.editApplication.
                    isTabEnabledForApp(
                        inboundProtocolConfig?.oidc?.clientId,
                        ApplicationTabTypes.GENERAL,
                        tenantDomain
                    )) {
                    panes.push({
                        componentId: "general",
                        "data-tabid": ApplicationTabIDs.GENERAL,
                        menuItem:
                                 <Menu.Item data-tourid="general">
                                     { t("applications:edit.sections.general.tabName") }
                                 </Menu.Item>,
                        render: () =>
                            applicationConfig.editApplication.
                                getOveriddenTab(
                                    inboundProtocolConfig?.oidc?.clientId,
                                    ApplicationTabTypes.GENERAL,
                                    GeneralApplicationSettingsTabPane(),
                                    application?.name,
                                    application?.id,
                                    tenantDomain
                                )
                    });
                }
            }
            if (isFeatureEnabled(featureConfig?.applications,
                ApplicationManagementConstants.FEATURE_DICTIONARY.get("APPLICATION_EDIT_ACCESS_CONFIG"))
                && !isFragmentApp
                && (legacyAuthzRuntime || !isMyAccountSimplifiedSettingsEnabled)
            ) {

                applicationConfig.editApplication.isTabEnabledForApp(
                    inboundProtocolConfig?.oidc?.clientId,
                    ApplicationTabTypes.PROTOCOL,
                    tenantDomain
                ) &&
                panes.push({
                    componentId: "protocol",
                    "data-tabid": ApplicationTabIDs.PROTOCOL,
                    menuItem: t("applications:edit.sections.access.tabName"),
                    render: ApplicationSettingsTabPane
                });
            }
            if (isFeatureEnabled(featureConfig?.applications,
                ApplicationManagementConstants.FEATURE_DICTIONARY.get("APPLICATION_EDIT_ATTRIBUTE_MAPPING"))
                && !isFragmentApp
                && !isM2MApplication
                && (UIConfig?.legacyMode?.applicationSystemAppsSettings ||
                    application?.name !== ApplicationManagementConstants.MY_ACCOUNT_APP_NAME)) {

                applicationConfig.editApplication.isTabEnabledForApp(
                    inboundProtocolConfig?.oidc?.clientId, ApplicationTabTypes.USER_ATTRIBUTES, tenantDomain) &&
                panes.push({
                    componentId: "user-attributes",
                    "data-tabid": ApplicationTabIDs.USER_ATTRIBUTES,
                    menuItem:
                        <Menu.Item data-tourid="attributes">
                            { t("applications:edit.sections.attributes.tabName") }
                        </Menu.Item>,
                    render: () =>
                        applicationConfig.editApplication.
                            getOveriddenTab(
                                inboundProtocolConfig?.oidc?.clientId,
                                ApplicationTabTypes.USER_ATTRIBUTES,
                                AttributeSettingTabPane(),
                                application?.name,
                                application?.id,
                                tenantDomain
                            )
                });
            }
            if (isFeatureEnabled(featureConfig?.applications,
                ApplicationManagementConstants.FEATURE_DICTIONARY.get("APPLICATION_EDIT_SIGN_ON_METHOD_CONFIG"))
                && !isM2MApplication) {

                applicationConfig.editApplication.
                    isTabEnabledForApp(
                        inboundProtocolConfig?.oidc?.clientId, ApplicationTabTypes.SIGN_IN_METHOD, tenantDomain) &&
                  panes.push({
                      componentId: "sign-in-method",
                      "data-tabid": ApplicationTabIDs.SIGN_IN_METHODS,
                      menuItem:
                          <Menu.Item data-tourid="sign-in-methods">
                              { t("applications:edit.sections.signOnMethod.tabName") }
                          </Menu.Item>,
                      render: SignOnMethodsTabPane
                  });
            }
            if (applicationConfig.editApplication.showProvisioningSettings
                && isFeatureEnabled(featureConfig?.applications,
                    ApplicationManagementConstants.FEATURE_DICTIONARY.get("APPLICATION_EDIT_PROVISIONING_SETTINGS"))
                && !isFragmentApp
                && !isM2MApplication
                && (UIConfig?.legacyMode?.applicationSystemAppsSettings ||
                    application?.name !== ApplicationManagementConstants.MY_ACCOUNT_APP_NAME)) {

                applicationConfig.editApplication.isTabEnabledForApp(
                    inboundProtocolConfig?.oidc?.clientId, ApplicationTabTypes.PROVISIONING, tenantDomain) &&
                panes.push({
                    componentId: "provisioning",
                    "data-tabid": ApplicationTabIDs.PROVISIONING,
                    menuItem: t("applications:edit.sections.provisioning.tabName"),
                    render: ProvisioningSettingsTabPane
                });
            }
            if (isFeatureEnabled(featureConfig?.applications,
                ApplicationManagementConstants.FEATURE_DICTIONARY.get("APPLICATION_EDIT_ADVANCED_SETTINGS"))
                && !isFragmentApp
                && !isM2MApplication
                && (UIConfig?.legacyMode?.applicationSystemAppsSettings ||
                    application?.name !== ApplicationManagementConstants.MY_ACCOUNT_APP_NAME)) {

                applicationConfig.editApplication.
                    isTabEnabledForApp(
                        inboundProtocolConfig?.oidc?.clientId , ApplicationTabTypes.ADVANCED, tenantDomain) &&
                  panes.push({
                      componentId: "advanced",
                      "data-tabid": ApplicationTabIDs.ADVANCED,
                      menuItem: (
                          <Menu.Item data-tourid="advanced">
                              { t("applications:edit.sections.advanced.tabName") }
                          </Menu.Item> ),
                      render: AdvancedSettingsTabPane
                  });
            }
            if (isFeatureEnabled(featureConfig?.applications,
                ApplicationManagementConstants.FEATURE_DICTIONARY.get("APPLICATION_SHARED_ACCESS"))
                 && application?.templateId != ApplicationManagementConstants.CUSTOM_APPLICATION_PASSIVE_STS
                    && !isFragmentApp
                    && !isM2MApplication
                    && applicationConfig.editApplication.showApplicationShare
                    && (isFirstLevelOrg || window[ "AppUtils" ].getConfig().organizationName)
                    && hasRequiredScopes(featureConfig?.applications,
                        featureConfig?.applications?.scopes?.update, allowedScopes)
                    && orgType !== OrganizationType.SUBORGANIZATION
                    && !ApplicationManagementConstants.SYSTEM_APPS.includes(application?.clientId)) {
                applicationConfig.editApplication.
                    isTabEnabledForApp(
                        inboundProtocolConfig?.oidc?.clientId,
                        ApplicationTabTypes.INFO,
                        tenantDomain
                    ) &&
                    UIConfig?.legacyMode?.organizations &&
                    panes.push({
                        componentId: "shared-access",
                        "data-tabid": ApplicationTabIDs.SHARED_ACCESS,
                        menuItem: t("applications:edit.sections.sharedAccess.tabName"),
                        render: SharedAccessTabPane
                    });
            }
            if (isFeatureEnabled(featureConfig?.applications,
                ApplicationManagementConstants.FEATURE_DICTIONARY.get("APPLICATION_EDIT_INFO"))
                 && !isFragmentApp
                 && (legacyAuthzRuntime || !isMyAccountSimplifiedSettingsEnabled)) {

                applicationConfig.editApplication.
                    isTabEnabledForApp(
                        inboundProtocolConfig?.oidc?.clientId,
                        ApplicationTabTypes.INFO,
                        tenantDomain
                    ) &&
                 panes.push({
                     componentId: "info",
                     "data-tabid": ApplicationTabIDs.INFO,
                     menuItem: {
                         content: t("applications:edit.sections.info.tabName"),
                         icon: "info circle grey"
                     },
                     render: InfoTabPane
                 });
            }

            extensionPanes.forEach(
                (extensionPane: ResourceTabPaneInterface) => {
                    panes.splice(extensionPane?.index, 0, extensionPane);
                }
            );

            return panes;
        }

        return [
            {
                componentId: "general",
                "data-tabid": ApplicationTabIDs.GENERAL,
                menuItem: t("applications:edit.sections.general.tabName"),
                render: GeneralApplicationSettingsTabPane
            },
            {
                componentId: "protocol",
                "data-tabid": ApplicationTabIDs.PROTOCOL,
                menuItem: t("applications:edit.sections.access.tabName"),
                render: ApplicationSettingsTabPane
            },
            {
                componentId: "user-attributes",
                "data-tabid": ApplicationTabIDs.USER_ATTRIBUTES,
                menuItem: t("applications:edit.sections.attributes.tabName"),
                render: AttributeSettingTabPane
            },
            {
                componentId: "sign-in-method",
                "data-tabid": ApplicationTabIDs.SIGN_IN_METHODS,
                menuItem: t("applications:edit.sections.signOnMethod.tabName"),
                render: SignOnMethodsTabPane
            },
            applicationConfig.editApplication.showProvisioningSettings && {
                componentId: "provisioning",
                "data-tabid": ApplicationTabIDs.PROVISIONING,
                menuItem: t("applications:edit.sections.provisioning.tabName"),
                render: ProvisioningSettingsTabPane
            },
            {
                componentId: "advanced",
                "data-tabid": ApplicationTabIDs.ADVANCED,
                menuItem: t("applications:edit.sections.advanced.tabName"),
                render: AdvancedSettingsTabPane
            },
            {
                componentId: "shared-access",
                "data-tabid": ApplicationTabIDs.SHARED_ACCESS,
                menuItem: t("applications:edit.sections.sharedAccess.tabName"),
                render: SharedAccessTabPane
            },
            {
                componentId: "info",
                "data-tabid": ApplicationTabIDs.INFO,
                menuItem: {
                    content: t("applications:edit.sections.info.tabName"),
                    icon: "info circle grey"
                },
                render: InfoTabPane
            }
        ];
    };

    /**
     * Filter the available tabs based on metadata defined in the extension template.
     *
     * @param tabs - All available tabs.
     * @returns Filtered tabs list.
     */
    const filterTabsBasedOnExtensionTemplateMetadata = (
        tabs: ResourceTabPaneInterface[]
    ): ResourceTabPaneInterface[] => {
        const filteredTabs: ResourceTabPaneInterface[] = [];

        /**
         * Check the existence of predefined tab based on the given tab ID and
         * add it to the filtered list.
         *
         * @param currentTab - Metadata for the tab defined in the template.
         */
        const addPredefineTab = (currentTab: ApplicationEditTabMetadataInterface) => {
            const predefineTab: ResourceTabPaneInterface =
                        tabs?.find((item: ResourceTabPaneInterface) => item?.["data-tabid"] === currentTab?.id);

            if (predefineTab) {
                if (currentTab?.displayName) {
                    predefineTab.menuItem = currentTab?.displayName;
                }

                filteredTabs.push(predefineTab);
            }
        };

        extensionTemplateMetadata?.edit?.tabs?.forEach((tab: ApplicationEditTabMetadataInterface) => {
            switch (tab?.contentType) {
                case ApplicationEditTabContentTypes.GUIDE:
                    if (tab?.guide) {
                        filteredTabs.push({
                            componentId: tab?.id,
                            "data-tabid": tab?.id,
                            menuItem: tab?.displayName,
                            render: () => MarkdownGuideTabPane(tab?.guide)
                        });
                    }

                    break;
                case ApplicationEditTabContentTypes.FORM:
                    if (tab?.form?.fields && Array.isArray(tab?.form?.fields) && tab?.form?.fields?.length > 0) {
                        filteredTabs.push({
                            componentId: tab?.id,
                            "data-tabid": tab?.id,
                            menuItem: tab?.displayName,
                            render: () => DynamicApplicationEditTabPane(tab)
                        });
                    }

                    break;
                default:
                    addPredefineTab(tab);
            }
        });

        return filteredTabs?.length > 0 ? filteredTabs : tabs;
    };

    /**
     * Generate the final rendered tab list based on template metadata.
     *
     * @returns Tab panes list.
     */
    const getFinalRenderingTabPanes = (): ResourceTabPaneInterface[] => {
        const availableTabs: ResourceTabPaneInterface[] = resolveTabPanes();

        if (extensionTemplateMetadata?.edit?.tabs
                && Array.isArray(extensionTemplateMetadata?.edit?.tabs)
                && extensionTemplateMetadata?.edit?.tabs?.length > 0) {
            return filterTabsBasedOnExtensionTemplateMetadata(availableTabs);
        }

        return availableTabs;
    };

    /**
     * The list of tab panes rendered in the final render.
     */
    const renderedTabPanes: ResourceTabPaneInterface[] = getFinalRenderingTabPanes();

    /**
     * Get the default active tab.
     */
    const getDefaultActiveTab = (): number | string => {

        let defaultTab: number | string = 0;

        if(applicationConfig.editApplication.extendTabs && template?.id !== CustomApplicationTemplate.id) {
            defaultTab = 1;
        }

        if (extensionTemplateMetadata?.edit?.defaultActiveTabId) {
            defaultTab = extensionTemplateMetadata?.edit?.defaultActiveTabId;
        }

        return defaultTab;
    };

    /**
     * When the strong authentication parameter is set to true, set the sign-in methods tab.
     */
    useEffect(() => {

        if(isEmpty(window?.location?.hash)){
            if(urlSearchParams.get(ApplicationManagementConstants.APP_STATE_STRONG_AUTH_PARAM_KEY) ===
                ApplicationManagementConstants.APP_STATE_STRONG_AUTH_PARAM_VALUE) {
                window.location.hash = TAB_URL_HASH_FRAGMENT + ApplicationTabIDs.SIGN_IN_METHODS;
            } else if (urlSearchParams.get(ApplicationManagementConstants.IS_PROTOCOL) === "true") {
                window.location.hash = TAB_URL_HASH_FRAGMENT + ApplicationTabIDs.PROTOCOL;
            }
        }
    },[ urlSearchParams ]);

    /**
     * Check whether the application is an M2M Application.
     */
    useEffect(() => {

        if (template?.id === ApplicationTemplateIdTypes.M2M_APPLICATION) {
            setM2MApplication(true);
        }
    }, [ template ]);

    /**
     * Fetch the allowed origins list whenever there's an update.
     */
    useEffect(() => {
        const allowedCORSOrigins: string[] = [];

        if (isSuperOrganization()) {
            getCORSOrigins()
                .then((response: CORSOriginsListInterface[]) => {
                    response?.map((origin: CORSOriginsListInterface) => {
                        allowedCORSOrigins.push(origin?.url);
                    });
                    setAllowedOrigins(allowedCORSOrigins);
                })
                .catch((error: AxiosError) => {
                    if (error?.response?.data?.description) {
                        dispatch(addAlert({
                            description: error.response.data.description,
                            level: AlertLevels.ERROR,
                            message: t("applications:notifications.fetchAllowedCORSOrigins." +
                                "error.message")
                        }));

                        return;
                    }

                    dispatch(addAlert({
                        description: t("applications:notifications.fetchAllowedCORSOrigins" +
                            ".genericError.description"),
                        level: AlertLevels.ERROR,
                        message: t("applications:notifications.fetchAllowedCORSOrigins." +
                            "genericError.message")
                    }));
                });
        }
    }, [ isAllowedOriginsUpdated ]);

    /**
     * Called on `availableInboundProtocols` prop update.
     */
    useEffect(() => {
        if (!isEmpty(availableInboundProtocols)) {
            return;
        }

        setInboundProtocolsRequestLoading(true);

        ApplicationManagementUtils.getInboundProtocols(InboundProtocolsMeta, false)
            .finally(() => {
                setInboundProtocolsRequestLoading(false);
            });
    }, [ availableInboundProtocols ]);

    /**
     * Watch for `inboundProtocols` array change and fetch configured protocols if there's a difference.
     */
    useEffect(() => {
        if (!application?.inboundProtocols || !application?.id) {
            return;
        }

        findConfiguredInboundProtocol(application.id);
    }, [ JSON.stringify(application?.inboundProtocols) ]);

    useEffect(() => {
        if (samlConfigurations !== undefined) {
            return;
        }
        setSAMLConfigsLoading(true);

        ApplicationManagementUtils.getSAMLApplicationMeta()
            .finally(() => {
                setSAMLConfigsLoading(false);
            });
    }, [ samlConfigurations, inboundProtocolConfig ]);

    useEffect(() => {
        if (oidcConfigurations !== undefined) {
            return;
        }
        setOIDCConfigsLoading(true);

        ApplicationManagementUtils.getOIDCApplicationMeta()
            .finally(() => {
                setOIDCConfigsLoading(false);
            });
    }, [ oidcConfigurations, inboundProtocolConfig ]);

    useEffect(() => {
        if (tabPaneExtensions && !isApplicationUpdated) {
            return;
        }

        if (!application?.id || isInboundProtocolConfigRequestLoading) {
            return;
        }

        if (inboundProtocolConfig && samlConfigurations && samlConfigurations?.certificate) {
            inboundProtocolConfig.certificate = samlConfigurations?.certificate;
            inboundProtocolConfig.ssoUrl = samlConfigurations?.ssoUrl;
            inboundProtocolConfig.issuer = samlConfigurations?.issuer;
        }

        const extensions: ResourceTabPaneInterface[] = applicationConfig.editApplication.getTabExtensions(
            {
                application: application,
                content: template?.content?.quickStart,
                inboundProtocolConfig: inboundProtocolConfig,
                inboundProtocols: inboundProtocolList,
                onApplicationUpdate: () => {
                    handleApplicationUpdate(application?.id);
                },
                template: template
            },
            featureConfig,
            readOnly,
            tenantDomain
        );

        setTabPaneExtensions(extensions);
        setIsApplicationUpdated(false);
    }, [
        tabPaneExtensions,
        template,
        application,
        inboundProtocolList,
        inboundProtocolConfig,
        isInboundProtocolConfigRequestLoading
    ]);

    useEffect(() => {

        if (!urlSearchParams.get(ApplicationManagementConstants.CLIENT_SECRET_HASH_ENABLED_URL_SEARCH_PARAM_KEY)) {
            return;
        }

        setShowClientSecretHashDisclaimerModal(true);
    }, [ urlSearchParams.get(ApplicationManagementConstants.CLIENT_SECRET_HASH_ENABLED_URL_SEARCH_PARAM_KEY) ]);

    /**
     * Handles the tab change.
     *
     * @param e - Click event.
     * @param data - Tab properties.
     */
    const handleTabChange = (e: SyntheticEvent, data: TabProps): void => {
        eventPublisher.compute(() => {
            eventPublisher.publish("application-switch-edit-application-tabs", {
                type: data.panes[data.activeIndex].componentId
            });
        });
    };

    /**
     * Renders the client secret hash disclaimer modal.
     * @returns Client Secret Hash Disclaimer Modal.
     */
    const renderClientSecretHashDisclaimerModal = (): ReactElement => {

        // If client hashing is disabled, don't show the modal.
        if (!isClientSecretHashEnabled) {
            return null;
        }

        const isOIDCConfigured: boolean = inboundProtocolList.includes(SupportedAuthProtocolTypes.OIDC);

        if (!isOIDCConfigured
            || isEmpty(inboundProtocolConfig?.oidc)
            || !inboundProtocolConfig.oidc.clientId
            || !inboundProtocolConfig.oidc.clientSecret) {

            return null;
        }

        const clientSecret: string = clientSecretHashDisclaimerModalInputs.clientSecret
            || inboundProtocolConfig.oidc.clientSecret;
        const clientId: string = clientSecretHashDisclaimerModalInputs.clientId
            || inboundProtocolConfig.oidc.clientId;

        return (
            <ConfirmationModal
                data-componentid={ `${ componentId }-client-secret-hash-disclaimer-modal` }
                type="warning"
                open={ true }
                primaryAction={ t("common:confirm") }
                onPrimaryActionClick={ (): void => {
                    setShowClientSecretHashDisclaimerModal(false);
                    setClientSecretHashDisclaimerModalInputs({
                        clientId: "",
                        clientSecret: ""
                    });
                } }
            >
                <ConfirmationModal.Header
                    data-componentid={ `${ componentId }-client-secret-hash-disclaimer-modal-header` }
                >
                    {
                        t("applications:confirmations.clientSecretHashDisclaimer" +
                            ".modal.header")
                    }
                </ConfirmationModal.Header>
                <ConfirmationModal.Message
                    attached
                    warning
                    data-componentid={ `${ componentId }-client-secret-hash-disclaimer-modal-message` }
                >
                    {
                        t("applications:confirmations.clientSecretHashDisclaimer" +
                            ".modal.message")
                    }
                </ConfirmationModal.Message>
                <ConfirmationModal.Content
                    data-componentid={ `${ componentId }-client-secret-hash-disclaimer-modal-content` }
                >
                    <Form>
                        <Grid.Row>
                            <Grid.Column>
                                <Form.Field>
                                    <label>
                                        {
                                            t("applications:confirmations." +
                                                "clientSecretHashDisclaimer.forms.clientIdSecretForm.clientId.label")
                                        }
                                    </label>
                                    <CopyInputField
                                        value={ clientId }
                                        hideSecretLabel={
                                            t("applications:confirmations." +
                                                "clientSecretHashDisclaimer.forms.clientIdSecretForm.clientId.hide")
                                        }
                                        showSecretLabel={
                                            t("applications:confirmations." +
                                                "clientSecretHashDisclaimer.forms.clientIdSecretForm.clientId.show")
                                        }
                                        data-componentid={ `${ componentId }-client-secret-readonly-input` }
                                    />
                                </Form.Field>
                                <Form.Field>
                                    <label>
                                        {
                                            t("applications:confirmations." +
                                                "clientSecretHashDisclaimer.forms.clientIdSecretForm." +
                                                "clientSecret.label")
                                        }
                                    </label>
                                    <CopyInputField
                                        secret
                                        value={ clientSecret }
                                        hideSecretLabel={
                                            t("applications:confirmations." +
                                                "clientSecretHashDisclaimer.forms.clientIdSecretForm.clientSecret.hide")
                                        }
                                        showSecretLabel={
                                            t("applications:confirmations." +
                                                "clientSecretHashDisclaimer.forms.clientIdSecretForm.clientSecret.show")
                                        }
                                        data-componentid={ `${ componentId }-client-secret-readonly-input` }
                                    />
                                </Form.Field>
                            </Grid.Column>
                        </Grid.Row>
                    </Form>
                </ConfirmationModal.Content>
            </ConfirmationModal>
        );
    };

    return (
        application && !isInboundProtocolsRequestLoading && inboundProtocolList != undefined
        && (tabPaneExtensions || !applicationConfig.editApplication.extendTabs)
            ? (
                <>
                    <ResourceTab
                        isLoading={ isLoading || (extensionTemplate && isExtensionTemplateMetadataFetchRequestLoading) }
                        data-componentid={ `${ componentId }-resource-tabs` }
                        controlTabRedirectionInternally
                        defaultActiveTab={ getDefaultActiveTab() }
                        onTabChange={ handleTabChange }
                        panes={ renderedTabPanes }
                    />
                    { showClientSecretHashDisclaimerModal && renderClientSecretHashDisclaimerModal() }
                </>
            ) : <ContentLoader />
    );
};

/**
 * Default props for the application edit component.
 */
EditApplication.defaultProps = {
    "data-componentid": "edit-application",
    getConfiguredInboundProtocolConfigs: () => null,
    getConfiguredInboundProtocolsList: () => null
};<|MERGE_RESOLUTION|>--- conflicted
+++ resolved
@@ -16,10 +16,7 @@
  * under the License.
  */
 
-<<<<<<< HEAD
-=======
 import { Show } from "@wso2is/access-control";
->>>>>>> 73ba08f9
 import useAuthorization from "@wso2is/admin.authorization.v1/hooks/use-authorization";
 import {
     AppState,
@@ -50,21 +47,13 @@
 import Axios, { AxiosError, AxiosResponse } from "axios";
 import cloneDeep from "lodash-es/cloneDeep";
 import isEmpty from "lodash-es/isEmpty";
-<<<<<<< HEAD
-import React, { FunctionComponent, ReactElement, SyntheticEvent, useEffect, useState } from "react";
-import { useTranslation } from "react-i18next";
-import { useDispatch, useSelector } from "react-redux";
-import { Dispatch } from "redux";
-import { Form, Grid, Menu, TabProps } from "semantic-ui-react";
-import { ApplicationEditForm } from "./dynamic-forms/application-edit-form";
-import { MarkdownGuide } from "./help-panel/markdown-guide";
-=======
-import React, { FormEvent, FunctionComponent, ReactElement, SyntheticEvent, useEffect, useMemo, useState } from "react";
+import React, { FormEvent, FunctionComponent, ReactElement, SyntheticEvent, useEffect, useState } from "react";
 import { useTranslation } from "react-i18next";
 import { useDispatch, useSelector } from "react-redux";
 import { Dispatch } from "redux";
 import { CheckboxProps, Divider, Form, Grid, Menu, TabProps } from "semantic-ui-react";
->>>>>>> 73ba08f9
+import { ApplicationEditForm } from "./dynamic-forms/application-edit-form";
+import { MarkdownGuide } from "./help-panel/markdown-guide";
 import { InboundProtocolsMeta } from "./meta";
 import {
     AccessConfiguration,
@@ -76,12 +65,8 @@
     SignOnMethods
 } from "./settings";
 import { Info } from "./settings/info";
-<<<<<<< HEAD
-import { getInboundProtocolConfig } from "../api";
+import { disableApplication, getInboundProtocolConfig } from "../api";
 import useGetApplicationTemplateMetadata from "../api/use-get-application-template-metadata";
-=======
-import { disableApplication, getInboundProtocolConfig } from "../api";
->>>>>>> 73ba08f9
 import { ApplicationManagementConstants } from "../constants";
 import CustomApplicationTemplate
     from "../data/application-templates/templates/custom-application/custom-application.json";
@@ -235,8 +220,11 @@
     const isMyAccount: boolean =
         ApplicationManagementConstants.MY_ACCOUNT_CLIENT_ID === application?.clientId;
     const applicationsUpdateScopes: string[] = featureConfig?.applications?.scopes?.update;
-
-<<<<<<< HEAD
+  
+    const [ isDisableInProgress, setIsDisableInProgress ] = useState<boolean>(false);
+    const [ enableStatus, setEnableStatus ] = useState<boolean>(false);
+    const [ showDisableConfirmationModal, setShowDisableConfirmationModal ] = useState<boolean>(false);
+
     /**
      * Handle errors that occur during the application template meta data fetch request.
      */
@@ -263,12 +251,6 @@
                 "fetchTemplateMetadata.genericError.message")
         }));
     }, [ extensionTemplateMetadataFetchRequestError ]);
-=======
-    const { isSubOrganization } = useGetCurrentOrganizationType();
-    const [ isDisableInProgress, setIsDisableInProgress ] = useState<boolean>(false);
-    const [ enableStatus, setEnableStatus ] = useState<boolean>(false);
-    const [ showDisableConfirmationModal, setShowDisableConfirmationModal ] = useState<boolean>(false);
->>>>>>> 73ba08f9
 
     /**
      * Called when an application updates.
@@ -299,7 +281,6 @@
         return protocolName;
     });
 
-<<<<<<< HEAD
     /**
      * This function will normalize the SAML name ID format
      * returned by the API.
@@ -308,50 +289,6 @@
      */
     const normalizeSAMLNameIDFormat = (protocolConfigs: any): void => {
         const key: string = "saml";
-=======
-        if (featureConfig) {
-            if (!legacyAuthzRuntime && isMyAccount) {
-                panes.push({
-                    componentId: "overview",
-                    menuItem: t("applications:myaccount.overview.tabName"),
-                    render: MyAccountOverviewTabPane
-                });
-            }
-            if (isFeatureEnabled(featureConfig?.applications,
-                ApplicationManagementConstants.FEATURE_DICTIONARY.get("APPLICATION_EDIT_GENERAL_SETTINGS"))
-                && !isSubOrganization()
-                && (legacyAuthzRuntime || !isMyAccount)) {
-                if (applicationConfig.editApplication.
-                    isTabEnabledForApp(
-                        inboundProtocolConfig?.oidc?.clientId,
-                        ApplicationTabTypes.GENERAL,
-                        tenantDomain
-                    )) {
-                    panes.push({
-                        componentId: "general",
-                        menuItem:
-                                 <Menu.Item data-tourid="general">
-                                     { t("applications:edit.sections.general.tabName") }
-                                 </Menu.Item>,
-                        render: () =>
-                            applicationConfig.editApplication.
-                                getOveriddenTab(
-                                    inboundProtocolConfig?.oidc?.clientId,
-                                    ApplicationTabTypes.GENERAL,
-                                    GeneralApplicationSettingsTabPane(),
-                                    application?.name,
-                                    application?.id,
-                                    tenantDomain
-                                )
-                    });
-                }
-            }
-            if (isFeatureEnabled(featureConfig?.applications,
-                ApplicationManagementConstants.FEATURE_DICTIONARY.get("APPLICATION_EDIT_ACCESS_CONFIG"))
-                && !isFragmentApp
-                && (legacyAuthzRuntime || !isMyAccount)
-            ) {
->>>>>>> 73ba08f9
 
         if (protocolConfigs[ key ]) {
             const assertion: any = protocolConfigs[ key ].singleSignOnProfile?.assertion;
@@ -373,66 +310,8 @@
         const inboundProtocolRequests: Promise<any>[] = [];
         const protocolNames: string[] = [];
 
-<<<<<<< HEAD
         if (application?.inboundProtocols?.length > 0) {
             application.inboundProtocols.forEach((protocol: InboundProtocolListItemInterface) => {
-=======
-                applicationConfig.editApplication.
-                    isTabEnabledForApp(
-                        inboundProtocolConfig?.oidc?.clientId , ApplicationTabTypes.ADVANCED, tenantDomain) &&
-                  panes.push({
-                      componentId: "advanced",
-                      menuItem: (
-                          <Menu.Item data-tourid="advanced">
-                              { t("applications:edit.sections.advanced.tabName") }
-                          </Menu.Item> ),
-                      render: AdvancedSettingsTabPane
-                  });
-            }
-            if (isFeatureEnabled(featureConfig?.applications,
-                ApplicationManagementConstants.FEATURE_DICTIONARY.get("APPLICATION_SHARED_ACCESS"))
-                 && application?.templateId != ApplicationManagementConstants.CUSTOM_APPLICATION_PASSIVE_STS
-                    && !isFragmentApp
-                    && !isM2MApplication
-                    && applicationConfig.editApplication.showApplicationShare
-                    && (isFirstLevelOrg || window[ "AppUtils" ].getConfig().organizationName)
-                    && hasRequiredScopes(featureConfig?.applications,
-                        featureConfig?.applications?.scopes?.update, allowedScopes)
-                    && orgType !== OrganizationType.SUBORGANIZATION
-                    && !ApplicationManagementConstants.SYSTEM_APPS.includes(application?.clientId)) {
-                applicationConfig.editApplication.
-                    isTabEnabledForApp(
-                        inboundProtocolConfig?.oidc?.clientId,
-                        ApplicationTabTypes.INFO,
-                        tenantDomain
-                    ) &&
-                    UIConfig?.legacyMode?.organizations &&
-                    panes.push({
-                        componentId: "shared-access",
-                        menuItem: t("applications:edit.sections.sharedAccess.tabName"),
-                        render: SharedAccessTabPane
-                    });
-            }
-            if (isFeatureEnabled(featureConfig?.applications,
-                ApplicationManagementConstants.FEATURE_DICTIONARY.get("APPLICATION_EDIT_INFO"))
-                 && !isFragmentApp
-                 && (legacyAuthzRuntime || !isMyAccount)) {
-                applicationConfig.editApplication.
-                    isTabEnabledForApp(
-                        inboundProtocolConfig?.oidc?.clientId,
-                        ApplicationTabTypes.INFO,
-                        tenantDomain
-                    ) &&
-                 panes.push({
-                     componentId: "info",
-                     menuItem: {
-                         content: t("applications:edit.sections.info.tabName"),
-                         icon: "info circle grey"
-                     },
-                     render: InfoTabPane
-                 });
-            }
->>>>>>> 73ba08f9
 
                 if (protocol.type === "openid") {
                     return;
@@ -863,7 +742,7 @@
         }
 
         if (featureConfig) {
-            if (!legacyAuthzRuntime && isMyAccountSimplifiedSettingsEnabled) {
+            if (!legacyAuthzRuntime && isMyAccount) {
                 panes.push({
                     componentId: "overview",
                     menuItem: t("applications:myaccount.overview.tabName"),
@@ -873,7 +752,7 @@
             if (isFeatureEnabled(featureConfig?.applications,
                 ApplicationManagementConstants.FEATURE_DICTIONARY.get("APPLICATION_EDIT_GENERAL_SETTINGS"))
                 && !isSubOrganization()
-                && (legacyAuthzRuntime || !isMyAccountSimplifiedSettingsEnabled)) {
+                && (legacyAuthzRuntime || !isMyAccount)) {
                 if (applicationConfig.editApplication.
                     isTabEnabledForApp(
                         inboundProtocolConfig?.oidc?.clientId,
@@ -903,7 +782,7 @@
             if (isFeatureEnabled(featureConfig?.applications,
                 ApplicationManagementConstants.FEATURE_DICTIONARY.get("APPLICATION_EDIT_ACCESS_CONFIG"))
                 && !isFragmentApp
-                && (legacyAuthzRuntime || !isMyAccountSimplifiedSettingsEnabled)
+                && (legacyAuthzRuntime || !isMyAccount)
             ) {
 
                 applicationConfig.editApplication.isTabEnabledForApp(
@@ -1028,7 +907,7 @@
             if (isFeatureEnabled(featureConfig?.applications,
                 ApplicationManagementConstants.FEATURE_DICTIONARY.get("APPLICATION_EDIT_INFO"))
                  && !isFragmentApp
-                 && (legacyAuthzRuntime || !isMyAccountSimplifiedSettingsEnabled)) {
+                 && (legacyAuthzRuntime || !isMyAccount)) {
 
                 applicationConfig.editApplication.
                     isTabEnabledForApp(
