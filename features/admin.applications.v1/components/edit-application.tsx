--- conflicted
+++ resolved
@@ -15,10 +15,7 @@
  * specific language governing permissions and limitations
  * under the License.
  */
-<<<<<<< HEAD
-
-=======
->>>>>>> 52abc374
+
 import { hasRequiredScopes, isFeatureEnabled } from "@wso2is/core/helpers";
 import { AlertLevels, IdentifiableComponentInterface, SBACInterface } from "@wso2is/core/models";
 import { addAlert } from "@wso2is/core/store";
@@ -51,10 +48,7 @@
     SignOnMethods
 } from "./settings";
 import { Info } from "./settings/info";
-<<<<<<< HEAD
-=======
 import useAuthorization from "../../admin.authorization.v1/hooks/use-authorization";
->>>>>>> 52abc374
 import {
     AppState,
     CORSOriginsListInterface,
@@ -63,13 +57,9 @@
     getCORSOrigins
 } from "../../admin.core.v1";
 import useUIConfig from "../../admin.core.v1/hooks/use-ui-configs";
-<<<<<<< HEAD
 import { ApplicationTabIDs, applicationConfig } from "../../admin.extensions.v1";
-=======
-import { applicationConfig } from "../../admin.extensions.v1";
 import { MyAccountOverview } from "../../admin.extensions.v1/configs/components/my-account-overview";
 import AILoginFlowProvider from "../../admin.login-flow.ai.v1/providers/ai-login-flow-provider";
->>>>>>> 52abc374
 import { OrganizationType } from "../../admin.organizations.v1/constants";
 import { useGetCurrentOrganizationType } from "../../admin.organizations.v1/hooks/use-get-organization-type";
 import { getInboundProtocolConfig } from "../api";
@@ -287,7 +277,6 @@
         return protocolName;
     });
 
-<<<<<<< HEAD
     /**
      * This function will normalize the SAML name ID format
      * returned by the API.
@@ -296,50 +285,6 @@
      */
     const normalizeSAMLNameIDFormat = (protocolConfigs: any): void => {
         const key: string = "saml";
-=======
-        if (featureConfig) {
-            if (!legacyAuthzRuntime && isMyAccountSimplifiedSettingsEnabled) {
-                panes.push({
-                    componentId: "overview",
-                    menuItem: t("applications:myaccount.overview.tabName"),
-                    render: MyAccountOverviewTabPane
-                });
-            }
-            if (isFeatureEnabled(featureConfig?.applications,
-                ApplicationManagementConstants.FEATURE_DICTIONARY.get("APPLICATION_EDIT_GENERAL_SETTINGS"))
-                && !isSubOrganization()
-                && (legacyAuthzRuntime || !isMyAccountSimplifiedSettingsEnabled)) {
-                if (applicationConfig.editApplication.
-                    isTabEnabledForApp(
-                        inboundProtocolConfig?.oidc?.clientId,
-                        ApplicationTabTypes.GENERAL,
-                        tenantDomain
-                    )) {
-                    panes.push({
-                        componentId: "general",
-                        menuItem:
-                                 <Menu.Item data-tourid="general">
-                                     { t("applications:edit.sections.general.tabName") }
-                                 </Menu.Item>,
-                        render: () =>
-                            applicationConfig.editApplication.
-                                getOveriddenTab(
-                                    inboundProtocolConfig?.oidc?.clientId,
-                                    ApplicationTabTypes.GENERAL,
-                                    GeneralApplicationSettingsTabPane(),
-                                    application?.name,
-                                    application?.id,
-                                    tenantDomain
-                                )
-                    });
-                }
-            }
-            if (isFeatureEnabled(featureConfig?.applications,
-                ApplicationManagementConstants.FEATURE_DICTIONARY.get("APPLICATION_EDIT_ACCESS_CONFIG"))
-                && !isFragmentApp
-                && (legacyAuthzRuntime || !isMyAccountSimplifiedSettingsEnabled)
-            ) {
->>>>>>> 52abc374
 
         if (protocolConfigs[ key ]) {
             const assertion: any = protocolConfigs[ key ].singleSignOnProfile?.assertion;
@@ -361,70 +306,12 @@
         const inboundProtocolRequests: Promise<any>[] = [];
         const protocolNames: string[] = [];
 
-<<<<<<< HEAD
         if (application?.inboundProtocols?.length > 0) {
             application.inboundProtocols.forEach((protocol: InboundProtocolListItemInterface) => {
 
                 if (protocol.type === "openid") {
                     return;
                 }
-=======
-                applicationConfig.editApplication.
-                    isTabEnabledForApp(
-                        inboundProtocolConfig?.oidc?.clientId , ApplicationTabTypes.ADVANCED, tenantDomain) &&
-                  panes.push({
-                      componentId: "advanced",
-                      menuItem: (
-                          <Menu.Item data-tourid="advanced">
-                              { t("applications:edit.sections.advanced.tabName") }
-                          </Menu.Item> ),
-                      render: AdvancedSettingsTabPane
-                  });
-            }
-            if (isFeatureEnabled(featureConfig?.applications,
-                ApplicationManagementConstants.FEATURE_DICTIONARY.get("APPLICATION_SHARED_ACCESS"))
-                 && application?.templateId != ApplicationManagementConstants.CUSTOM_APPLICATION_PASSIVE_STS
-                    && !isFragmentApp
-                    && !isM2MApplication
-                    && applicationConfig.editApplication.showApplicationShare
-                    && (isFirstLevelOrg || window[ "AppUtils" ].getConfig().organizationName)
-                    && hasRequiredScopes(featureConfig?.applications,
-                        featureConfig?.applications?.scopes?.update, allowedScopes)
-                    && orgType !== OrganizationType.SUBORGANIZATION
-                    && !ApplicationManagementConstants.SYSTEM_APPS.includes(application?.clientId)) {
-                applicationConfig.editApplication.
-                    isTabEnabledForApp(
-                        inboundProtocolConfig?.oidc?.clientId,
-                        ApplicationTabTypes.INFO,
-                        tenantDomain
-                    ) &&
-                    UIConfig?.legacyMode?.organizations &&
-                    panes.push({
-                        componentId: "shared-access",
-                        menuItem: t("applications:edit.sections.sharedAccess.tabName"),
-                        render: SharedAccessTabPane
-                    });
-            }
-            if (isFeatureEnabled(featureConfig?.applications,
-                ApplicationManagementConstants.FEATURE_DICTIONARY.get("APPLICATION_EDIT_INFO"))
-                 && !isFragmentApp
-                 && (legacyAuthzRuntime || !isMyAccountSimplifiedSettingsEnabled)) {
-                applicationConfig.editApplication.
-                    isTabEnabledForApp(
-                        inboundProtocolConfig?.oidc?.clientId,
-                        ApplicationTabTypes.INFO,
-                        tenantDomain
-                    ) &&
-                 panes.push({
-                     componentId: "info",
-                     menuItem: {
-                         content: t("applications:edit.sections.info.tabName"),
-                         icon: "info circle grey"
-                     },
-                     render: InfoTabPane
-                 });
-            }
->>>>>>> 52abc374
 
                 const protocolName: string = mapProtocolTypeToName(protocol.type);
 
@@ -729,9 +616,17 @@
         }
 
         if (featureConfig) {
+            if (!legacyAuthzRuntime && isMyAccountSimplifiedSettingsEnabled) {
+                panes.push({
+                    componentId: "overview",
+                    menuItem: t("applications:myaccount.overview.tabName"),
+                    render: MyAccountOverviewTabPane
+                });
+            }
             if (isFeatureEnabled(featureConfig?.applications,
                 ApplicationManagementConstants.FEATURE_DICTIONARY.get("APPLICATION_EDIT_GENERAL_SETTINGS"))
-                && !isSubOrganization()) {
+                && !isSubOrganization()
+                && (legacyAuthzRuntime || !isMyAccountSimplifiedSettingsEnabled)) {
                 if (applicationConfig.editApplication.
                     isTabEnabledForApp(
                         inboundProtocolConfig?.oidc?.clientId,
@@ -761,6 +656,7 @@
             if (isFeatureEnabled(featureConfig?.applications,
                 ApplicationManagementConstants.FEATURE_DICTIONARY.get("APPLICATION_EDIT_ACCESS_CONFIG"))
                 && !isFragmentApp
+                && (legacyAuthzRuntime || !isMyAccountSimplifiedSettingsEnabled)
             ) {
 
                 applicationConfig.editApplication.isTabEnabledForApp(
@@ -884,7 +780,8 @@
             }
             if (isFeatureEnabled(featureConfig?.applications,
                 ApplicationManagementConstants.FEATURE_DICTIONARY.get("APPLICATION_EDIT_INFO"))
-                 && !isFragmentApp) {
+                 && !isFragmentApp
+                 && (legacyAuthzRuntime || !isMyAccountSimplifiedSettingsEnabled)) {
 
                 applicationConfig.editApplication.
                     isTabEnabledForApp(
