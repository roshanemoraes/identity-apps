--- conflicted
+++ resolved
@@ -131,18 +131,6 @@
     public static readonly APP_STATE_STRONG_AUTH_PARAM_VALUE: string = "true";
 
     /**
-<<<<<<< HEAD
-=======
-     * Value for sign in method tab url.
-     */
-    public static readonly SIGN_IN_METHOD_TAB_URL_FRAG: string = "sign-in-method";
-
-    /**
-     * Value for protocol tab url.
-     */
-    public static readonly PROTOCOL_TAB_URL_FRAG: string = "protocol";
-    /**
->>>>>>> 000db05c
      * Value for application roles tab url.
      */
     public static readonly ROLES_TAB_URL_FRAG: string = "5";
