--- conflicted
+++ resolved
@@ -26,13 +26,8 @@
 import { useDispatch } from "react-redux";
 import { Dispatch } from "redux";
 import { Checkbox, CheckboxProps } from "semantic-ui-react";
-<<<<<<< HEAD
-import { AppConstants, history } from "../../core";
+import { AppConstants, history } from "../../admin-core-v1";
 import { getConnectorDetails, updateGovernanceConnector } from "../../admin-server-configurations-v1/api";
-=======
-import { AppConstants, history } from "../../admin-core-v1";
-import { getConnectorDetails, updateGovernanceConnector } from "../../server-configurations/api";
->>>>>>> 9bb25c35
 import {
     ConnectorPropertyInterface,
     GovernanceConnectorInterface,
