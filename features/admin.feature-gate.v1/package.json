{
    "private": true,
    "name": "@wso2is/admin.feature-gate.v1",
    "version": "1.6.3",
    "description": "Access control management for admin level features.",
    "author": "WSO2",
    "license": "Apache-2.0",
    "homepage": "https://github.com/wso2/identity-apps/tree/master/features/admin.feature-gate.v1#readme",
    "bugs": {
        "url": "https://github.com/wso2/identity-apps/issues"
    },
    "repository": {
        "type": "git",
        "url": "https://github.com/wso2/identity-apps",
        "directory": "features/admin.feature-gate.v1"
    },
    "keywords": [
        "wso2",
        "identity-server",
        "features",
        "admin.feature-gate",
        "v1"
    ],
    "dependencies": {
        "@asgardeo/auth-react": "^5.1.2",
        "@emotion/react": "^11.11.0",
        "@emotion/styled": "^11.11.0",
        "@mui/icons-material": "^5.11.16",
        "@mui/lab": "5.0.0-alpha.129",
        "@mui/material": "^5.13.0",
        "@mui/system": "^5.12.3",
        "@mui/utils": "^5.12.3",
<<<<<<< HEAD
        "@oxygen-ui/react": "^2.4.4",
        "@wso2is/admin.core.v1": "^2.45.2",
=======
        "@oxygen-ui/react": "^2.4.3",
        "@wso2is/admin.core.v1": "^2.45.8",
>>>>>>> 330e584f
        "@wso2is/admin.organizations.v1": "^2.26.205",
        "@wso2is/access-control": "^3.4.0",
        "@wso2is/core": "^2.7.0",
        "axios": "^0.19.2",
        "i18next": "^21.9.1",
        "react-helmet": "^5.2.1",
        "react-i18next": "^11.18.5",
        "react-redux": "^7.2.9",
        "redux": "^4.0.4",
        "semantic-ui-react": "^2.1.3"
    },
    "devDependencies": {
        "@rollup/plugin-commonjs": "^25.0.7",
        "@rollup/plugin-dynamic-import-vars": "^2.1.2",
        "@rollup/plugin-image": "^3.0.3",
        "@rollup/plugin-json": "^6.1.0",
        "@rollup/plugin-node-resolve": "^15.2.3",
        "@rollup/plugin-typescript": "^11.1.6",
        "@svgr/rollup": "^6.2.1",
        "@types/react": "^18.0.18",
        "@types/react-redux": "^7.1.25",
        "rollup": "^4.17.2",
        "rollup-plugin-dts": "^6.1.1",
        "rollup-plugin-generate-package-json": "^3.2.0",
        "rollup-plugin-polyfill-node": "^0.13.0",
        "rollup-plugin-scss": "^4.0.0",
        "rollup-plugin-styles": "^4.0.0",
        "rollup-plugin-svg": "^2.0.0",
        "typescript": "^4.6.4"
    },
    "peerDependencies": {
        "react": "^18.2.0",
        "react-dom": "^18.2.0",
        "react-router-dom": "^4.3.1"
    },
    "browserslist": [
        "> 0.2%"
    ]
}<|MERGE_RESOLUTION|>--- conflicted
+++ resolved
@@ -30,13 +30,8 @@
         "@mui/material": "^5.13.0",
         "@mui/system": "^5.12.3",
         "@mui/utils": "^5.12.3",
-<<<<<<< HEAD
         "@oxygen-ui/react": "^2.4.4",
-        "@wso2is/admin.core.v1": "^2.45.2",
-=======
-        "@oxygen-ui/react": "^2.4.3",
         "@wso2is/admin.core.v1": "^2.45.8",
->>>>>>> 330e584f
         "@wso2is/admin.organizations.v1": "^2.26.205",
         "@wso2is/access-control": "^3.4.0",
         "@wso2is/core": "^2.7.0",
