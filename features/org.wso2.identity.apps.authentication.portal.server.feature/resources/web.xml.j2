--- conflicted
+++ resolved
@@ -400,8 +400,6 @@
     </servlet-mapping>
     {% endfor %}
 
-<<<<<<< HEAD
-=======
     <servlet>
         <servlet-name>magic_link_notification.do</servlet-name>
         <jsp-file>/magic_link_notification.jsp</jsp-file>
@@ -412,7 +410,6 @@
         <url-pattern>/magic_link_notification.do</url-pattern>
     </servlet-mapping>
     
->>>>>>> 3ee6f456
     <servlet-mapping>
         <servlet-name>totp_enroll.do</servlet-name>
         <url-pattern>/totp_enroll.do</url-pattern>
