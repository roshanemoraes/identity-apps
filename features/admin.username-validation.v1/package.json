{
    "private": true,
    "name": "@wso2is/admin.username-validation.v1",
    "version": "1.0.39",
    "description": "Manage the username type and customize username validation rules for your users",
    "author": "WSO2",
    "license": "Apache-2.0",
    "homepage": "https://github.com/wso2/identity-apps/tree/master/features/admin.username-validation.v1#readme",
    "bugs": {
        "url": "https://github.com/wso2/identity-apps/issues"
    },
    "repository": {
        "type": "git",
        "url": "https://github.com/wso2/identity-apps",
        "directory": "features/admin.username-validation.v1"
    },
    "keywords": [
        "wso2",
        "identity-server",
        "features",
        "admin.username-validation",
        "v1"
    ],
    "dependencies": {
        "@asgardeo/auth-react": "^5.0.3",
        "@emotion/react": "^11.11.0",
        "@emotion/styled": "^11.11.0",
        "@mui/icons-material": "^5.11.16",
        "@mui/lab": "5.0.0-alpha.129",
        "@mui/material": "^5.13.0",
        "@mui/system": "^5.12.3",
        "@mui/utils": "^5.12.3",
<<<<<<< HEAD
        "@oxygen-ui/react": "^1.13.8",
        "@wso2is/admin.applications.v1": "^2.25.2",
        "@wso2is/admin.core.v1": "^2.29.2",
        "@wso2is/admin.validation.v1": "^2.21.0",
=======
        "@oxygen-ui/react": "^1.13.7",
        "@wso2is/admin.applications.v1": "^2.25.3",
        "@wso2is/admin.core.v1": "^2.29.3",
        "@wso2is/admin.validation.v1": "^2.21.1",
>>>>>>> c7f6e5fa
        "@wso2is/core": "^2.0.61",
        "@wso2is/form": "^2.1.7",
        "@wso2is/react-components": "^2.4.6",
        "axios": "^0.19.2",
        "i18next": "^21.9.1",
        "react-helmet": "^5.2.1",
        "react-i18next": "^11.18.5",
        "react-redux": "^7.2.9",
        "redux": "^4.0.4",
        "semantic-ui-react": "^2.1.3"
    },
    "devDependencies": {
        "@rollup/plugin-commonjs": "^25.0.7",
        "@rollup/plugin-dynamic-import-vars": "^2.1.2",
        "@rollup/plugin-image": "^3.0.3",
        "@rollup/plugin-json": "^6.1.0",
        "@rollup/plugin-node-resolve": "^15.2.3",
        "@rollup/plugin-typescript": "^11.1.6",
        "@svgr/rollup": "^6.2.1",
        "@types/react": "^18.0.18",
        "@types/react-redux": "^7.1.25",
        "rollup": "^4.17.2",
        "rollup-plugin-dts": "^6.1.1",
        "rollup-plugin-generate-package-json": "^3.2.0",
        "rollup-plugin-polyfill-node": "^0.13.0",
        "rollup-plugin-scss": "^4.0.0",
        "rollup-plugin-styles": "^4.0.0",
        "rollup-plugin-svg": "^2.0.0",
        "typescript": "^4.6.4"
    },
    "peerDependencies": {
        "react": "^18.2.0",
        "react-dom": "^18.2.0",
        "react-router-dom": "^4.3.1"
    },
    "browserslist": [
        "> 0.2%"
    ]
}<|MERGE_RESOLUTION|>--- conflicted
+++ resolved
@@ -30,17 +30,10 @@
         "@mui/material": "^5.13.0",
         "@mui/system": "^5.12.3",
         "@mui/utils": "^5.12.3",
-<<<<<<< HEAD
-        "@oxygen-ui/react": "^1.13.8",
-        "@wso2is/admin.applications.v1": "^2.25.2",
-        "@wso2is/admin.core.v1": "^2.29.2",
-        "@wso2is/admin.validation.v1": "^2.21.0",
-=======
         "@oxygen-ui/react": "^1.13.7",
         "@wso2is/admin.applications.v1": "^2.25.3",
         "@wso2is/admin.core.v1": "^2.29.3",
         "@wso2is/admin.validation.v1": "^2.21.1",
->>>>>>> c7f6e5fa
         "@wso2is/core": "^2.0.61",
         "@wso2is/form": "^2.1.7",
         "@wso2is/react-components": "^2.4.6",
