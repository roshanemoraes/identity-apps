--- conflicted
+++ resolved
@@ -1,25 +1,15 @@
 {
     "private": true,
     "name": "@wso2is/admin.application-templates.v1",
-<<<<<<< HEAD
-    "version": "1.4.102",
-=======
     "version": "1.4.115",
->>>>>>> 4d9cfbc9
     "description": "WSO2 Identity Server Console",
     "author": "WSO2",
     "license": "Apache-2.0",
     "dependencies": {
-<<<<<<< HEAD
-        "@wso2is/admin.applications.v1": "^2.30.102",
-        "@wso2is/admin.core.v1": "^2.37.10",
-        "@wso2is/admin.template-core.v1": "^1.5.56"
-=======
         "@wso2is/admin.applications.v1": "^2.30.115",
         "@wso2is/admin.core.v1": "^2.37.23",
         "@wso2is/admin.template-core.v1": "^1.5.69",
         "@wso2is/admin.feature-gate.v1": "^1.4.115"
->>>>>>> 4d9cfbc9
     },
     "devDependencies": {
         "@rollup/plugin-commonjs": "^25.0.7",
