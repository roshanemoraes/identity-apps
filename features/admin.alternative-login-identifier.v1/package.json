--- conflicted
+++ resolved
@@ -1,11 +1,7 @@
 {
     "private": true,
     "name": "@wso2is/admin.alternative-login-identifier.v1",
-<<<<<<< HEAD
-    "version": "1.5.102",
-=======
     "version": "1.5.115",
->>>>>>> 4d9cfbc9
     "description": "Configure alternative login identifiers and allow users to use username or configured login identifier in login and recovery flows",
     "author": "WSO2",
     "license": "Apache-2.0",
@@ -35,17 +31,6 @@
         "@mui/system": "^5.12.3",
         "@mui/utils": "^5.12.3",
         "@oxygen-ui/react": "^2.3.1",
-<<<<<<< HEAD
-        "@wso2is/admin.applications.v1": "^2.30.102",
-        "@wso2is/admin.claims.v1": "^2.27.12",
-        "@wso2is/admin.core.v1": "^2.37.10",
-        "@wso2is/admin.server-configurations.v1": "^2.32.27",
-        "@wso2is/admin.users.v1": "^2.30.12",
-        "@wso2is/admin.validation.v1": "^2.27.40",
-        "@wso2is/core": "^2.5.8",
-        "@wso2is/form": "^2.6.17",
-        "@wso2is/react-components": "^2.8.24",
-=======
         "@wso2is/admin.applications.v1": "^2.30.115",
         "@wso2is/admin.claims.v1": "^2.27.25",
         "@wso2is/admin.core.v1": "^2.37.23",
@@ -55,7 +40,6 @@
         "@wso2is/core": "^2.6.0",
         "@wso2is/form": "^2.6.21",
         "@wso2is/react-components": "^2.9.0",
->>>>>>> 4d9cfbc9
         "axios": "^0.19.2",
         "i18next": "^21.9.1",
         "react-helmet": "^5.2.1",
