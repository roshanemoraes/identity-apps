--- conflicted
+++ resolved
@@ -1,22 +1,13 @@
 {
     "private": true,
     "name": "@wso2is/admin.template-core.v1",
-<<<<<<< HEAD
-    "version": "1.5.56",
-=======
     "version": "1.5.69",
->>>>>>> 4d9cfbc9
     "description": "WSO2 Identity Server Console",
     "author": "WSO2",
     "license": "Apache-2.0",
     "dependencies": {
-<<<<<<< HEAD
-        "@wso2is/core": "^2.5.8",
-        "@wso2is/admin.core.v1": "^2.37.10",
-=======
         "@wso2is/core": "^2.6.0",
         "@wso2is/admin.core.v1": "^2.37.23",
->>>>>>> 4d9cfbc9
         "i18next": "^21.9.1",
         "react-redux": "^7.2.9",
         "redux": "^4.0.4"
