# @wso2is/admin.oidc-scopes.v1

<<<<<<< HEAD
=======
## 2.25.115

### Patch Changes

- Updated dependencies [[`bde5fe98cf70b2f0f8ce96063d7971588beda36d`](https://github.com/wso2/identity-apps/commit/bde5fe98cf70b2f0f8ce96063d7971588beda36d)]:
  - @wso2is/admin.applications.v1@2.30.115
  - @wso2is/admin.claims.v1@2.27.25
  - @wso2is/admin.core.v1@2.37.23

## 2.25.114

### Patch Changes

- Updated dependencies []:
  - @wso2is/admin.applications.v1@2.30.114
  - @wso2is/admin.core.v1@2.37.22
  - @wso2is/admin.claims.v1@2.27.24

## 2.25.113

### Patch Changes

- Updated dependencies [[`b67d22c81d5c8be72c09abd36ed829a88fb22a4b`](https://github.com/wso2/identity-apps/commit/b67d22c81d5c8be72c09abd36ed829a88fb22a4b), [`985c81584c0d9d2a803b3ee12fc80d473249e341`](https://github.com/wso2/identity-apps/commit/985c81584c0d9d2a803b3ee12fc80d473249e341)]:
  - @wso2is/react-components@2.9.0
  - @wso2is/core@2.6.0
  - @wso2is/i18n@2.17.0
  - @wso2is/admin.applications.v1@2.30.113
  - @wso2is/admin.claims.v1@2.27.23
  - @wso2is/admin.core.v1@2.37.21
  - @wso2is/dynamic-forms@2.4.28
  - @wso2is/form@2.6.21
  - @wso2is/access-control@3.3.14
  - @wso2is/forms@2.3.15

## 2.25.112

### Patch Changes

- Updated dependencies [[`bbfb046145fb557911950c923dc7dd08507f6822`](https://github.com/wso2/identity-apps/commit/bbfb046145fb557911950c923dc7dd08507f6822)]:
  - @wso2is/i18n@2.16.12
  - @wso2is/admin.applications.v1@2.30.112
  - @wso2is/admin.core.v1@2.37.20
  - @wso2is/admin.claims.v1@2.27.22

## 2.25.111

### Patch Changes

- Updated dependencies [[`9b6fe9141f5260d6e3760298badd6e0f6c7ec499`](https://github.com/wso2/identity-apps/commit/9b6fe9141f5260d6e3760298badd6e0f6c7ec499)]:
  - @wso2is/react-components@2.8.27
  - @wso2is/admin.core.v1@2.37.19
  - @wso2is/theme@2.6.3
  - @wso2is/form@2.6.20
  - @wso2is/i18n@2.16.11
  - @wso2is/admin.applications.v1@2.30.111
  - @wso2is/admin.claims.v1@2.27.21
  - @wso2is/dynamic-forms@2.4.27

## 2.25.110

### Patch Changes

- Updated dependencies [[`f5eb7968aa0f8482f61b3d3fd8809dc82fb6457f`](https://github.com/wso2/identity-apps/commit/f5eb7968aa0f8482f61b3d3fd8809dc82fb6457f)]:
  - @wso2is/i18n@2.16.10
  - @wso2is/admin.core.v1@2.37.18
  - @wso2is/admin.applications.v1@2.30.110
  - @wso2is/admin.claims.v1@2.27.20

## 2.25.109

### Patch Changes

- Updated dependencies []:
  - @wso2is/admin.applications.v1@2.30.109
  - @wso2is/admin.core.v1@2.37.17
  - @wso2is/admin.claims.v1@2.27.19

## 2.25.108

### Patch Changes

- Updated dependencies [[`f2781e4a69965864b7f58255df1516e2bb322a7a`](https://github.com/wso2/identity-apps/commit/f2781e4a69965864b7f58255df1516e2bb322a7a)]:
  - @wso2is/admin.applications.v1@2.30.108
  - @wso2is/admin.core.v1@2.37.16
  - @wso2is/admin.claims.v1@2.27.18

## 2.25.107

### Patch Changes

- Updated dependencies [[`651f2836dd609e7d87d67549b4d5faef2d7aee14`](https://github.com/wso2/identity-apps/commit/651f2836dd609e7d87d67549b4d5faef2d7aee14)]:
  - @wso2is/i18n@2.16.9
  - @wso2is/admin.core.v1@2.37.15
  - @wso2is/admin.applications.v1@2.30.107
  - @wso2is/admin.claims.v1@2.27.17

## 2.25.106

### Patch Changes

- Updated dependencies [[`6a86d803a5997538ab424336e29f7401c7fb3582`](https://github.com/wso2/identity-apps/commit/6a86d803a5997538ab424336e29f7401c7fb3582), [`a9cee2b815ae3823e7511ecc6234b45d879ebe8c`](https://github.com/wso2/identity-apps/commit/a9cee2b815ae3823e7511ecc6234b45d879ebe8c)]:
  - @wso2is/i18n@2.16.8
  - @wso2is/admin.claims.v1@2.27.16
  - @wso2is/admin.applications.v1@2.30.106
  - @wso2is/admin.core.v1@2.37.14

## 2.25.105

### Patch Changes

- Updated dependencies [[`92a6766086071fd5e0986f91803804783b9159bf`](https://github.com/wso2/identity-apps/commit/92a6766086071fd5e0986f91803804783b9159bf)]:
  - @wso2is/core@2.5.9
  - @wso2is/admin.applications.v1@2.30.105
  - @wso2is/admin.core.v1@2.37.13
  - @wso2is/admin.claims.v1@2.27.15
  - @wso2is/access-control@3.3.13
  - @wso2is/dynamic-forms@2.4.26
  - @wso2is/form@2.6.19
  - @wso2is/forms@2.3.14
  - @wso2is/i18n@2.16.7
  - @wso2is/react-components@2.8.26

## 2.25.104

### Patch Changes

- Updated dependencies [[`689dcc45ad43831b2805c3b91f04bdd254e1a7ef`](https://github.com/wso2/identity-apps/commit/689dcc45ad43831b2805c3b91f04bdd254e1a7ef)]:
  - @wso2is/theme@2.6.2
  - @wso2is/i18n@2.16.6
  - @wso2is/admin.claims.v1@2.27.14
  - @wso2is/react-components@2.8.25
  - @wso2is/admin.applications.v1@2.30.104
  - @wso2is/admin.core.v1@2.37.12
  - @wso2is/dynamic-forms@2.4.25
  - @wso2is/form@2.6.18

## 2.25.103

### Patch Changes

- Updated dependencies [[`897424e026699eb987ff8a0fb473e6bba5f8c117`](https://github.com/wso2/identity-apps/commit/897424e026699eb987ff8a0fb473e6bba5f8c117), [`9e3977c9c5e90cbe454147b42b121aecc28d9ab9`](https://github.com/wso2/identity-apps/commit/9e3977c9c5e90cbe454147b42b121aecc28d9ab9), [`29042319cdcbe1119ec8e3342bff3a4a74a69b48`](https://github.com/wso2/identity-apps/commit/29042319cdcbe1119ec8e3342bff3a4a74a69b48)]:
  - @wso2is/i18n@2.16.5
  - @wso2is/admin.applications.v1@2.30.103
  - @wso2is/admin.core.v1@2.37.11
  - @wso2is/admin.claims.v1@2.27.13

>>>>>>> 4d9cfbc9
## 2.25.102

### Patch Changes

- Updated dependencies [[`021fdf5adf6e2f23176661e33ac94d16f33171b6`](https://github.com/wso2/identity-apps/commit/021fdf5adf6e2f23176661e33ac94d16f33171b6)]:
  - @wso2is/admin.applications.v1@2.30.102
  - @wso2is/admin.core.v1@2.37.10
  - @wso2is/admin.claims.v1@2.27.12

## 2.25.101

### Patch Changes

- Updated dependencies [[`0939ecb46c7e1d115924c6da953d2f575ebbf83a`](https://github.com/wso2/identity-apps/commit/0939ecb46c7e1d115924c6da953d2f575ebbf83a)]:
  - @wso2is/i18n@2.16.4
  - @wso2is/admin.core.v1@2.37.9
  - @wso2is/admin.applications.v1@2.30.101
  - @wso2is/admin.claims.v1@2.27.11

## 2.25.100

### Patch Changes

- Updated dependencies [[`20852203b5868edd1045c8ea236955076b85cdfc`](https://github.com/wso2/identity-apps/commit/20852203b5868edd1045c8ea236955076b85cdfc)]:
  - @wso2is/admin.applications.v1@2.30.100
  - @wso2is/admin.core.v1@2.37.8
  - @wso2is/i18n@2.16.3
  - @wso2is/admin.claims.v1@2.27.10

## 2.25.99

### Patch Changes

- Updated dependencies []:
  - @wso2is/admin.core.v1@2.37.7
  - @wso2is/admin.applications.v1@2.30.99
  - @wso2is/admin.claims.v1@2.27.9

## 2.25.98

### Patch Changes

- Updated dependencies [[`d875ff4ee1889464749dbb573a80091ef7f76759`](https://github.com/wso2/identity-apps/commit/d875ff4ee1889464749dbb573a80091ef7f76759)]:
  - @wso2is/admin.applications.v1@2.30.98
  - @wso2is/admin.core.v1@2.37.6
  - @wso2is/admin.claims.v1@2.27.8

## 2.25.97

### Patch Changes

- Updated dependencies []:
  - @wso2is/admin.applications.v1@2.30.97
  - @wso2is/admin.claims.v1@2.27.7
  - @wso2is/admin.core.v1@2.37.5

## 2.25.96

### Patch Changes

- Updated dependencies [[`363d4abbf6d2c327f398b4833806c87f1a3883d9`](https://github.com/wso2/identity-apps/commit/363d4abbf6d2c327f398b4833806c87f1a3883d9)]:
  - @wso2is/admin.applications.v1@2.30.96
  - @wso2is/admin.core.v1@2.37.4
  - @wso2is/admin.claims.v1@2.27.6

## 2.25.95

### Patch Changes

- Updated dependencies [[`31b4e92ae73fea1372a03f9aa0511f062030e44f`](https://github.com/wso2/identity-apps/commit/31b4e92ae73fea1372a03f9aa0511f062030e44f)]:
  - @wso2is/admin.claims.v1@2.27.5
  - @wso2is/admin.core.v1@2.37.3
  - @wso2is/core@2.5.8
  - @wso2is/admin.applications.v1@2.30.95
  - @wso2is/access-control@3.3.12
  - @wso2is/dynamic-forms@2.4.24
  - @wso2is/form@2.6.17
  - @wso2is/forms@2.3.13
  - @wso2is/i18n@2.16.2
  - @wso2is/react-components@2.8.24

## 2.25.94

### Patch Changes

- Updated dependencies [[`5d39c0975774564423edebcb268291eb24932e23`](https://github.com/wso2/identity-apps/commit/5d39c0975774564423edebcb268291eb24932e23), [`3811ae3d223db8bf4fa5315f61d19a11aecc32a9`](https://github.com/wso2/identity-apps/commit/3811ae3d223db8bf4fa5315f61d19a11aecc32a9), [`7de99c9b05b5f11e8350796ba370d54e8b2dc181`](https://github.com/wso2/identity-apps/commit/7de99c9b05b5f11e8350796ba370d54e8b2dc181)]:
  - @wso2is/i18n@2.16.1
  - @wso2is/theme@2.6.1
  - @wso2is/admin.core.v1@2.37.2
  - @wso2is/admin.applications.v1@2.30.94
  - @wso2is/admin.claims.v1@2.27.4
  - @wso2is/react-components@2.8.23
  - @wso2is/dynamic-forms@2.4.23
  - @wso2is/form@2.6.16

## 2.25.93

### Patch Changes

- Updated dependencies []:
  - @wso2is/admin.applications.v1@2.30.93
  - @wso2is/admin.core.v1@2.37.1
  - @wso2is/admin.claims.v1@2.27.3

## 2.25.92

### Patch Changes

- Updated dependencies [[`363aeec4c658628cf89027a9f81f52f545421842`](https://github.com/wso2/identity-apps/commit/363aeec4c658628cf89027a9f81f52f545421842), [`50b9ac91f7ff1da3f2e9d3d4ec99a84ff16f3523`](https://github.com/wso2/identity-apps/commit/50b9ac91f7ff1da3f2e9d3d4ec99a84ff16f3523), [`790ff6bbdbda324a95285d903b04da27a7533b2b`](https://github.com/wso2/identity-apps/commit/790ff6bbdbda324a95285d903b04da27a7533b2b), [`abf5c953b8f48db5cdb855e75f5c1b847d1e42f0`](https://github.com/wso2/identity-apps/commit/abf5c953b8f48db5cdb855e75f5c1b847d1e42f0)]:
  - @wso2is/admin.core.v1@2.37.0
  - @wso2is/i18n@2.16.0
  - @wso2is/core@2.5.7
  - @wso2is/admin.applications.v1@2.30.92
  - @wso2is/admin.claims.v1@2.27.2
  - @wso2is/access-control@3.3.11
  - @wso2is/dynamic-forms@2.4.22
  - @wso2is/form@2.6.15
  - @wso2is/forms@2.3.12
  - @wso2is/react-components@2.8.22

## 2.25.91

### Patch Changes

- Updated dependencies []:
  - @wso2is/admin.core.v1@2.36.1
  - @wso2is/admin.applications.v1@2.30.91
  - @wso2is/admin.claims.v1@2.27.1

## 2.25.90

### Patch Changes

- Updated dependencies [[`066e6a556b348a29874119fdd30e7779e644db84`](https://github.com/wso2/identity-apps/commit/066e6a556b348a29874119fdd30e7779e644db84)]:
  - @wso2is/admin.claims.v1@2.27.0
  - @wso2is/admin.core.v1@2.36.0
  - @wso2is/admin.applications.v1@2.30.90

## 2.25.89

### Patch Changes

- Updated dependencies [[`cfe475febd8e3972a545cf12bb86e7fd08d344ea`](https://github.com/wso2/identity-apps/commit/cfe475febd8e3972a545cf12bb86e7fd08d344ea), [`f2c7a35ce347d4ac7e3e15f3f50404c9d701d212`](https://github.com/wso2/identity-apps/commit/f2c7a35ce347d4ac7e3e15f3f50404c9d701d212), [`f6939061baec44323111cd5a09164d1e7a441324`](https://github.com/wso2/identity-apps/commit/f6939061baec44323111cd5a09164d1e7a441324)]:
  - @wso2is/admin.core.v1@2.35.27
  - @wso2is/i18n@2.15.2
  - @wso2is/admin.applications.v1@2.30.89
  - @wso2is/admin.claims.v1@2.26.48

## 2.25.88

### Patch Changes

- Updated dependencies []:
  - @wso2is/admin.applications.v1@2.30.88
  - @wso2is/admin.core.v1@2.35.26
  - @wso2is/admin.claims.v1@2.26.47

## 2.25.87

### Patch Changes

- Updated dependencies [[`cbe83e7ecee7bd19053fdb554e4f73ab279ec2e8`](https://github.com/wso2/identity-apps/commit/cbe83e7ecee7bd19053fdb554e4f73ab279ec2e8)]:
  - @wso2is/admin.applications.v1@2.30.87
  - @wso2is/admin.core.v1@2.35.25
  - @wso2is/admin.claims.v1@2.26.46

## 2.25.86

### Patch Changes

- Updated dependencies [[`4497e3e2a3ec1ea0ca94aad71d3bd8580e3f1b98`](https://github.com/wso2/identity-apps/commit/4497e3e2a3ec1ea0ca94aad71d3bd8580e3f1b98)]:
  - @wso2is/admin.claims.v1@2.26.45
  - @wso2is/core@2.5.6
  - @wso2is/i18n@2.15.1
  - @wso2is/admin.applications.v1@2.30.86
  - @wso2is/admin.core.v1@2.35.24
  - @wso2is/access-control@3.3.10
  - @wso2is/dynamic-forms@2.4.21
  - @wso2is/form@2.6.14
  - @wso2is/forms@2.3.11
  - @wso2is/react-components@2.8.21

## 2.25.85

### Patch Changes

- Updated dependencies [[`fe7fe766fc92bca1f6ac5f6ba0b43312923b8c27`](https://github.com/wso2/identity-apps/commit/fe7fe766fc92bca1f6ac5f6ba0b43312923b8c27)]:
  - @wso2is/admin.applications.v1@2.30.85
  - @wso2is/admin.core.v1@2.35.23
  - @wso2is/admin.claims.v1@2.26.44

## 2.25.84

### Patch Changes

- [#7318](https://github.com/wso2/identity-apps/pull/7318) [`23bd7d4f6d6d70d789ad7115ffd1fbec742455a6`](https://github.com/wso2/identity-apps/commit/23bd7d4f6d6d70d789ad7115ffd1fbec742455a6) Thanks [@JeethJJ](https://github.com/JeethJJ)! - Bump oxygen version and enable active policy view.

* [#7313](https://github.com/wso2/identity-apps/pull/7313) [`ad63bbe54541ed6b28e1f254f3e7f5e7b6767d7b`](https://github.com/wso2/identity-apps/commit/ad63bbe54541ed6b28e1f254f3e7f5e7b6767d7b) Thanks [@JeethJJ](https://github.com/JeethJJ)! - Bump oxygen version

* Updated dependencies [[`9ecf97c14319c2af32a0ef375c02c4b70cf159d5`](https://github.com/wso2/identity-apps/commit/9ecf97c14319c2af32a0ef375c02c4b70cf159d5), [`23bd7d4f6d6d70d789ad7115ffd1fbec742455a6`](https://github.com/wso2/identity-apps/commit/23bd7d4f6d6d70d789ad7115ffd1fbec742455a6), [`ad63bbe54541ed6b28e1f254f3e7f5e7b6767d7b`](https://github.com/wso2/identity-apps/commit/ad63bbe54541ed6b28e1f254f3e7f5e7b6767d7b), [`5a5577aacf0a12d03246c9b829c8168296b37dcf`](https://github.com/wso2/identity-apps/commit/5a5577aacf0a12d03246c9b829c8168296b37dcf)]:
  - @wso2is/i18n@2.15.0
  - @wso2is/admin.applications.v1@2.30.84
  - @wso2is/admin.claims.v1@2.26.43
  - @wso2is/react-components@2.8.20
  - @wso2is/admin.core.v1@2.35.22
  - @wso2is/dynamic-forms@2.4.20
  - @wso2is/form@2.6.13

## 2.25.83

### Patch Changes

- [#7306](https://github.com/wso2/identity-apps/pull/7306) [`f9db643943377216b8525a183f3ad4855a3bd4af`](https://github.com/wso2/identity-apps/commit/f9db643943377216b8525a183f3ad4855a3bd4af) Thanks [@DonOmalVindula](https://github.com/DonOmalVindula)! - Update oxygen-ui to 2.2.0

- Updated dependencies [[`647e28cd3e4ba79e2d016cbbcd343c007a487a7f`](https://github.com/wso2/identity-apps/commit/647e28cd3e4ba79e2d016cbbcd343c007a487a7f), [`f9db643943377216b8525a183f3ad4855a3bd4af`](https://github.com/wso2/identity-apps/commit/f9db643943377216b8525a183f3ad4855a3bd4af), [`afd3f3bb5aae4dab8dc85ea58fb529af057e9095`](https://github.com/wso2/identity-apps/commit/afd3f3bb5aae4dab8dc85ea58fb529af057e9095)]:
  - @wso2is/admin.applications.v1@2.30.83
  - @wso2is/admin.claims.v1@2.26.42
  - @wso2is/react-components@2.8.19
  - @wso2is/admin.core.v1@2.35.21
  - @wso2is/dynamic-forms@2.4.19
  - @wso2is/form@2.6.12

## 2.25.82

### Patch Changes

- Updated dependencies []:
  - @wso2is/admin.applications.v1@2.30.82
  - @wso2is/admin.core.v1@2.35.20
  - @wso2is/admin.claims.v1@2.26.41

## 2.25.81

### Patch Changes

- Updated dependencies []:
  - @wso2is/admin.applications.v1@2.30.81
  - @wso2is/admin.core.v1@2.35.19
  - @wso2is/admin.claims.v1@2.26.40

## 2.25.80

### Patch Changes

- Updated dependencies [[`cd827d04f98a519804f1f9996a1dc3a831278df1`](https://github.com/wso2/identity-apps/commit/cd827d04f98a519804f1f9996a1dc3a831278df1)]:
  - @wso2is/theme@2.6.0
  - @wso2is/admin.claims.v1@2.26.39
  - @wso2is/react-components@2.8.18
  - @wso2is/admin.applications.v1@2.30.80
  - @wso2is/admin.core.v1@2.35.18
  - @wso2is/dynamic-forms@2.4.18
  - @wso2is/form@2.6.11

## 2.25.79

### Patch Changes

- Updated dependencies []:
  - @wso2is/admin.applications.v1@2.30.79
  - @wso2is/admin.claims.v1@2.26.38
  - @wso2is/admin.core.v1@2.35.17

## 2.25.78

### Patch Changes

- Updated dependencies [[`e7d200f21f5a9d6113dba7959b07a0b96bc8d118`](https://github.com/wso2/identity-apps/commit/e7d200f21f5a9d6113dba7959b07a0b96bc8d118)]:
  - @wso2is/admin.applications.v1@2.30.78
  - @wso2is/admin.core.v1@2.35.16
  - @wso2is/forms@2.3.10
  - @wso2is/admin.claims.v1@2.26.37

## 2.25.77

### Patch Changes

- Updated dependencies []:
  - @wso2is/admin.applications.v1@2.30.77
  - @wso2is/admin.core.v1@2.35.15
  - @wso2is/admin.claims.v1@2.26.36

## 2.25.76

### Patch Changes

- Updated dependencies [[`c2568dbe95e01427899dbb6c71c6e04d8941e308`](https://github.com/wso2/identity-apps/commit/c2568dbe95e01427899dbb6c71c6e04d8941e308), [`f1173193bb885f71c7d25fae5bfd011dfb70d79a`](https://github.com/wso2/identity-apps/commit/f1173193bb885f71c7d25fae5bfd011dfb70d79a)]:
  - @wso2is/admin.applications.v1@2.30.76
  - @wso2is/admin.claims.v1@2.26.35
  - @wso2is/admin.core.v1@2.35.14
  - @wso2is/i18n@2.14.6
  - @wso2is/theme@2.5.1
  - @wso2is/react-components@2.8.17
  - @wso2is/dynamic-forms@2.4.17
  - @wso2is/form@2.6.10

## 2.25.75

### Patch Changes

- Updated dependencies [[`c01fab399c1832cfe7551229f608a8ff1020b7e8`](https://github.com/wso2/identity-apps/commit/c01fab399c1832cfe7551229f608a8ff1020b7e8)]:
  - @wso2is/core@2.5.5
  - @wso2is/i18n@2.14.5
  - @wso2is/admin.applications.v1@2.30.75
  - @wso2is/admin.claims.v1@2.26.34
  - @wso2is/admin.core.v1@2.35.13
  - @wso2is/access-control@3.3.9
  - @wso2is/dynamic-forms@2.4.16
  - @wso2is/form@2.6.9
  - @wso2is/forms@2.3.9
  - @wso2is/react-components@2.8.16

## 2.25.74

### Patch Changes

- Updated dependencies [[`664b1ec3c513595cdcc91216af4371dbe70ab996`](https://github.com/wso2/identity-apps/commit/664b1ec3c513595cdcc91216af4371dbe70ab996)]:
  - @wso2is/theme@2.5.0
  - @wso2is/admin.claims.v1@2.26.33
  - @wso2is/react-components@2.8.15
  - @wso2is/admin.applications.v1@2.30.74
  - @wso2is/admin.core.v1@2.35.12
  - @wso2is/dynamic-forms@2.4.15
  - @wso2is/form@2.6.8

## 2.25.73

### Patch Changes

- Updated dependencies []:
  - @wso2is/admin.applications.v1@2.30.73
  - @wso2is/admin.claims.v1@2.26.32
  - @wso2is/admin.core.v1@2.35.11

## 2.25.72

### Patch Changes

- Updated dependencies [[`398c39ec452d460994a3a0a6425115678538e49b`](https://github.com/wso2/identity-apps/commit/398c39ec452d460994a3a0a6425115678538e49b)]:
  - @wso2is/admin.applications.v1@2.30.72
  - @wso2is/admin.claims.v1@2.26.31
  - @wso2is/react-components@2.8.14
  - @wso2is/admin.core.v1@2.35.10
  - @wso2is/core@2.5.4
  - @wso2is/dynamic-forms@2.4.14
  - @wso2is/form@2.6.7
  - @wso2is/access-control@3.3.8
  - @wso2is/forms@2.3.8
  - @wso2is/i18n@2.14.4

## 2.25.71

### Patch Changes

- Updated dependencies [[`a7a437f20784d7b7423a195f5f9fe0682bc28235`](https://github.com/wso2/identity-apps/commit/a7a437f20784d7b7423a195f5f9fe0682bc28235)]:
  - @wso2is/admin.core.v1@2.35.9
  - @wso2is/admin.applications.v1@2.30.71
  - @wso2is/admin.claims.v1@2.26.30

## 2.25.70

### Patch Changes

- Updated dependencies []:
  - @wso2is/admin.claims.v1@2.26.29
  - @wso2is/admin.core.v1@2.35.8
  - @wso2is/admin.applications.v1@2.30.70

## 2.25.69

### Patch Changes

- Updated dependencies [[`224842029dc99ae8b90344a146a5bbd1d4fb5c35`](https://github.com/wso2/identity-apps/commit/224842029dc99ae8b90344a146a5bbd1d4fb5c35)]:
  - @wso2is/admin.core.v1@2.35.7
  - @wso2is/admin.applications.v1@2.30.69
  - @wso2is/admin.claims.v1@2.26.28

## 2.25.68

### Patch Changes

- [#7258](https://github.com/wso2/identity-apps/pull/7258) [`403d351f2cb978fc4e2c02d49160af509a50a112`](https://github.com/wso2/identity-apps/commit/403d351f2cb978fc4e2c02d49160af509a50a112) Thanks [@pavinduLakshan](https://github.com/pavinduLakshan)! - Revert pnpm version back to v8.7.4

- Updated dependencies [[`403d351f2cb978fc4e2c02d49160af509a50a112`](https://github.com/wso2/identity-apps/commit/403d351f2cb978fc4e2c02d49160af509a50a112)]:
  - @wso2is/admin.applications.v1@2.30.68
  - @wso2is/admin.claims.v1@2.26.27
  - @wso2is/admin.core.v1@2.35.6

## 2.25.67

### Patch Changes

- Updated dependencies [[`bbb1d924701c0538df5248a581147062581d98eb`](https://github.com/wso2/identity-apps/commit/bbb1d924701c0538df5248a581147062581d98eb)]:
  - @wso2is/admin.applications.v1@2.30.67
  - @wso2is/admin.core.v1@2.35.5
  - @wso2is/admin.claims.v1@2.26.26

## 2.25.66

### Patch Changes

- [#7238](https://github.com/wso2/identity-apps/pull/7238) [`56322497c76af2999e4945502296bf2257f14c10`](https://github.com/wso2/identity-apps/commit/56322497c76af2999e4945502296bf2257f14c10) Thanks [@pavinduLakshan](https://github.com/pavinduLakshan)! - Move React version to pnpm catalog

- Updated dependencies [[`56322497c76af2999e4945502296bf2257f14c10`](https://github.com/wso2/identity-apps/commit/56322497c76af2999e4945502296bf2257f14c10)]:
  - @wso2is/admin.applications.v1@2.30.66
  - @wso2is/admin.claims.v1@2.26.25
  - @wso2is/admin.core.v1@2.35.4

## 2.25.65

### Patch Changes

- Updated dependencies [[`97aae1b9168c49e72cd544ded82d53c8fa16fff0`](https://github.com/wso2/identity-apps/commit/97aae1b9168c49e72cd544ded82d53c8fa16fff0)]:
  - @wso2is/core@2.5.3
  - @wso2is/admin.applications.v1@2.30.65
  - @wso2is/admin.claims.v1@2.26.24
  - @wso2is/admin.core.v1@2.35.3
  - @wso2is/access-control@3.3.7
  - @wso2is/dynamic-forms@2.4.13
  - @wso2is/form@2.6.6
  - @wso2is/forms@2.3.7
  - @wso2is/i18n@2.14.3
  - @wso2is/react-components@2.8.13

## 2.25.64

### Patch Changes

- Updated dependencies [[`d4b2298353d0184ac77d5be3b0a7676a8e94e004`](https://github.com/wso2/identity-apps/commit/d4b2298353d0184ac77d5be3b0a7676a8e94e004), [`f0da57190bcbe263e54df65ca04087fb832b70d6`](https://github.com/wso2/identity-apps/commit/f0da57190bcbe263e54df65ca04087fb832b70d6), [`f0da57190bcbe263e54df65ca04087fb832b70d6`](https://github.com/wso2/identity-apps/commit/f0da57190bcbe263e54df65ca04087fb832b70d6)]:
  - @wso2is/admin.core.v1@2.35.2
  - @wso2is/i18n@2.14.2
  - @wso2is/theme@2.4.6
  - @wso2is/admin.applications.v1@2.30.64
  - @wso2is/admin.claims.v1@2.26.23
  - @wso2is/react-components@2.8.12
  - @wso2is/dynamic-forms@2.4.12
  - @wso2is/form@2.6.5

## 2.25.63

### Patch Changes

- Updated dependencies [[`a51ab954bbebb4f2dc44a43c287934824f89c81f`](https://github.com/wso2/identity-apps/commit/a51ab954bbebb4f2dc44a43c287934824f89c81f)]:
  - @wso2is/admin.applications.v1@2.30.63
  - @wso2is/admin.core.v1@2.35.1
  - @wso2is/admin.claims.v1@2.26.22

## 2.25.62

### Patch Changes

- Updated dependencies [[`8110b4503bc622997af4942727afa5ef65245689`](https://github.com/wso2/identity-apps/commit/8110b4503bc622997af4942727afa5ef65245689), [`0057877859bdf3d91475cf3d1865382a88a1e9e7`](https://github.com/wso2/identity-apps/commit/0057877859bdf3d91475cf3d1865382a88a1e9e7)]:
  - @wso2is/admin.core.v1@2.35.0
  - @wso2is/i18n@2.14.1
  - @wso2is/core@2.5.2
  - @wso2is/admin.applications.v1@2.30.62
  - @wso2is/admin.claims.v1@2.26.21
  - @wso2is/access-control@3.3.6
  - @wso2is/dynamic-forms@2.4.11
  - @wso2is/form@2.6.4
  - @wso2is/forms@2.3.6
  - @wso2is/react-components@2.8.11

## 2.25.61

### Patch Changes

- Updated dependencies [[`2840ab6f606b818ad0a1b0427dd88bfce4be986f`](https://github.com/wso2/identity-apps/commit/2840ab6f606b818ad0a1b0427dd88bfce4be986f)]:
  - @wso2is/i18n@2.14.0
  - @wso2is/admin.applications.v1@2.30.61
  - @wso2is/admin.core.v1@2.34.61
  - @wso2is/admin.claims.v1@2.26.20

## 2.25.60

### Patch Changes

- Updated dependencies [[`1eb537e110aa1eec0e791667ae25fe44a4d42424`](https://github.com/wso2/identity-apps/commit/1eb537e110aa1eec0e791667ae25fe44a4d42424)]:
  - @wso2is/admin.claims.v1@2.26.19
  - @wso2is/admin.applications.v1@2.30.60
  - @wso2is/admin.core.v1@2.34.60

## 2.25.59

### Patch Changes

- Updated dependencies []:
  - @wso2is/admin.core.v1@2.34.59
  - @wso2is/admin.applications.v1@2.30.59
  - @wso2is/admin.claims.v1@2.26.18

## 2.25.58

### Patch Changes

- Updated dependencies [[`6fea1c70794e309ab2318ae5830eb09fbf3bac31`](https://github.com/wso2/identity-apps/commit/6fea1c70794e309ab2318ae5830eb09fbf3bac31)]:
  - @wso2is/admin.applications.v1@2.30.58
  - @wso2is/admin.core.v1@2.34.58
  - @wso2is/admin.claims.v1@2.26.17

## 2.25.57

### Patch Changes

- [#7204](https://github.com/wso2/identity-apps/pull/7204) [`48167e5ce0601e49097deea7c4d7808cf7bbd064`](https://github.com/wso2/identity-apps/commit/48167e5ce0601e49097deea7c4d7808cf7bbd064) Thanks [@pavinduLakshan](https://github.com/pavinduLakshan)! - Remove index files in admin.applications.v1 module

- Updated dependencies [[`48167e5ce0601e49097deea7c4d7808cf7bbd064`](https://github.com/wso2/identity-apps/commit/48167e5ce0601e49097deea7c4d7808cf7bbd064)]:
  - @wso2is/admin.applications.v1@2.30.57
  - @wso2is/admin.core.v1@2.34.57
  - @wso2is/admin.claims.v1@2.26.16

## 2.25.56

### Patch Changes

- Updated dependencies []:
  - @wso2is/admin.applications.v1@2.30.56
  - @wso2is/admin.core.v1@2.34.56
  - @wso2is/admin.claims.v1@2.26.15

## 2.25.55

### Patch Changes

- Updated dependencies [[`1d03b454bd2dcd03ea3c9af5fb78a7320e7b47aa`](https://github.com/wso2/identity-apps/commit/1d03b454bd2dcd03ea3c9af5fb78a7320e7b47aa)]:
  - @wso2is/admin.claims.v1@2.26.14
  - @wso2is/admin.core.v1@2.34.55
  - @wso2is/forms@2.3.5
  - @wso2is/core@2.5.1
  - @wso2is/i18n@2.13.4
  - @wso2is/admin.applications.v1@2.30.55
  - @wso2is/access-control@3.3.5
  - @wso2is/dynamic-forms@2.4.10
  - @wso2is/form@2.6.3
  - @wso2is/react-components@2.8.10

## 2.25.54

### Patch Changes

- Updated dependencies [[`e698589ee572899b0fa7c4c70407b740d7dbec2d`](https://github.com/wso2/identity-apps/commit/e698589ee572899b0fa7c4c70407b740d7dbec2d)]:
  - @wso2is/theme@2.4.5
  - @wso2is/admin.claims.v1@2.26.13
  - @wso2is/react-components@2.8.9
  - @wso2is/admin.applications.v1@2.30.54
  - @wso2is/admin.core.v1@2.34.54
  - @wso2is/dynamic-forms@2.4.9
  - @wso2is/form@2.6.2

## 2.25.53

### Patch Changes

- Updated dependencies []:
  - @wso2is/admin.core.v1@2.34.53
  - @wso2is/admin.applications.v1@2.30.53
  - @wso2is/admin.claims.v1@2.26.12

## 2.25.52

### Patch Changes

- Updated dependencies []:
  - @wso2is/admin.applications.v1@2.30.52
  - @wso2is/admin.core.v1@2.34.52
  - @wso2is/admin.claims.v1@2.26.11

## 2.25.51

### Patch Changes

- Updated dependencies [[`956a9dbf30991edcc51a3cabdd599069217d5199`](https://github.com/wso2/identity-apps/commit/956a9dbf30991edcc51a3cabdd599069217d5199)]:
  - @wso2is/admin.applications.v1@2.30.51
  - @wso2is/admin.core.v1@2.34.51
  - @wso2is/admin.claims.v1@2.26.10

## 2.25.50

### Patch Changes

- Updated dependencies []:
  - @wso2is/admin.applications.v1@2.30.50
  - @wso2is/admin.core.v1@2.34.50
  - @wso2is/admin.claims.v1@2.26.9

## 2.25.49

### Patch Changes

- Updated dependencies [[`ffd11318ba4fa76ecb54bd0228466c2f0ad3cd7c`](https://github.com/wso2/identity-apps/commit/ffd11318ba4fa76ecb54bd0228466c2f0ad3cd7c)]:
  - @wso2is/i18n@2.13.3
  - @wso2is/admin.applications.v1@2.30.49
  - @wso2is/admin.claims.v1@2.26.8
  - @wso2is/admin.core.v1@2.34.49

## 2.25.48

### Patch Changes

- Updated dependencies [[`a75ccae55bfeba78e1c44dc4b83d8566f9c19ef4`](https://github.com/wso2/identity-apps/commit/a75ccae55bfeba78e1c44dc4b83d8566f9c19ef4)]:
  - @wso2is/admin.applications.v1@2.30.48
  - @wso2is/admin.core.v1@2.34.48
  - @wso2is/admin.claims.v1@2.26.7

## 2.25.47

### Patch Changes

- Updated dependencies []:
  - @wso2is/admin.core.v1@2.34.47
  - @wso2is/admin.applications.v1@2.30.47
  - @wso2is/admin.claims.v1@2.26.6

## 2.25.46

### Patch Changes

- Updated dependencies [[`615188993e920b2df3321bad91e7659f9db5b79f`](https://github.com/wso2/identity-apps/commit/615188993e920b2df3321bad91e7659f9db5b79f), [`423eb1ccefc05e0a3d314f49707256af715c6501`](https://github.com/wso2/identity-apps/commit/423eb1ccefc05e0a3d314f49707256af715c6501)]:
  - @wso2is/i18n@2.13.2
  - @wso2is/admin.applications.v1@2.30.46
  - @wso2is/form@2.6.1
  - @wso2is/admin.core.v1@2.34.46
  - @wso2is/admin.claims.v1@2.26.5

## 2.25.45

### Patch Changes

- Updated dependencies []:
  - @wso2is/admin.applications.v1@2.30.45
  - @wso2is/admin.core.v1@2.34.45
  - @wso2is/admin.claims.v1@2.26.4

## 2.25.44

### Patch Changes

- Updated dependencies []:
  - @wso2is/admin.core.v1@2.34.44
  - @wso2is/admin.applications.v1@2.30.44
  - @wso2is/admin.claims.v1@2.26.3

## 2.25.43

### Patch Changes

- Updated dependencies [[`eb2b27a9d56bec6e126f908339f151cab80e0ad5`](https://github.com/wso2/identity-apps/commit/eb2b27a9d56bec6e126f908339f151cab80e0ad5)]:
  - @wso2is/i18n@2.13.1
  - @wso2is/admin.core.v1@2.34.43
  - @wso2is/admin.applications.v1@2.30.43
  - @wso2is/admin.claims.v1@2.26.2

## 2.25.42

### Patch Changes

- Updated dependencies []:
  - @wso2is/admin.core.v1@2.34.42
  - @wso2is/admin.applications.v1@2.30.42
  - @wso2is/admin.claims.v1@2.26.1

## 2.25.41

### Patch Changes

- Updated dependencies [[`9bc415558bc0d26e345b2167799852bccddfb897`](https://github.com/wso2/identity-apps/commit/9bc415558bc0d26e345b2167799852bccddfb897), [`9bc415558bc0d26e345b2167799852bccddfb897`](https://github.com/wso2/identity-apps/commit/9bc415558bc0d26e345b2167799852bccddfb897), [`9bc415558bc0d26e345b2167799852bccddfb897`](https://github.com/wso2/identity-apps/commit/9bc415558bc0d26e345b2167799852bccddfb897)]:
  - @wso2is/admin.claims.v1@2.26.0
  - @wso2is/core@2.5.0
  - @wso2is/admin.core.v1@2.34.41
  - @wso2is/theme@2.4.4
  - @wso2is/form@2.6.0
  - @wso2is/i18n@2.13.0
  - @wso2is/admin.applications.v1@2.30.41
  - @wso2is/access-control@3.3.4
  - @wso2is/dynamic-forms@2.4.8
  - @wso2is/forms@2.3.4
  - @wso2is/react-components@2.8.8

## 2.25.40

### Patch Changes

- Updated dependencies []:
  - @wso2is/admin.applications.v1@2.30.40
  - @wso2is/admin.core.v1@2.34.40
  - @wso2is/admin.claims.v1@2.25.40

## 2.25.39

### Patch Changes

- Updated dependencies []:
  - @wso2is/admin.applications.v1@2.30.39
  - @wso2is/admin.core.v1@2.34.39
  - @wso2is/admin.claims.v1@2.25.39

## 2.25.38

### Patch Changes

- Updated dependencies [[`21a3569af8546401645c85f8f07f06a59ceac8a5`](https://github.com/wso2/identity-apps/commit/21a3569af8546401645c85f8f07f06a59ceac8a5), [`996eb0f85c0b24e6193e18a316f607a8c82f8406`](https://github.com/wso2/identity-apps/commit/996eb0f85c0b24e6193e18a316f607a8c82f8406)]:
  - @wso2is/i18n@2.12.4
  - @wso2is/admin.applications.v1@2.30.38
  - @wso2is/admin.core.v1@2.34.38
  - @wso2is/admin.claims.v1@2.25.38

## 2.25.37

### Patch Changes

- Updated dependencies []:
  - @wso2is/admin.applications.v1@2.30.37
  - @wso2is/admin.claims.v1@2.25.37
  - @wso2is/admin.core.v1@2.34.37

## 2.25.36

### Patch Changes

- Updated dependencies [[`b049fa7a9c9dbecb70a3390ebc5cd02f0dfa5234`](https://github.com/wso2/identity-apps/commit/b049fa7a9c9dbecb70a3390ebc5cd02f0dfa5234)]:
  - @wso2is/admin.claims.v1@2.25.36
  - @wso2is/admin.applications.v1@2.30.36
  - @wso2is/admin.core.v1@2.34.36

## 2.25.35

### Patch Changes

- Updated dependencies [[`1e0439099500238ef3e6eae0ecfe94ab91ae7c51`](https://github.com/wso2/identity-apps/commit/1e0439099500238ef3e6eae0ecfe94ab91ae7c51)]:
  - @wso2is/admin.core.v1@2.34.35
  - @wso2is/admin.applications.v1@2.30.35
  - @wso2is/admin.claims.v1@2.25.35

## 2.25.34

### Patch Changes

- Updated dependencies []:
  - @wso2is/admin.applications.v1@2.30.34
  - @wso2is/admin.claims.v1@2.25.34
  - @wso2is/admin.core.v1@2.34.34

## 2.25.33

### Patch Changes

- Updated dependencies [[`cb5cbc1494f3193a8111f80081d4b86cac9ee6fb`](https://github.com/wso2/identity-apps/commit/cb5cbc1494f3193a8111f80081d4b86cac9ee6fb)]:
  - @wso2is/admin.claims.v1@2.25.33
  - @wso2is/admin.applications.v1@2.30.33
  - @wso2is/admin.core.v1@2.34.33

## 2.25.32

### Patch Changes

- Updated dependencies [[`34f1c785d309fdce41218aa9fbcb8f36595d39ba`](https://github.com/wso2/identity-apps/commit/34f1c785d309fdce41218aa9fbcb8f36595d39ba)]:
  - @wso2is/admin.claims.v1@2.25.32
  - @wso2is/admin.applications.v1@2.30.32
  - @wso2is/admin.core.v1@2.34.32

## 2.25.31

### Patch Changes

- Updated dependencies [[`ce35db51c7bbf9fc894b71ecffd52d20413a4dd9`](https://github.com/wso2/identity-apps/commit/ce35db51c7bbf9fc894b71ecffd52d20413a4dd9), [`b7923d6f9ecdc70e314c14a328db8c551621eecb`](https://github.com/wso2/identity-apps/commit/b7923d6f9ecdc70e314c14a328db8c551621eecb), [`8294398b57416fd6648c1af9fecee230c198ac28`](https://github.com/wso2/identity-apps/commit/8294398b57416fd6648c1af9fecee230c198ac28)]:
  - @wso2is/admin.core.v1@2.34.31
  - @wso2is/i18n@2.12.3
  - @wso2is/core@2.4.3
  - @wso2is/admin.claims.v1@2.25.31
  - @wso2is/admin.applications.v1@2.30.31
  - @wso2is/access-control@3.3.3
  - @wso2is/dynamic-forms@2.4.7
  - @wso2is/form@2.5.7
  - @wso2is/forms@2.3.3
  - @wso2is/react-components@2.8.7

## 2.25.30

### Patch Changes

- Updated dependencies [[`798fa126edf561e196e82cf007992b0d335327c8`](https://github.com/wso2/identity-apps/commit/798fa126edf561e196e82cf007992b0d335327c8)]:
  - @wso2is/admin.claims.v1@2.25.30
  - @wso2is/admin.applications.v1@2.30.30
  - @wso2is/admin.core.v1@2.34.30

## 2.25.29

### Patch Changes

- Updated dependencies [[`10f5bf644f973552f3c3d155fda410b6e071f147`](https://github.com/wso2/identity-apps/commit/10f5bf644f973552f3c3d155fda410b6e071f147)]:
  - @wso2is/admin.claims.v1@2.25.29
  - @wso2is/core@2.4.2
  - @wso2is/admin.applications.v1@2.30.29
  - @wso2is/admin.core.v1@2.34.29
  - @wso2is/access-control@3.3.2
  - @wso2is/dynamic-forms@2.4.6
  - @wso2is/form@2.5.6
  - @wso2is/forms@2.3.2
  - @wso2is/i18n@2.12.2
  - @wso2is/react-components@2.8.6

## 2.25.28

### Patch Changes

- Updated dependencies [[`8773370130811defa922868d08c4f1ac1e006eda`](https://github.com/wso2/identity-apps/commit/8773370130811defa922868d08c4f1ac1e006eda)]:
  - @wso2is/admin.claims.v1@2.25.28
  - @wso2is/i18n@2.12.1
  - @wso2is/admin.core.v1@2.34.28
  - @wso2is/admin.applications.v1@2.30.28

## 2.25.27

### Patch Changes

- Updated dependencies [[`825c12b034fa8db01857a10b3fb9ff36314bce1a`](https://github.com/wso2/identity-apps/commit/825c12b034fa8db01857a10b3fb9ff36314bce1a)]:
  - @wso2is/i18n@2.12.0
  - @wso2is/admin.applications.v1@2.30.27
  - @wso2is/admin.core.v1@2.34.27
  - @wso2is/admin.claims.v1@2.25.27

## 2.25.26

### Patch Changes

- Updated dependencies [[`cdd3bfb5452ec094b8ab5f2bffc70015ed9d4453`](https://github.com/wso2/identity-apps/commit/cdd3bfb5452ec094b8ab5f2bffc70015ed9d4453), [`7e2588d91b8c20927219c6e6fa36daf87a18a0f6`](https://github.com/wso2/identity-apps/commit/7e2588d91b8c20927219c6e6fa36daf87a18a0f6)]:
  - @wso2is/theme@2.4.3
  - @wso2is/i18n@2.11.0
  - @wso2is/admin.applications.v1@2.30.26
  - @wso2is/admin.claims.v1@2.25.26
  - @wso2is/admin.core.v1@2.34.26
  - @wso2is/react-components@2.8.5
  - @wso2is/dynamic-forms@2.4.5
  - @wso2is/form@2.5.5

## 2.25.25

### Patch Changes

- Updated dependencies []:
  - @wso2is/admin.applications.v1@2.30.25
  - @wso2is/admin.core.v1@2.34.25
  - @wso2is/admin.claims.v1@2.25.25

## 2.25.24

### Patch Changes

- Updated dependencies [[`7ae5f3a133de1f6f82a50a8e93f5bd9ec3079e70`](https://github.com/wso2/identity-apps/commit/7ae5f3a133de1f6f82a50a8e93f5bd9ec3079e70)]:
  - @wso2is/theme@2.4.2
  - @wso2is/admin.applications.v1@2.30.24
  - @wso2is/admin.claims.v1@2.25.24
  - @wso2is/admin.core.v1@2.34.24
  - @wso2is/react-components@2.8.4
  - @wso2is/dynamic-forms@2.4.4
  - @wso2is/form@2.5.4

## 2.25.23

### Patch Changes

- Updated dependencies [[`33dbbd9f8461a6a2001aa8a8189a48d24991e87b`](https://github.com/wso2/identity-apps/commit/33dbbd9f8461a6a2001aa8a8189a48d24991e87b)]:
  - @wso2is/admin.applications.v1@2.30.23
  - @wso2is/i18n@2.10.6
  - @wso2is/theme@2.4.1
  - @wso2is/admin.core.v1@2.34.23
  - @wso2is/admin.claims.v1@2.25.23
  - @wso2is/react-components@2.8.3
  - @wso2is/dynamic-forms@2.4.3
  - @wso2is/form@2.5.3

## 2.25.22

### Patch Changes

- Updated dependencies [[`34709e98e3fcc87c0659d49f6a202c190a649cfd`](https://github.com/wso2/identity-apps/commit/34709e98e3fcc87c0659d49f6a202c190a649cfd), [`a1ee2568f3fedfb81a6b24b7cd57022e44e8074c`](https://github.com/wso2/identity-apps/commit/a1ee2568f3fedfb81a6b24b7cd57022e44e8074c)]:
  - @wso2is/admin.core.v1@2.34.22
  - @wso2is/admin.applications.v1@2.30.22
  - @wso2is/admin.claims.v1@2.25.22

## 2.25.21

### Patch Changes

- Updated dependencies [[`4b477833d0178b12ceba5c8623505c33c288b3c6`](https://github.com/wso2/identity-apps/commit/4b477833d0178b12ceba5c8623505c33c288b3c6)]:
  - @wso2is/core@2.4.1
  - @wso2is/i18n@2.10.5
  - @wso2is/admin.applications.v1@2.30.21
  - @wso2is/admin.claims.v1@2.25.21
  - @wso2is/admin.core.v1@2.34.21
  - @wso2is/access-control@3.3.1
  - @wso2is/dynamic-forms@2.4.2
  - @wso2is/form@2.5.2
  - @wso2is/forms@2.3.1
  - @wso2is/react-components@2.8.2

## 2.25.20

### Patch Changes

- Updated dependencies [[`526596d57622f00f332376ee9a1414c166a7bfd2`](https://github.com/wso2/identity-apps/commit/526596d57622f00f332376ee9a1414c166a7bfd2)]:
  - @wso2is/i18n@2.10.4
  - @wso2is/admin.applications.v1@2.30.20
  - @wso2is/admin.claims.v1@2.25.20
  - @wso2is/admin.core.v1@2.34.20

## 2.25.19

### Patch Changes

- [#7091](https://github.com/wso2/identity-apps/pull/7091) [`050facbeac627265737d11bcd18b5ac2f0c32d72`](https://github.com/wso2/identity-apps/commit/050facbeac627265737d11bcd18b5ac2f0c32d72) Thanks [@JayaShakthi97](https://github.com/JayaShakthi97)! - Bump `@oxygen-ui/react` and `@oxygen-ui/react-icons` to v2.0.0

- Updated dependencies [[`050facbeac627265737d11bcd18b5ac2f0c32d72`](https://github.com/wso2/identity-apps/commit/050facbeac627265737d11bcd18b5ac2f0c32d72)]:
  - @wso2is/admin.applications.v1@2.30.19
  - @wso2is/admin.claims.v1@2.25.19
  - @wso2is/react-components@2.8.1
  - @wso2is/admin.core.v1@2.34.19
  - @wso2is/dynamic-forms@2.4.1
  - @wso2is/form@2.5.1

## 2.25.18

### Patch Changes

- Updated dependencies []:
  - @wso2is/admin.applications.v1@2.30.18
  - @wso2is/admin.core.v1@2.34.18
  - @wso2is/admin.claims.v1@2.25.18

## 2.25.17

### Patch Changes

- Updated dependencies [[`06fc3cf8bae8268b7b632ef06c9c2bb33d77d9e1`](https://github.com/wso2/identity-apps/commit/06fc3cf8bae8268b7b632ef06c9c2bb33d77d9e1)]:
  - @wso2is/admin.applications.v1@2.30.17
  - @wso2is/admin.core.v1@2.34.17
  - @wso2is/admin.claims.v1@2.25.17

## 2.25.16

### Patch Changes

- Updated dependencies []:
  - @wso2is/admin.applications.v1@2.30.16
  - @wso2is/admin.core.v1@2.34.16
  - @wso2is/admin.claims.v1@2.25.16

## 2.25.15

### Patch Changes

- Updated dependencies []:
  - @wso2is/admin.applications.v1@2.30.15
  - @wso2is/admin.claims.v1@2.25.15
  - @wso2is/admin.core.v1@2.34.15

## 2.25.14

### Patch Changes

- Updated dependencies [[`062fb7ee176b7a96a580fbd7171bf94db99c4d2e`](https://github.com/wso2/identity-apps/commit/062fb7ee176b7a96a580fbd7171bf94db99c4d2e)]:
  - @wso2is/admin.applications.v1@2.30.14
  - @wso2is/i18n@2.10.3
  - @wso2is/admin.core.v1@2.34.14
  - @wso2is/admin.claims.v1@2.25.14

## 2.25.13

### Patch Changes

- Updated dependencies []:
  - @wso2is/admin.applications.v1@2.30.13
  - @wso2is/admin.claims.v1@2.25.13
  - @wso2is/admin.core.v1@2.34.13

## 2.25.12

### Patch Changes

- Updated dependencies []:
  - @wso2is/admin.core.v1@2.34.12
  - @wso2is/admin.applications.v1@2.30.12
  - @wso2is/admin.claims.v1@2.25.12

## 2.25.11

### Patch Changes

- Updated dependencies [[`07379763c3fb80e7c2264b6ebd61b341cf104ff8`](https://github.com/wso2/identity-apps/commit/07379763c3fb80e7c2264b6ebd61b341cf104ff8)]:
  - @wso2is/i18n@2.10.2
  - @wso2is/admin.applications.v1@2.30.11
  - @wso2is/admin.claims.v1@2.25.11
  - @wso2is/admin.core.v1@2.34.11

## 2.25.10

### Patch Changes

- Updated dependencies []:
  - @wso2is/admin.core.v1@2.34.10
  - @wso2is/admin.applications.v1@2.30.10
  - @wso2is/admin.claims.v1@2.25.10

## 2.25.9

### Patch Changes

- Updated dependencies [[`13fc4b33bed8fe69e53268f82a7c95825a2956b1`](https://github.com/wso2/identity-apps/commit/13fc4b33bed8fe69e53268f82a7c95825a2956b1)]:
  - @wso2is/admin.core.v1@2.34.9
  - @wso2is/admin.applications.v1@2.30.9
  - @wso2is/admin.claims.v1@2.25.9

## 2.25.8

### Patch Changes

- Updated dependencies [[`03244f11de49d43a6fc4f19ea646be442683d262`](https://github.com/wso2/identity-apps/commit/03244f11de49d43a6fc4f19ea646be442683d262)]:
  - @wso2is/admin.core.v1@2.34.8
  - @wso2is/admin.applications.v1@2.30.8
  - @wso2is/admin.claims.v1@2.25.8

## 2.25.7

### Patch Changes

- Updated dependencies []:
  - @wso2is/admin.core.v1@2.34.7
  - @wso2is/admin.applications.v1@2.30.7
  - @wso2is/admin.claims.v1@2.25.7

## 2.25.6

### Patch Changes

- Updated dependencies []:
  - @wso2is/admin.applications.v1@2.30.6
  - @wso2is/admin.core.v1@2.34.6
  - @wso2is/admin.claims.v1@2.25.6

## 2.25.5

### Patch Changes

- Updated dependencies []:
  - @wso2is/admin.applications.v1@2.30.5
  - @wso2is/admin.core.v1@2.34.5
  - @wso2is/admin.claims.v1@2.25.5

## 2.25.4

### Patch Changes

- Updated dependencies []:
  - @wso2is/admin.applications.v1@2.30.4
  - @wso2is/admin.core.v1@2.34.4
  - @wso2is/admin.claims.v1@2.25.4

## 2.25.3

### Patch Changes

- Updated dependencies [[`890bc99c059bb05a70ab1fc27b069fea56600a62`](https://github.com/wso2/identity-apps/commit/890bc99c059bb05a70ab1fc27b069fea56600a62)]:
  - @wso2is/i18n@2.10.1
  - @wso2is/admin.applications.v1@2.30.3
  - @wso2is/admin.claims.v1@2.25.3
  - @wso2is/admin.core.v1@2.34.3

## 2.25.2

### Patch Changes

- Updated dependencies [[`f635157acbcfb453e467318400d7fdccb0a62e24`](https://github.com/wso2/identity-apps/commit/f635157acbcfb453e467318400d7fdccb0a62e24)]:
  - @wso2is/admin.applications.v1@2.30.2
  - @wso2is/admin.core.v1@2.34.2
  - @wso2is/admin.claims.v1@2.25.2

## 2.25.1

### Patch Changes

- Updated dependencies [[`60ebbf89887588e81579d4d5ee786dfb4ec6ea0e`](https://github.com/wso2/identity-apps/commit/60ebbf89887588e81579d4d5ee786dfb4ec6ea0e)]:
  - @wso2is/admin.core.v1@2.34.1
  - @wso2is/admin.applications.v1@2.30.1
  - @wso2is/admin.claims.v1@2.25.1

## 2.25.0

### Minor Changes

- [#7022](https://github.com/wso2/identity-apps/pull/7022) [`8ee127818ea4c8aac46296a1c93b45806ee887c2`](https://github.com/wso2/identity-apps/commit/8ee127818ea4c8aac46296a1c93b45806ee887c2) Thanks [@brionmario](https://github.com/brionmario)! - - Update `@oxygen-ui` version to `v1.15.2`.
  - Remove unwanted padding in the Oxygen UI text field in the theme config.
  - Fix typo in tenants feature.

### Patch Changes

- Updated dependencies [[`8ee127818ea4c8aac46296a1c93b45806ee887c2`](https://github.com/wso2/identity-apps/commit/8ee127818ea4c8aac46296a1c93b45806ee887c2)]:
  - @wso2is/admin.applications.v1@2.30.0
  - @wso2is/admin.claims.v1@2.25.0
  - @wso2is/react-components@2.8.0
  - @wso2is/admin.core.v1@2.34.0
  - @wso2is/access-control@3.3.0
  - @wso2is/dynamic-forms@2.4.0
  - @wso2is/validation@2.4.0
  - @wso2is/forms@2.3.0
  - @wso2is/theme@2.4.0
  - @wso2is/core@2.4.0
  - @wso2is/form@2.5.0
  - @wso2is/i18n@2.10.0

## 2.24.2

### Patch Changes

- Updated dependencies [[`d65f0c52ae247af4bb49f602d8f5053648f2edbd`](https://github.com/wso2/identity-apps/commit/d65f0c52ae247af4bb49f602d8f5053648f2edbd)]:
  - @wso2is/form@2.4.1
  - @wso2is/admin.core.v1@2.33.2
  - @wso2is/admin.applications.v1@2.29.2
  - @wso2is/admin.claims.v1@2.24.2

## 2.24.1

### Patch Changes

- Updated dependencies [[`35dce8701aa17f55ee3c4fd242da972d1a25f9ab`](https://github.com/wso2/identity-apps/commit/35dce8701aa17f55ee3c4fd242da972d1a25f9ab)]:
  - @wso2is/i18n@2.9.1
  - @wso2is/admin.applications.v1@2.29.1
  - @wso2is/admin.core.v1@2.33.1
  - @wso2is/admin.claims.v1@2.24.1

## 2.24.0

### Minor Changes

- [#6962](https://github.com/wso2/identity-apps/pull/6962) [`d54b53ec37367ea29b822c29985c95fb75418f52`](https://github.com/wso2/identity-apps/commit/d54b53ec37367ea29b822c29985c95fb75418f52) Thanks [@brionmario](https://github.com/brionmario)! - Introduce Multi-Tenancy feature

### Patch Changes

- Updated dependencies [[`d54b53ec37367ea29b822c29985c95fb75418f52`](https://github.com/wso2/identity-apps/commit/d54b53ec37367ea29b822c29985c95fb75418f52), [`e264222a39f0f7fca07549db634a8ed20348ec53`](https://github.com/wso2/identity-apps/commit/e264222a39f0f7fca07549db634a8ed20348ec53), [`9983d3bfdc700b345f9cf70047e497ba7f198e2c`](https://github.com/wso2/identity-apps/commit/9983d3bfdc700b345f9cf70047e497ba7f198e2c)]:
  - @wso2is/admin.applications.v1@2.29.0
  - @wso2is/admin.claims.v1@2.24.0
  - @wso2is/react-components@2.7.0
  - @wso2is/admin.core.v1@2.33.0
  - @wso2is/access-control@3.2.0
  - @wso2is/dynamic-forms@2.3.0
  - @wso2is/validation@2.3.0
  - @wso2is/forms@2.2.0
  - @wso2is/theme@2.3.0
  - @wso2is/core@2.3.0
  - @wso2is/form@2.4.0
  - @wso2is/i18n@2.9.0

## 2.23.2

### Patch Changes

- Updated dependencies []:
  - @wso2is/admin.applications.v1@2.28.2
  - @wso2is/admin.claims.v1@2.23.2
  - @wso2is/admin.core.v1@2.32.3

## 2.23.1

### Patch Changes

- Updated dependencies [[`9b8155b72a3eb77f9d1380bc0b3aad362af78843`](https://github.com/wso2/identity-apps/commit/9b8155b72a3eb77f9d1380bc0b3aad362af78843)]:
  - @wso2is/admin.applications.v1@2.28.1
  - @wso2is/admin.core.v1@2.32.2
  - @wso2is/admin.claims.v1@2.23.1

## 2.23.0

### Minor Changes

- [#7012](https://github.com/wso2/identity-apps/pull/7012) [`2bae555318c94d93b0e38304c2781e0b5cd8b5b1`](https://github.com/wso2/identity-apps/commit/2bae555318c94d93b0e38304c2781e0b5cd8b5b1) Thanks [@brionmario](https://github.com/brionmario)! - Bump `@oxygen-ui` to `v1.15.1`

### Patch Changes

- Updated dependencies [[`2bae555318c94d93b0e38304c2781e0b5cd8b5b1`](https://github.com/wso2/identity-apps/commit/2bae555318c94d93b0e38304c2781e0b5cd8b5b1)]:
  - @wso2is/admin.applications.v1@2.28.0
  - @wso2is/admin.claims.v1@2.23.0
  - @wso2is/access-control@3.1.0
  - @wso2is/core@2.2.0
  - @wso2is/dynamic-forms@2.2.0
  - @wso2is/form@2.3.0
  - @wso2is/forms@2.1.0
  - @wso2is/i18n@2.8.0
  - @wso2is/react-components@2.6.0
  - @wso2is/theme@2.2.0
  - @wso2is/validation@2.2.0
  - @wso2is/admin.core.v1@2.32.1

## 2.22.0

### Minor Changes

- [#6985](https://github.com/wso2/identity-apps/pull/6985) [`4fd710e435d292d59de289f4c71293a330a85267`](https://github.com/wso2/identity-apps/commit/4fd710e435d292d59de289f4c71293a330a85267) Thanks [@brionmario](https://github.com/brionmario)! - Bump `@oxygen-ui` version to `v15.x`

### Patch Changes

- Updated dependencies [[`4fd710e435d292d59de289f4c71293a330a85267`](https://github.com/wso2/identity-apps/commit/4fd710e435d292d59de289f4c71293a330a85267), [`86e236e6bb3fb65bbc186b24d39a8bfead33f30a`](https://github.com/wso2/identity-apps/commit/86e236e6bb3fb65bbc186b24d39a8bfead33f30a), [`0bfc1223c714427976474a13fda3db0e5bd52daa`](https://github.com/wso2/identity-apps/commit/0bfc1223c714427976474a13fda3db0e5bd52daa)]:
  - @wso2is/admin.applications.v1@2.27.0
  - @wso2is/admin.claims.v1@2.22.0
  - @wso2is/react-components@2.5.0
  - @wso2is/admin.core.v1@2.32.0
  - @wso2is/dynamic-forms@2.1.0
  - @wso2is/validation@2.1.0
  - @wso2is/form@2.2.0
  - @wso2is/i18n@2.7.0
  - @wso2is/theme@2.1.6

## 2.21.32

### Patch Changes

- Updated dependencies [[`f8efa54ea029a676aa6908369e6736a84ae97d5c`](https://github.com/wso2/identity-apps/commit/f8efa54ea029a676aa6908369e6736a84ae97d5c)]:
  - @wso2is/admin.applications.v1@2.26.32
  - @wso2is/i18n@2.6.2
  - @wso2is/admin.claims.v1@2.21.32
  - @wso2is/admin.core.v1@2.31.13

## 2.21.31

### Patch Changes

- Updated dependencies []:
  - @wso2is/admin.core.v1@2.31.12
  - @wso2is/admin.applications.v1@2.26.31
  - @wso2is/admin.claims.v1@2.21.31

## 2.21.30

### Patch Changes

- Updated dependencies []:
  - @wso2is/admin.applications.v1@2.26.30
  - @wso2is/admin.core.v1@2.31.11
  - @wso2is/admin.claims.v1@2.21.30

## 2.21.29

### Patch Changes

- Updated dependencies []:
  - @wso2is/admin.applications.v1@2.26.29
  - @wso2is/admin.core.v1@2.31.10
  - @wso2is/admin.claims.v1@2.21.29

## 2.21.28

### Patch Changes

- Updated dependencies [[`f1e54d9187ebecf488222f32aabc60c1c067ad52`](https://github.com/wso2/identity-apps/commit/f1e54d9187ebecf488222f32aabc60c1c067ad52)]:
  - @wso2is/admin.applications.v1@2.26.28
  - @wso2is/validation@2.0.10
  - @wso2is/admin.core.v1@2.31.9
  - @wso2is/admin.claims.v1@2.21.28
  - @wso2is/dynamic-forms@2.0.111
  - @wso2is/form@2.1.19

## 2.21.27

### Patch Changes

- Updated dependencies [[`3c65c532e454e53dd4fe6f8136837fee2fd688d2`](https://github.com/wso2/identity-apps/commit/3c65c532e454e53dd4fe6f8136837fee2fd688d2)]:
  - @wso2is/admin.applications.v1@2.26.27
  - @wso2is/admin.core.v1@2.31.8
  - @wso2is/admin.claims.v1@2.21.27

## 2.21.26

### Patch Changes

- Updated dependencies []:
  - @wso2is/admin.applications.v1@2.26.26
  - @wso2is/admin.core.v1@2.31.7
  - @wso2is/admin.claims.v1@2.21.26

## 2.21.25

### Patch Changes

- Updated dependencies []:
  - @wso2is/admin.applications.v1@2.26.25
  - @wso2is/admin.core.v1@2.31.6
  - @wso2is/admin.claims.v1@2.21.25

## 2.21.24

### Patch Changes

- Updated dependencies []:
  - @wso2is/admin.applications.v1@2.26.24
  - @wso2is/admin.core.v1@2.31.5
  - @wso2is/admin.claims.v1@2.21.24

## 2.21.23

### Patch Changes

- Updated dependencies []:
  - @wso2is/admin.applications.v1@2.26.23
  - @wso2is/admin.core.v1@2.31.4
  - @wso2is/admin.claims.v1@2.21.23

## 2.21.22

### Patch Changes

- Updated dependencies [[`4a2604ab0ec989c2fcebd12583f8222643f78b61`](https://github.com/wso2/identity-apps/commit/4a2604ab0ec989c2fcebd12583f8222643f78b61)]:
  - @wso2is/admin.applications.v1@2.26.22
  - @wso2is/admin.core.v1@2.31.3
  - @wso2is/admin.claims.v1@2.21.22

## 2.21.21

### Patch Changes

- Updated dependencies [[`8cca5da311d6bd96d3492b21156b925f4580bc77`](https://github.com/wso2/identity-apps/commit/8cca5da311d6bd96d3492b21156b925f4580bc77)]:
  - @wso2is/admin.applications.v1@2.26.21
  - @wso2is/react-components@2.4.17
  - @wso2is/admin.core.v1@2.31.2
  - @wso2is/theme@2.1.5
  - @wso2is/i18n@2.6.1
  - @wso2is/admin.claims.v1@2.21.21
  - @wso2is/dynamic-forms@2.0.110
  - @wso2is/form@2.1.18

## 2.21.20

### Patch Changes

- Updated dependencies []:
  - @wso2is/admin.core.v1@2.31.1
  - @wso2is/admin.applications.v1@2.26.20
  - @wso2is/admin.claims.v1@2.21.20

## 2.21.19

### Patch Changes

- Updated dependencies [[`ffab5ff5c160aa6d462919d22d24e169d3a146f9`](https://github.com/wso2/identity-apps/commit/ffab5ff5c160aa6d462919d22d24e169d3a146f9)]:
  - @wso2is/admin.core.v1@2.31.0
  - @wso2is/i18n@2.6.0
  - @wso2is/admin.applications.v1@2.26.19
  - @wso2is/admin.claims.v1@2.21.19

## 2.21.18

### Patch Changes

- Updated dependencies [[`059caf916a569d07cbacbd94b38a6ad696932b73`](https://github.com/wso2/identity-apps/commit/059caf916a569d07cbacbd94b38a6ad696932b73)]:
  - @wso2is/i18n@2.5.36
  - @wso2is/admin.applications.v1@2.26.18
  - @wso2is/admin.core.v1@2.30.18
  - @wso2is/admin.claims.v1@2.21.18

## 2.21.17

### Patch Changes

- Updated dependencies []:
  - @wso2is/admin.applications.v1@2.26.17
  - @wso2is/admin.core.v1@2.30.17
  - @wso2is/admin.claims.v1@2.21.17

## 2.21.16

### Patch Changes

- Updated dependencies []:
  - @wso2is/admin.applications.v1@2.26.16
  - @wso2is/admin.core.v1@2.30.16
  - @wso2is/admin.claims.v1@2.21.16

## 2.21.15

### Patch Changes

- [#6952](https://github.com/wso2/identity-apps/pull/6952) [`15b6ce4fde341d376d15bdfc03a436419d92ee6d`](https://github.com/wso2/identity-apps/commit/15b6ce4fde341d376d15bdfc03a436419d92ee6d) Thanks [@pavinduLakshan](https://github.com/pavinduLakshan)! - Update oxygen ui version

- Updated dependencies [[`15b6ce4fde341d376d15bdfc03a436419d92ee6d`](https://github.com/wso2/identity-apps/commit/15b6ce4fde341d376d15bdfc03a436419d92ee6d)]:
  - @wso2is/admin.applications.v1@2.26.15
  - @wso2is/admin.claims.v1@2.21.15
  - @wso2is/react-components@2.4.16
  - @wso2is/dynamic-forms@2.0.109
  - @wso2is/admin.core.v1@2.30.15
  - @wso2is/form@2.1.17

## 2.21.14

### Patch Changes

- Updated dependencies [[`54a21cc331dd535c60e7e6c288a3572fd6f74bd9`](https://github.com/wso2/identity-apps/commit/54a21cc331dd535c60e7e6c288a3572fd6f74bd9), [`0b0d605e26e4f897713db9c49d880920912fe663`](https://github.com/wso2/identity-apps/commit/0b0d605e26e4f897713db9c49d880920912fe663)]:
  - @wso2is/admin.applications.v1@2.26.14
  - @wso2is/react-components@2.4.15
  - @wso2is/admin.core.v1@2.30.14
  - @wso2is/admin.claims.v1@2.21.14
  - @wso2is/dynamic-forms@2.0.108
  - @wso2is/form@2.1.16

## 2.21.13

### Patch Changes

- Updated dependencies [[`5c51848d9d9861e755224cd412982ff412ae30be`](https://github.com/wso2/identity-apps/commit/5c51848d9d9861e755224cd412982ff412ae30be)]:
  - @wso2is/i18n@2.5.35
  - @wso2is/admin.applications.v1@2.26.13
  - @wso2is/admin.core.v1@2.30.13
  - @wso2is/admin.claims.v1@2.21.13

## 2.21.12

### Patch Changes

- Updated dependencies []:
  - @wso2is/admin.applications.v1@2.26.12
  - @wso2is/admin.claims.v1@2.21.12
  - @wso2is/admin.core.v1@2.30.12

## 2.21.11

### Patch Changes

- Updated dependencies [[`a4d2b3686c77e679bcd42432ecb92b4e1995f9df`](https://github.com/wso2/identity-apps/commit/a4d2b3686c77e679bcd42432ecb92b4e1995f9df)]:
  - @wso2is/i18n@2.5.34
  - @wso2is/admin.core.v1@2.30.11
  - @wso2is/admin.applications.v1@2.26.11
  - @wso2is/admin.claims.v1@2.21.11

## 2.21.10

### Patch Changes

- Updated dependencies []:
  - @wso2is/admin.applications.v1@2.26.10
  - @wso2is/admin.claims.v1@2.21.10
  - @wso2is/admin.core.v1@2.30.10

## 2.21.9

### Patch Changes

- Updated dependencies []:
  - @wso2is/admin.applications.v1@2.26.9
  - @wso2is/admin.core.v1@2.30.9
  - @wso2is/admin.claims.v1@2.21.9

## 2.21.8

### Patch Changes

- Updated dependencies []:
  - @wso2is/admin.applications.v1@2.26.8
  - @wso2is/admin.core.v1@2.30.8
  - @wso2is/admin.claims.v1@2.21.8

## 2.21.7

### Patch Changes

- Updated dependencies [[`11e1c9a35285f492abd2aa5990efefd45a1c0f6e`](https://github.com/wso2/identity-apps/commit/11e1c9a35285f492abd2aa5990efefd45a1c0f6e)]:
  - @wso2is/i18n@2.5.33
  - @wso2is/admin.core.v1@2.30.7
  - @wso2is/admin.applications.v1@2.26.7
  - @wso2is/admin.claims.v1@2.21.7

## 2.21.6

### Patch Changes

- Updated dependencies []:
  - @wso2is/admin.applications.v1@2.26.6
  - @wso2is/admin.core.v1@2.30.6
  - @wso2is/admin.claims.v1@2.21.6

## 2.21.5

### Patch Changes

- Updated dependencies [[`aef4ba7159f6580745b180d3d996671a9db6a34e`](https://github.com/wso2/identity-apps/commit/aef4ba7159f6580745b180d3d996671a9db6a34e)]:
  - @wso2is/admin.applications.v1@2.26.5
  - @wso2is/admin.core.v1@2.30.5
  - @wso2is/admin.claims.v1@2.21.5

## 2.21.4

### Patch Changes

- Updated dependencies [[`039cbfd7180e2b28035c2955197d38430f85ad0c`](https://github.com/wso2/identity-apps/commit/039cbfd7180e2b28035c2955197d38430f85ad0c)]:
  - @wso2is/admin.applications.v1@2.26.4
  - @wso2is/admin.core.v1@2.30.4
  - @wso2is/admin.claims.v1@2.21.4

## 2.21.3

### Patch Changes

- Updated dependencies [[`2310dde3b346c505cacf0189865c1c0959b65b7a`](https://github.com/wso2/identity-apps/commit/2310dde3b346c505cacf0189865c1c0959b65b7a)]:
  - @wso2is/admin.core.v1@2.30.3
  - @wso2is/i18n@2.5.32
  - @wso2is/admin.applications.v1@2.26.3
  - @wso2is/admin.claims.v1@2.21.3

## 2.21.2

### Patch Changes

- Updated dependencies []:
  - @wso2is/admin.core.v1@2.30.2
  - @wso2is/admin.applications.v1@2.26.2
  - @wso2is/admin.claims.v1@2.21.2

## 2.21.1

### Patch Changes

- Updated dependencies []:
  - @wso2is/admin.applications.v1@2.26.1
  - @wso2is/admin.core.v1@2.30.1
  - @wso2is/admin.claims.v1@2.21.1

## 2.21.0

### Minor Changes

- [#6894](https://github.com/wso2/identity-apps/pull/6894) [`e7bf2ba65101f54e8b32cf75588ce1bf79bb0b07`](https://github.com/wso2/identity-apps/commit/e7bf2ba65101f54e8b32cf75588ce1bf79bb0b07) Thanks [@DonOmalVindula](https://github.com/DonOmalVindula)! - Bump auth-react and auth-spa to latest versions

### Patch Changes

- Updated dependencies [[`e7bf2ba65101f54e8b32cf75588ce1bf79bb0b07`](https://github.com/wso2/identity-apps/commit/e7bf2ba65101f54e8b32cf75588ce1bf79bb0b07)]:
  - @wso2is/admin.applications.v1@2.26.0
  - @wso2is/admin.claims.v1@2.21.0
  - @wso2is/admin.core.v1@2.30.0
  - @wso2is/core@2.1.0
  - @wso2is/access-control@3.0.24
  - @wso2is/dynamic-forms@2.0.107
  - @wso2is/form@2.1.15
  - @wso2is/forms@2.0.54
  - @wso2is/i18n@2.5.31
  - @wso2is/react-components@2.4.14

## 2.20.163

### Patch Changes

- [#6887](https://github.com/wso2/identity-apps/pull/6887) [`cf93bd5d1017bea864075ff2cd80247be3fb27ed`](https://github.com/wso2/identity-apps/commit/cf93bd5d1017bea864075ff2cd80247be3fb27ed) Thanks [@DonOmalVindula](https://github.com/DonOmalVindula)! - Downgrade SDK to 5.1.0

- Updated dependencies [[`cf93bd5d1017bea864075ff2cd80247be3fb27ed`](https://github.com/wso2/identity-apps/commit/cf93bd5d1017bea864075ff2cd80247be3fb27ed)]:
  - @wso2is/admin.applications.v1@2.25.15
  - @wso2is/admin.claims.v1@2.20.163
  - @wso2is/admin.core.v1@2.29.15
  - @wso2is/core@2.0.63
  - @wso2is/access-control@3.0.23
  - @wso2is/dynamic-forms@2.0.106
  - @wso2is/form@2.1.14
  - @wso2is/forms@2.0.53
  - @wso2is/i18n@2.5.30
  - @wso2is/react-components@2.4.13

## 2.20.162

### Patch Changes

- [#6881](https://github.com/wso2/identity-apps/pull/6881) [`92abc34d6d2586d12b9daa1da208d48451c3c269`](https://github.com/wso2/identity-apps/commit/92abc34d6d2586d12b9daa1da208d48451c3c269) Thanks [@DonOmalVindula](https://github.com/DonOmalVindula)! - Bump auth-react and auth-spa to latest version

- Updated dependencies [[`92abc34d6d2586d12b9daa1da208d48451c3c269`](https://github.com/wso2/identity-apps/commit/92abc34d6d2586d12b9daa1da208d48451c3c269)]:
  - @wso2is/admin.applications.v1@2.25.14
  - @wso2is/admin.claims.v1@2.20.162
  - @wso2is/admin.core.v1@2.29.14
  - @wso2is/core@2.0.62
  - @wso2is/access-control@3.0.22
  - @wso2is/dynamic-forms@2.0.105
  - @wso2is/form@2.1.13
  - @wso2is/forms@2.0.52
  - @wso2is/i18n@2.5.29
  - @wso2is/react-components@2.4.12

## 2.20.161

### Patch Changes

- Updated dependencies []:
  - @wso2is/admin.applications.v1@2.25.13
  - @wso2is/admin.claims.v1@2.20.161
  - @wso2is/admin.core.v1@2.29.13

## 2.20.160

### Patch Changes

- [#6875](https://github.com/wso2/identity-apps/pull/6875) [`a6b8c8c1dd5496ab6aadb7374d412b74cd70dffd`](https://github.com/wso2/identity-apps/commit/a6b8c8c1dd5496ab6aadb7374d412b74cd70dffd) Thanks [@Achintha444](https://github.com/Achintha444)! - bump oxygen-ui to 1.13.10

- Updated dependencies [[`a6b8c8c1dd5496ab6aadb7374d412b74cd70dffd`](https://github.com/wso2/identity-apps/commit/a6b8c8c1dd5496ab6aadb7374d412b74cd70dffd)]:
  - @wso2is/admin.applications.v1@2.25.12
  - @wso2is/admin.claims.v1@2.20.160
  - @wso2is/react-components@2.4.11
  - @wso2is/dynamic-forms@2.0.104
  - @wso2is/admin.core.v1@2.29.12
  - @wso2is/form@2.1.12

## 2.20.159

### Patch Changes

- Updated dependencies []:
  - @wso2is/admin.core.v1@2.29.11
  - @wso2is/admin.applications.v1@2.25.11
  - @wso2is/admin.claims.v1@2.20.159

## 2.20.158

### Patch Changes

- Updated dependencies [[`70ab2d6c424442532ce4286efc293651da772657`](https://github.com/wso2/identity-apps/commit/70ab2d6c424442532ce4286efc293651da772657)]:
  - @wso2is/admin.applications.v1@2.25.10
  - @wso2is/admin.core.v1@2.29.10
  - @wso2is/admin.claims.v1@2.20.158

## 2.20.157

### Patch Changes

- Updated dependencies [[`fae3342cc1e1e54c44d51ac6deb9e01d2d060720`](https://github.com/wso2/identity-apps/commit/fae3342cc1e1e54c44d51ac6deb9e01d2d060720)]:
  - @wso2is/i18n@2.5.28
  - @wso2is/admin.applications.v1@2.25.9
  - @wso2is/admin.claims.v1@2.20.157
  - @wso2is/admin.core.v1@2.29.9

## 2.20.156

### Patch Changes

- Updated dependencies [[`2f1063e00b42e7f5a3886c16812c2240d51f7594`](https://github.com/wso2/identity-apps/commit/2f1063e00b42e7f5a3886c16812c2240d51f7594)]:
  - @wso2is/admin.applications.v1@2.25.8
  - @wso2is/react-components@2.4.10
  - @wso2is/admin.core.v1@2.29.8
  - @wso2is/admin.claims.v1@2.20.156
  - @wso2is/dynamic-forms@2.0.103
  - @wso2is/form@2.1.11

## 2.20.155

### Patch Changes

- Updated dependencies [[`26785522cc1c6e675cb91e8976d77b75e9dc3ecf`](https://github.com/wso2/identity-apps/commit/26785522cc1c6e675cb91e8976d77b75e9dc3ecf)]:
  - @wso2is/theme@2.1.4
  - @wso2is/admin.claims.v1@2.20.155
  - @wso2is/react-components@2.4.9
  - @wso2is/admin.applications.v1@2.25.7
  - @wso2is/admin.core.v1@2.29.7
  - @wso2is/dynamic-forms@2.0.102
  - @wso2is/form@2.1.10

## 2.20.154

### Patch Changes

- Updated dependencies [[`60c435a2288880cab85bcec41f84ab4f707fa101`](https://github.com/wso2/identity-apps/commit/60c435a2288880cab85bcec41f84ab4f707fa101)]:
  - @wso2is/i18n@2.5.27
  - @wso2is/admin.claims.v1@2.20.154
  - @wso2is/admin.core.v1@2.29.6
  - @wso2is/admin.applications.v1@2.25.6

## 2.20.153

### Patch Changes

- Updated dependencies [[`22dcbbe1383cfdb1b388f3f02e51ccc0dab653dd`](https://github.com/wso2/identity-apps/commit/22dcbbe1383cfdb1b388f3f02e51ccc0dab653dd), [`1cb81cec3954eb14d1e294bed089782c0b8fe3b7`](https://github.com/wso2/identity-apps/commit/1cb81cec3954eb14d1e294bed089782c0b8fe3b7)]:
  - @wso2is/theme@2.1.3
  - @wso2is/react-components@2.4.8
  - @wso2is/admin.applications.v1@2.25.5
  - @wso2is/admin.claims.v1@2.20.153
  - @wso2is/admin.core.v1@2.29.5
  - @wso2is/dynamic-forms@2.0.101
  - @wso2is/form@2.1.9

## 2.20.152

### Patch Changes

- [#6856](https://github.com/wso2/identity-apps/pull/6856) [`e8b882b2c9837535e53ac032a77bbc4e6a776e13`](https://github.com/wso2/identity-apps/commit/e8b882b2c9837535e53ac032a77bbc4e6a776e13) Thanks [@Achintha444](https://github.com/Achintha444)! - Change filter icon to `HorizontalBarsFilterIcon` and change the search icon to `MagnifyingGlassIcon` in the advanced search

- Updated dependencies [[`e8b882b2c9837535e53ac032a77bbc4e6a776e13`](https://github.com/wso2/identity-apps/commit/e8b882b2c9837535e53ac032a77bbc4e6a776e13)]:
  - @wso2is/admin.applications.v1@2.25.4
  - @wso2is/admin.claims.v1@2.20.152
  - @wso2is/react-components@2.4.7
  - @wso2is/dynamic-forms@2.0.100
  - @wso2is/admin.core.v1@2.29.4
  - @wso2is/form@2.1.8

## 2.20.151

### Patch Changes

- Updated dependencies [[`bc295dd68271816535f575e7c27ddae8d3d2f2b4`](https://github.com/wso2/identity-apps/commit/bc295dd68271816535f575e7c27ddae8d3d2f2b4)]:
  - @wso2is/admin.applications.v1@2.25.3
  - @wso2is/admin.core.v1@2.29.3
  - @wso2is/admin.claims.v1@2.20.151

## 2.20.150

### Patch Changes

- Updated dependencies [[`ca1acd66b5da706b2e2618a6d19a72dc8967d027`](https://github.com/wso2/identity-apps/commit/ca1acd66b5da706b2e2618a6d19a72dc8967d027)]:
  - @wso2is/i18n@2.5.26
  - @wso2is/admin.applications.v1@2.25.2
  - @wso2is/admin.claims.v1@2.20.150
  - @wso2is/admin.core.v1@2.29.2

## 2.20.149

### Patch Changes

- Updated dependencies [[`47824646cba3146cf7e6561377ca4e6b293dbda8`](https://github.com/wso2/identity-apps/commit/47824646cba3146cf7e6561377ca4e6b293dbda8)]:
  - @wso2is/i18n@2.5.25
  - @wso2is/admin.applications.v1@2.25.1
  - @wso2is/admin.claims.v1@2.20.149
  - @wso2is/admin.core.v1@2.29.1

## 2.20.148

### Patch Changes

- Updated dependencies [[`6f5f708ed4a72a19e45d9f0c3a65f9486bd7166c`](https://github.com/wso2/identity-apps/commit/6f5f708ed4a72a19e45d9f0c3a65f9486bd7166c)]:
  - @wso2is/admin.applications.v1@2.25.0
  - @wso2is/admin.core.v1@2.29.0
  - @wso2is/admin.claims.v1@2.20.148

## 2.20.147

### Patch Changes

- Updated dependencies []:
  - @wso2is/admin.applications.v1@2.24.3
  - @wso2is/admin.claims.v1@2.20.147
  - @wso2is/admin.core.v1@2.28.3

## 2.20.146

### Patch Changes

- Updated dependencies []:
  - @wso2is/admin.applications.v1@2.24.2
  - @wso2is/admin.claims.v1@2.20.146
  - @wso2is/admin.core.v1@2.28.2

## 2.20.145

### Patch Changes

- Updated dependencies [[`a4fb4106bace0826911b8a385bd39167d84f9ac0`](https://github.com/wso2/identity-apps/commit/a4fb4106bace0826911b8a385bd39167d84f9ac0), [`c28c89ff852ec2b4aa28da4c4dce123b54f87d61`](https://github.com/wso2/identity-apps/commit/c28c89ff852ec2b4aa28da4c4dce123b54f87d61)]:
  - @wso2is/theme@2.1.2
  - @wso2is/admin.applications.v1@2.24.1
  - @wso2is/admin.claims.v1@2.20.145
  - @wso2is/react-components@2.4.6
  - @wso2is/admin.core.v1@2.28.1
  - @wso2is/dynamic-forms@2.0.99
  - @wso2is/form@2.1.7

## 2.20.144

### Patch Changes

- Updated dependencies [[`862d20ae987422010ba53b3825f86a8ba5685910`](https://github.com/wso2/identity-apps/commit/862d20ae987422010ba53b3825f86a8ba5685910)]:
  - @wso2is/admin.applications.v1@2.24.0
  - @wso2is/admin.core.v1@2.28.0
  - @wso2is/admin.claims.v1@2.20.144

## 2.20.143

### Patch Changes

- Updated dependencies [[`47a7d939097403b8374324515efa7a5e52977ecc`](https://github.com/wso2/identity-apps/commit/47a7d939097403b8374324515efa7a5e52977ecc)]:
  - @wso2is/core@2.0.61
  - @wso2is/admin.applications.v1@2.23.31
  - @wso2is/admin.claims.v1@2.20.143
  - @wso2is/admin.core.v1@2.27.13
  - @wso2is/access-control@3.0.21
  - @wso2is/dynamic-forms@2.0.98
  - @wso2is/form@2.1.6
  - @wso2is/forms@2.0.51
  - @wso2is/i18n@2.5.24
  - @wso2is/react-components@2.4.5

## 2.20.142

### Patch Changes

- Updated dependencies [[`19751f62ed1923a0c75b342407c9048148489b25`](https://github.com/wso2/identity-apps/commit/19751f62ed1923a0c75b342407c9048148489b25)]:
  - @wso2is/theme@2.1.1
  - @wso2is/admin.core.v1@2.27.12
  - @wso2is/admin.claims.v1@2.20.142
  - @wso2is/react-components@2.4.4
  - @wso2is/admin.applications.v1@2.23.30
  - @wso2is/dynamic-forms@2.0.97
  - @wso2is/form@2.1.5

## 2.20.141

### Patch Changes

- Updated dependencies [[`c90b19b00c409c3f3e448db397f937ddb1640a45`](https://github.com/wso2/identity-apps/commit/c90b19b00c409c3f3e448db397f937ddb1640a45)]:
  - @wso2is/admin.applications.v1@2.23.29
  - @wso2is/admin.core.v1@2.27.11
  - @wso2is/admin.claims.v1@2.20.141

## 2.20.140

### Patch Changes

- [#6820](https://github.com/wso2/identity-apps/pull/6820) [`24189079ee5159ad4b312a15f0a1d4f3b99e34f8`](https://github.com/wso2/identity-apps/commit/24189079ee5159ad4b312a15f0a1d4f3b99e34f8) Thanks [@shashimalcse](https://github.com/shashimalcse)! - Bump oxygen ui version

- Updated dependencies [[`93b7a97b335a22b7a6ffc3b476051e96946951a9`](https://github.com/wso2/identity-apps/commit/93b7a97b335a22b7a6ffc3b476051e96946951a9), [`24189079ee5159ad4b312a15f0a1d4f3b99e34f8`](https://github.com/wso2/identity-apps/commit/24189079ee5159ad4b312a15f0a1d4f3b99e34f8)]:
  - @wso2is/admin.applications.v1@2.23.28
  - @wso2is/admin.claims.v1@2.20.140
  - @wso2is/react-components@2.4.3
  - @wso2is/dynamic-forms@2.0.96
  - @wso2is/admin.core.v1@2.27.10
  - @wso2is/form@2.1.4

## 2.20.139

### Patch Changes

- Updated dependencies []:
  - @wso2is/admin.core.v1@2.27.9
  - @wso2is/admin.applications.v1@2.23.27
  - @wso2is/admin.claims.v1@2.20.139

## 2.20.138

### Patch Changes

- Updated dependencies []:
  - @wso2is/admin.core.v1@2.27.8
  - @wso2is/admin.applications.v1@2.23.26
  - @wso2is/admin.claims.v1@2.20.138

## 2.20.137

### Patch Changes

- Updated dependencies []:
  - @wso2is/admin.core.v1@2.27.7
  - @wso2is/admin.applications.v1@2.23.25
  - @wso2is/admin.claims.v1@2.20.137

## 2.20.136

### Patch Changes

- Updated dependencies [[`1d8f2a9b051645e69100e76bf49b452fc0ff0f8e`](https://github.com/wso2/identity-apps/commit/1d8f2a9b051645e69100e76bf49b452fc0ff0f8e)]:
  - @wso2is/admin.applications.v1@2.23.24
  - @wso2is/admin.core.v1@2.27.6
  - @wso2is/admin.claims.v1@2.20.136

## 2.20.135

### Patch Changes

- Updated dependencies []:
  - @wso2is/admin.core.v1@2.27.5
  - @wso2is/admin.applications.v1@2.23.23
  - @wso2is/admin.claims.v1@2.20.135

## 2.20.134

### Patch Changes

- Updated dependencies []:
  - @wso2is/admin.applications.v1@2.23.22
  - @wso2is/admin.claims.v1@2.20.134
  - @wso2is/admin.core.v1@2.27.4

## 2.20.133

### Patch Changes

- Updated dependencies []:
  - @wso2is/admin.core.v1@2.27.3
  - @wso2is/admin.applications.v1@2.23.21
  - @wso2is/admin.claims.v1@2.20.133

## 2.20.132

### Patch Changes

- Updated dependencies []:
  - @wso2is/admin.applications.v1@2.23.20
  - @wso2is/admin.core.v1@2.27.2
  - @wso2is/admin.claims.v1@2.20.132

## 2.20.131

### Patch Changes

- Updated dependencies [[`087a548e2f5c4565b6da489ff1632154c566772f`](https://github.com/wso2/identity-apps/commit/087a548e2f5c4565b6da489ff1632154c566772f)]:
  - @wso2is/i18n@2.5.23
  - @wso2is/admin.applications.v1@2.23.19
  - @wso2is/admin.claims.v1@2.20.131
  - @wso2is/admin.core.v1@2.27.1

## 2.20.130

### Patch Changes

- Updated dependencies [[`6fd5b32c01294438785c9f6ac9ad15ad310036f8`](https://github.com/wso2/identity-apps/commit/6fd5b32c01294438785c9f6ac9ad15ad310036f8)]:
  - @wso2is/admin.core.v1@2.27.0
  - @wso2is/admin.applications.v1@2.23.18
  - @wso2is/admin.claims.v1@2.20.130

## 2.20.129

### Patch Changes

- Updated dependencies [[`c35e28e3d811841b3bc4762486b80c255e82a54e`](https://github.com/wso2/identity-apps/commit/c35e28e3d811841b3bc4762486b80c255e82a54e)]:
  - @wso2is/admin.core.v1@2.26.1
  - @wso2is/i18n@2.5.22
  - @wso2is/admin.applications.v1@2.23.17
  - @wso2is/admin.claims.v1@2.20.129

## 2.20.128

### Patch Changes

- Updated dependencies [[`b7ba328bd2a29881c5cbb06b9d3bc8968c5b3da2`](https://github.com/wso2/identity-apps/commit/b7ba328bd2a29881c5cbb06b9d3bc8968c5b3da2)]:
  - @wso2is/admin.core.v1@2.26.0
  - @wso2is/admin.applications.v1@2.23.16
  - @wso2is/admin.claims.v1@2.20.128

## 2.20.127

### Patch Changes

- Updated dependencies [[`0d0fcfee8dd4a48a69ae12690c9382b49bfd0f2a`](https://github.com/wso2/identity-apps/commit/0d0fcfee8dd4a48a69ae12690c9382b49bfd0f2a)]:
  - @wso2is/admin.core.v1@2.25.0
  - @wso2is/theme@2.1.0
  - @wso2is/admin.applications.v1@2.23.15
  - @wso2is/admin.claims.v1@2.20.127
  - @wso2is/react-components@2.4.2
  - @wso2is/dynamic-forms@2.0.95
  - @wso2is/form@2.1.3

## 2.20.126

### Patch Changes

- Updated dependencies []:
  - @wso2is/admin.applications.v1@2.23.14
  - @wso2is/admin.claims.v1@2.20.126
  - @wso2is/admin.core.v1@2.24.19

## 2.20.125

### Patch Changes

- Updated dependencies []:
  - @wso2is/admin.applications.v1@2.23.13
  - @wso2is/admin.claims.v1@2.20.125
  - @wso2is/admin.core.v1@2.24.18

## 2.20.124

### Patch Changes

- Updated dependencies []:
  - @wso2is/admin.core.v1@2.24.17
  - @wso2is/admin.applications.v1@2.23.12
  - @wso2is/admin.claims.v1@2.20.124

## 2.20.123

### Patch Changes

- Updated dependencies [[`6349ffa59c542b1be0304aabad766455fceabf25`](https://github.com/wso2/identity-apps/commit/6349ffa59c542b1be0304aabad766455fceabf25)]:
  - @wso2is/i18n@2.5.21
  - @wso2is/admin.core.v1@2.24.16
  - @wso2is/admin.applications.v1@2.23.11
  - @wso2is/admin.claims.v1@2.20.123

## 2.20.122

### Patch Changes

- Updated dependencies [[`ec3fae95750df6503d6d6286c4e700e3b66cd18f`](https://github.com/wso2/identity-apps/commit/ec3fae95750df6503d6d6286c4e700e3b66cd18f)]:
  - @wso2is/admin.core.v1@2.24.15
  - @wso2is/i18n@2.5.20
  - @wso2is/admin.applications.v1@2.23.10
  - @wso2is/admin.claims.v1@2.20.122

## 2.20.121

### Patch Changes

- Updated dependencies [[`790818d7544cf65cfcdcef685aad276ba8ed2b59`](https://github.com/wso2/identity-apps/commit/790818d7544cf65cfcdcef685aad276ba8ed2b59)]:
  - @wso2is/admin.applications.v1@2.23.9
  - @wso2is/admin.core.v1@2.24.14
  - @wso2is/admin.claims.v1@2.20.121

## 2.20.120

### Patch Changes

- Updated dependencies [[`74e82b2f465d11c02969f7fef52f83a1956214b8`](https://github.com/wso2/identity-apps/commit/74e82b2f465d11c02969f7fef52f83a1956214b8)]:
  - @wso2is/admin.core.v1@2.24.13
  - @wso2is/i18n@2.5.19
  - @wso2is/admin.applications.v1@2.23.8
  - @wso2is/admin.claims.v1@2.20.120

## 2.20.119

### Patch Changes

- Updated dependencies [[`dec724ba75c4937cd84ec7afcd2ec0bc00058d2e`](https://github.com/wso2/identity-apps/commit/dec724ba75c4937cd84ec7afcd2ec0bc00058d2e)]:
  - @wso2is/admin.applications.v1@2.23.7
  - @wso2is/theme@2.0.99
  - @wso2is/admin.core.v1@2.24.12
  - @wso2is/admin.claims.v1@2.20.119
  - @wso2is/react-components@2.4.1
  - @wso2is/dynamic-forms@2.0.94
  - @wso2is/form@2.1.2

## 2.20.118

### Patch Changes

- Updated dependencies [[`e61f67bfb6f516f72b0e496a0a27fd781830f664`](https://github.com/wso2/identity-apps/commit/e61f67bfb6f516f72b0e496a0a27fd781830f664)]:
  - @wso2is/admin.applications.v1@2.23.6
  - @wso2is/admin.core.v1@2.24.11
  - @wso2is/admin.claims.v1@2.20.118

## 2.20.117

### Patch Changes

- Updated dependencies [[`f9b6d524b2049650a1dc7d81c8df0845f2a295a7`](https://github.com/wso2/identity-apps/commit/f9b6d524b2049650a1dc7d81c8df0845f2a295a7), [`1669568cf17b4aa9dda387194bd38cdf32ac3212`](https://github.com/wso2/identity-apps/commit/1669568cf17b4aa9dda387194bd38cdf32ac3212)]:
  - @wso2is/admin.applications.v1@2.23.5
  - @wso2is/admin.claims.v1@2.20.117
  - @wso2is/admin.core.v1@2.24.10

## 2.20.116

### Patch Changes

- Updated dependencies [[`8d49cc893d99c65802efb5787ccb24deddc1eb2d`](https://github.com/wso2/identity-apps/commit/8d49cc893d99c65802efb5787ccb24deddc1eb2d)]:
  - @wso2is/admin.applications.v1@2.23.4
  - @wso2is/admin.core.v1@2.24.9
  - @wso2is/admin.claims.v1@2.20.116

## 2.20.115

### Patch Changes

- Updated dependencies []:
  - @wso2is/admin.applications.v1@2.23.3
  - @wso2is/admin.core.v1@2.24.8
  - @wso2is/admin.claims.v1@2.20.115

## 2.20.114

### Patch Changes

- Updated dependencies []:
  - @wso2is/admin.applications.v1@2.23.2
  - @wso2is/admin.claims.v1@2.20.114
  - @wso2is/admin.core.v1@2.24.7

## 2.20.113

### Patch Changes

- Updated dependencies [[`d5b3f7c8d61759691a8fd6e271fbb145d39b68d3`](https://github.com/wso2/identity-apps/commit/d5b3f7c8d61759691a8fd6e271fbb145d39b68d3), [`d646c0baa3e0cdba239cc9fd8b4acf60ca336f84`](https://github.com/wso2/identity-apps/commit/d646c0baa3e0cdba239cc9fd8b4acf60ca336f84)]:
  - @wso2is/admin.core.v1@2.24.6
  - @wso2is/form@2.1.1
  - @wso2is/i18n@2.5.18
  - @wso2is/admin.applications.v1@2.23.1
  - @wso2is/admin.claims.v1@2.20.113

## 2.20.112

### Patch Changes

- Updated dependencies [[`00ee3fbc87f646c936fcda1534d75f9359ad03db`](https://github.com/wso2/identity-apps/commit/00ee3fbc87f646c936fcda1534d75f9359ad03db), [`00ee3fbc87f646c936fcda1534d75f9359ad03db`](https://github.com/wso2/identity-apps/commit/00ee3fbc87f646c936fcda1534d75f9359ad03db), [`00ee3fbc87f646c936fcda1534d75f9359ad03db`](https://github.com/wso2/identity-apps/commit/00ee3fbc87f646c936fcda1534d75f9359ad03db)]:
  - @wso2is/admin.applications.v1@2.23.0
  - @wso2is/admin.core.v1@2.24.5
  - @wso2is/i18n@2.5.17
  - @wso2is/react-components@2.4.0
  - @wso2is/form@2.1.0
  - @wso2is/admin.claims.v1@2.20.112
  - @wso2is/dynamic-forms@2.0.93

## 2.20.111

### Patch Changes

- Updated dependencies []:
  - @wso2is/admin.applications.v1@2.22.41
  - @wso2is/admin.core.v1@2.24.4
  - @wso2is/admin.claims.v1@2.20.111

## 2.20.110

### Patch Changes

- Updated dependencies [[`19af0c45fd8fb2c5255b3486ef192710851d11a7`](https://github.com/wso2/identity-apps/commit/19af0c45fd8fb2c5255b3486ef192710851d11a7), [`6da9bb307f8b0168777a7d8ea44f67619c99d493`](https://github.com/wso2/identity-apps/commit/6da9bb307f8b0168777a7d8ea44f67619c99d493)]:
  - @wso2is/admin.applications.v1@2.22.40
  - @wso2is/react-components@2.3.1
  - @wso2is/admin.core.v1@2.24.3
  - @wso2is/admin.claims.v1@2.20.110
  - @wso2is/dynamic-forms@2.0.92
  - @wso2is/form@2.0.93

## 2.20.109

### Patch Changes

- Updated dependencies [[`21b2c8b62090ab72135c91a531af8d34af1d8101`](https://github.com/wso2/identity-apps/commit/21b2c8b62090ab72135c91a531af8d34af1d8101)]:
  - @wso2is/admin.core.v1@2.24.2
  - @wso2is/admin.applications.v1@2.22.39
  - @wso2is/admin.claims.v1@2.20.109

## 2.20.108

### Patch Changes

- Updated dependencies []:
  - @wso2is/admin.applications.v1@2.22.38
  - @wso2is/admin.core.v1@2.24.1
  - @wso2is/admin.claims.v1@2.20.108

## 2.20.107

### Patch Changes

- Updated dependencies [[`dc9ac2782b9faa497d06d376c1e1fcf63168ee85`](https://github.com/wso2/identity-apps/commit/dc9ac2782b9faa497d06d376c1e1fcf63168ee85)]:
  - @wso2is/react-components@2.3.0
  - @wso2is/admin.core.v1@2.24.0
  - @wso2is/i18n@2.5.16
  - @wso2is/admin.applications.v1@2.22.37
  - @wso2is/admin.claims.v1@2.20.107
  - @wso2is/dynamic-forms@2.0.91
  - @wso2is/form@2.0.92

## 2.20.106

### Patch Changes

- Updated dependencies [[`8d2e9fced7e60158fb1fcdc35ab09bf93271d3e6`](https://github.com/wso2/identity-apps/commit/8d2e9fced7e60158fb1fcdc35ab09bf93271d3e6)]:
  - @wso2is/react-components@2.2.32
  - @wso2is/admin.applications.v1@2.22.36
  - @wso2is/admin.claims.v1@2.20.106
  - @wso2is/admin.core.v1@2.23.36
  - @wso2is/dynamic-forms@2.0.90
  - @wso2is/form@2.0.91

## 2.20.105

### Patch Changes

- Updated dependencies []:
  - @wso2is/admin.applications.v1@2.22.35
  - @wso2is/admin.claims.v1@2.20.105
  - @wso2is/admin.core.v1@2.23.35

## 2.20.104

### Patch Changes

- Updated dependencies [[`64d1d40cf664987e22e18a3cd7983a5e845829f3`](https://github.com/wso2/identity-apps/commit/64d1d40cf664987e22e18a3cd7983a5e845829f3), [`7c7606bd87ec736bf9845c1e1b44e41abb717b7c`](https://github.com/wso2/identity-apps/commit/7c7606bd87ec736bf9845c1e1b44e41abb717b7c)]:
  - @wso2is/admin.claims.v1@2.20.104
  - @wso2is/react-components@2.2.31
  - @wso2is/admin.applications.v1@2.22.34
  - @wso2is/admin.core.v1@2.23.34
  - @wso2is/dynamic-forms@2.0.89
  - @wso2is/form@2.0.90

## 2.20.103

### Patch Changes

- Updated dependencies []:
  - @wso2is/admin.applications.v1@2.22.33
  - @wso2is/admin.claims.v1@2.20.103
  - @wso2is/admin.core.v1@2.23.33

## 2.20.102

### Patch Changes

- Updated dependencies [[`3520652d01ac8521d6685002a3c2135397580f86`](https://github.com/wso2/identity-apps/commit/3520652d01ac8521d6685002a3c2135397580f86)]:
  - @wso2is/admin.applications.v1@2.22.32
  - @wso2is/admin.core.v1@2.23.32
  - @wso2is/admin.claims.v1@2.20.102

## 2.20.101

### Patch Changes

- [#6715](https://github.com/wso2/identity-apps/pull/6715) [`afeb344ddbc6a674f342893b3f8135977e52a468`](https://github.com/wso2/identity-apps/commit/afeb344ddbc6a674f342893b3f8135977e52a468) Thanks [@ashanthamara](https://github.com/ashanthamara)! - Bump oxygen ui version

- Updated dependencies [[`afeb344ddbc6a674f342893b3f8135977e52a468`](https://github.com/wso2/identity-apps/commit/afeb344ddbc6a674f342893b3f8135977e52a468)]:
  - @wso2is/admin.applications.v1@2.22.31
  - @wso2is/admin.claims.v1@2.20.101
  - @wso2is/react-components@2.2.30
  - @wso2is/admin.core.v1@2.23.31
  - @wso2is/dynamic-forms@2.0.88
  - @wso2is/form@2.0.89

## 2.20.100

### Patch Changes

- Updated dependencies []:
  - @wso2is/admin.applications.v1@2.22.30
  - @wso2is/admin.claims.v1@2.20.100
  - @wso2is/admin.core.v1@2.23.30

## 2.20.99

### Patch Changes

- Updated dependencies [[`1f7f75c007d4c8c562c0d72d29db6760f20a15e6`](https://github.com/wso2/identity-apps/commit/1f7f75c007d4c8c562c0d72d29db6760f20a15e6)]:
  - @wso2is/admin.applications.v1@2.22.29
  - @wso2is/admin.core.v1@2.23.29
  - @wso2is/admin.claims.v1@2.20.99

## 2.20.98

### Patch Changes

- Updated dependencies [[`198c2432e6eacdc2bcf1bb9e7432ea7d700f7534`](https://github.com/wso2/identity-apps/commit/198c2432e6eacdc2bcf1bb9e7432ea7d700f7534)]:
  - @wso2is/react-components@2.2.29
  - @wso2is/admin.core.v1@2.23.28
  - @wso2is/admin.applications.v1@2.22.28
  - @wso2is/admin.claims.v1@2.20.98
  - @wso2is/dynamic-forms@2.0.87
  - @wso2is/form@2.0.88

## 2.20.97

### Patch Changes

- Updated dependencies [[`51f97383095dd3c797c596bb67027a35b92b15cf`](https://github.com/wso2/identity-apps/commit/51f97383095dd3c797c596bb67027a35b92b15cf)]:
  - @wso2is/admin.core.v1@2.23.27
  - @wso2is/admin.applications.v1@2.22.27
  - @wso2is/admin.claims.v1@2.20.97

## 2.20.96

### Patch Changes

- Updated dependencies [[`40fee44a8d9ca90909c0470fe1b38b8a919318c5`](https://github.com/wso2/identity-apps/commit/40fee44a8d9ca90909c0470fe1b38b8a919318c5)]:
  - @wso2is/admin.applications.v1@2.22.26
  - @wso2is/admin.core.v1@2.23.26
  - @wso2is/admin.claims.v1@2.20.96

## 2.20.95

### Patch Changes

- [#6689](https://github.com/wso2/identity-apps/pull/6689) [`8a642b219422f09a4be1d105bcf8521cd7957128`](https://github.com/wso2/identity-apps/commit/8a642b219422f09a4be1d105bcf8521cd7957128) Thanks [@NipuniBhagya](https://github.com/NipuniBhagya)! - Bump React SDK version

- Updated dependencies [[`d9615827f6e7c2f087c1debdb377e02e66ac4e62`](https://github.com/wso2/identity-apps/commit/d9615827f6e7c2f087c1debdb377e02e66ac4e62), [`8a642b219422f09a4be1d105bcf8521cd7957128`](https://github.com/wso2/identity-apps/commit/8a642b219422f09a4be1d105bcf8521cd7957128), [`f1bd6dea60145fbd49e446c1b60b61ea0145e6ba`](https://github.com/wso2/identity-apps/commit/f1bd6dea60145fbd49e446c1b60b61ea0145e6ba)]:
  - @wso2is/admin.core.v1@2.23.25
  - @wso2is/theme@2.0.98
  - @wso2is/admin.applications.v1@2.22.25
  - @wso2is/admin.claims.v1@2.20.95
  - @wso2is/react-components@2.2.28
  - @wso2is/dynamic-forms@2.0.86
  - @wso2is/form@2.0.87

## 2.20.94

### Patch Changes

- Updated dependencies []:
  - @wso2is/admin.core.v1@2.23.24
  - @wso2is/admin.applications.v1@2.22.24
  - @wso2is/admin.claims.v1@2.20.94

## 2.20.93

### Patch Changes

- Updated dependencies [[`d742d26e18b04f96ec63d9bf54361a537402a3dc`](https://github.com/wso2/identity-apps/commit/d742d26e18b04f96ec63d9bf54361a537402a3dc)]:
  - @wso2is/admin.core.v1@2.23.23
  - @wso2is/admin.applications.v1@2.22.23
  - @wso2is/admin.claims.v1@2.20.93

## 2.20.92

### Patch Changes

- Updated dependencies [[`f30d2e0962fb1ee35063f9baf2f80490d6ff62e4`](https://github.com/wso2/identity-apps/commit/f30d2e0962fb1ee35063f9baf2f80490d6ff62e4)]:
  - @wso2is/admin.core.v1@2.23.22
  - @wso2is/admin.applications.v1@2.22.22
  - @wso2is/admin.claims.v1@2.20.92

## 2.20.91

### Patch Changes

- Updated dependencies []:
  - @wso2is/admin.applications.v1@2.22.21
  - @wso2is/admin.core.v1@2.23.21
  - @wso2is/admin.claims.v1@2.20.91

## 2.20.90

### Patch Changes

- Updated dependencies []:
  - @wso2is/admin.applications.v1@2.22.20
  - @wso2is/admin.claims.v1@2.20.90
  - @wso2is/admin.core.v1@2.23.20

## 2.20.89

### Patch Changes

- [#6676](https://github.com/wso2/identity-apps/pull/6676) [`43c13ae8c8067f87b65c95f8ec8416cd297024da`](https://github.com/wso2/identity-apps/commit/43c13ae8c8067f87b65c95f8ec8416cd297024da) Thanks [@Achintha444](https://github.com/Achintha444)! - Update oxygen-ui to `1.13.3`

- Updated dependencies [[`43c13ae8c8067f87b65c95f8ec8416cd297024da`](https://github.com/wso2/identity-apps/commit/43c13ae8c8067f87b65c95f8ec8416cd297024da)]:
  - @wso2is/admin.applications.v1@2.22.19
  - @wso2is/admin.claims.v1@2.20.89
  - @wso2is/react-components@2.2.27
  - @wso2is/admin.core.v1@2.23.19
  - @wso2is/access-control@3.0.20
  - @wso2is/dynamic-forms@2.0.85
  - @wso2is/validation@2.0.9
  - @wso2is/forms@2.0.50
  - @wso2is/theme@2.0.97
  - @wso2is/core@2.0.60
  - @wso2is/form@2.0.86
  - @wso2is/i18n@2.5.15

## 2.20.88

### Patch Changes

- Updated dependencies [[`5711502923725307d3c3dfb6e3953e493e9a3ab6`](https://github.com/wso2/identity-apps/commit/5711502923725307d3c3dfb6e3953e493e9a3ab6)]:
  - @wso2is/admin.core.v1@2.23.18
  - @wso2is/admin.applications.v1@2.22.18
  - @wso2is/admin.claims.v1@2.20.88

## 2.20.87

### Patch Changes

- Updated dependencies [[`ee0dc227a7e86ad7356ec222c1284e66d634d935`](https://github.com/wso2/identity-apps/commit/ee0dc227a7e86ad7356ec222c1284e66d634d935), [`ee0dc227a7e86ad7356ec222c1284e66d634d935`](https://github.com/wso2/identity-apps/commit/ee0dc227a7e86ad7356ec222c1284e66d634d935)]:
  - @wso2is/core@2.0.59
  - @wso2is/admin.applications.v1@2.22.17
  - @wso2is/admin.core.v1@2.23.17
  - @wso2is/admin.claims.v1@2.20.87
  - @wso2is/access-control@3.0.19
  - @wso2is/dynamic-forms@2.0.84
  - @wso2is/form@2.0.85
  - @wso2is/forms@2.0.49
  - @wso2is/i18n@2.5.14
  - @wso2is/react-components@2.2.26

## 2.20.86

### Patch Changes

- Updated dependencies []:
  - @wso2is/admin.applications.v1@2.22.16
  - @wso2is/admin.core.v1@2.23.16
  - @wso2is/admin.claims.v1@2.20.86

## 2.20.85

### Patch Changes

- Updated dependencies [[`6b02ab6bdf7323798ec96467cf93e3ac68dd4690`](https://github.com/wso2/identity-apps/commit/6b02ab6bdf7323798ec96467cf93e3ac68dd4690)]:
  - @wso2is/admin.applications.v1@2.22.15
  - @wso2is/admin.core.v1@2.23.15
  - @wso2is/admin.claims.v1@2.20.85

## 2.20.84

### Patch Changes

- Updated dependencies []:
  - @wso2is/admin.applications.v1@2.22.14
  - @wso2is/admin.core.v1@2.23.14
  - @wso2is/admin.claims.v1@2.20.84

## 2.20.83

### Patch Changes

- [#6651](https://github.com/wso2/identity-apps/pull/6651) [`6bdf8d9c726e3ee2bf575af014098ee5768ee672`](https://github.com/wso2/identity-apps/commit/6bdf8d9c726e3ee2bf575af014098ee5768ee672) Thanks [@Achintha444](https://github.com/Achintha444)! - Update the oxygen version to 1.13.2

- Updated dependencies [[`6bdf8d9c726e3ee2bf575af014098ee5768ee672`](https://github.com/wso2/identity-apps/commit/6bdf8d9c726e3ee2bf575af014098ee5768ee672)]:
  - @wso2is/admin.applications.v1@2.22.13
  - @wso2is/admin.claims.v1@2.20.83
  - @wso2is/react-components@2.2.25
  - @wso2is/admin.core.v1@2.23.13
  - @wso2is/access-control@3.0.18
  - @wso2is/dynamic-forms@2.0.83
  - @wso2is/validation@2.0.8
  - @wso2is/forms@2.0.48
  - @wso2is/theme@2.0.96
  - @wso2is/core@2.0.58
  - @wso2is/form@2.0.84
  - @wso2is/i18n@2.5.13

## 2.20.82

### Patch Changes

- Updated dependencies []:
  - @wso2is/admin.applications.v1@2.22.12
  - @wso2is/admin.core.v1@2.23.12
  - @wso2is/admin.claims.v1@2.20.82

## 2.20.81

### Patch Changes

- Updated dependencies [[`a3f99a44971f28c54f037ca96436e8863222432e`](https://github.com/wso2/identity-apps/commit/a3f99a44971f28c54f037ca96436e8863222432e)]:
  - @wso2is/admin.applications.v1@2.22.11
  - @wso2is/admin.core.v1@2.23.11
  - @wso2is/admin.claims.v1@2.20.81

## 2.20.80

### Patch Changes

- Updated dependencies [[`31c268c3ca49e1e7a91773f96f56e3d0f2931ec6`](https://github.com/wso2/identity-apps/commit/31c268c3ca49e1e7a91773f96f56e3d0f2931ec6)]:
  - @wso2is/admin.applications.v1@2.22.10
  - @wso2is/admin.core.v1@2.23.10
  - @wso2is/admin.claims.v1@2.20.80

## 2.20.79

### Patch Changes

- Updated dependencies [[`9f8577942314da8308aeae398f6d7d0eaf1b93ed`](https://github.com/wso2/identity-apps/commit/9f8577942314da8308aeae398f6d7d0eaf1b93ed), [`196e3426e7f99b6741e5aada839d2ee3000f005a`](https://github.com/wso2/identity-apps/commit/196e3426e7f99b6741e5aada839d2ee3000f005a), [`bf97792c29aca3670755e35825b2dfcdd6317f15`](https://github.com/wso2/identity-apps/commit/bf97792c29aca3670755e35825b2dfcdd6317f15)]:
  - @wso2is/admin.applications.v1@2.22.9
  - @wso2is/i18n@2.5.12
  - @wso2is/theme@2.0.95
  - @wso2is/admin.core.v1@2.23.9
  - @wso2is/admin.claims.v1@2.20.79
  - @wso2is/react-components@2.2.24
  - @wso2is/dynamic-forms@2.0.82
  - @wso2is/form@2.0.83

## 2.20.78

### Patch Changes

- [#6635](https://github.com/wso2/identity-apps/pull/6635) [`411658f1efc46cf71ea40b6bae511f42891c7a43`](https://github.com/wso2/identity-apps/commit/411658f1efc46cf71ea40b6bae511f42891c7a43) Thanks [@pavinduLakshan](https://github.com/pavinduLakshan)! - Fix some eslint warnings not being shown in vscode editor

* [#6487](https://github.com/wso2/identity-apps/pull/6487) [`0683e51ac6194dfa54c2a5f508d0a33b487b6ebf`](https://github.com/wso2/identity-apps/commit/0683e51ac6194dfa54c2a5f508d0a33b487b6ebf) Thanks [@pavinduLakshan](https://github.com/pavinduLakshan)! - Remove unnecessary legacy mode configs and its usage

* Updated dependencies [[`411658f1efc46cf71ea40b6bae511f42891c7a43`](https://github.com/wso2/identity-apps/commit/411658f1efc46cf71ea40b6bae511f42891c7a43), [`0683e51ac6194dfa54c2a5f508d0a33b487b6ebf`](https://github.com/wso2/identity-apps/commit/0683e51ac6194dfa54c2a5f508d0a33b487b6ebf)]:
  - @wso2is/admin.claims.v1@2.20.78
  - @wso2is/react-components@2.2.23
  - @wso2is/admin.core.v1@2.23.8
  - @wso2is/access-control@3.0.17
  - @wso2is/dynamic-forms@2.0.81
  - @wso2is/validation@2.0.7
  - @wso2is/forms@2.0.47
  - @wso2is/theme@2.0.94
  - @wso2is/core@2.0.57
  - @wso2is/form@2.0.82
  - @wso2is/i18n@2.5.11
  - @wso2is/admin.applications.v1@2.22.8

## 2.20.77

### Patch Changes

- [#6632](https://github.com/wso2/identity-apps/pull/6632) [`9ad69fa0a41cc3e6ecbfbe26ecdb7f615242ef8a`](https://github.com/wso2/identity-apps/commit/9ad69fa0a41cc3e6ecbfbe26ecdb7f615242ef8a) Thanks [@Achintha444](https://github.com/Achintha444)! - Update the oxygen version to `1.13.1` to fix the issue in the design of the default Chip design.

- Updated dependencies [[`9ad69fa0a41cc3e6ecbfbe26ecdb7f615242ef8a`](https://github.com/wso2/identity-apps/commit/9ad69fa0a41cc3e6ecbfbe26ecdb7f615242ef8a)]:
  - @wso2is/admin.applications.v1@2.22.7
  - @wso2is/admin.claims.v1@2.20.77
  - @wso2is/react-components@2.2.22
  - @wso2is/admin.core.v1@2.23.7
  - @wso2is/access-control@3.0.16
  - @wso2is/dynamic-forms@2.0.80
  - @wso2is/forms@2.0.46
  - @wso2is/theme@2.0.93
  - @wso2is/core@2.0.56
  - @wso2is/form@2.0.81
  - @wso2is/i18n@2.5.10

## 2.20.76

### Patch Changes

- Updated dependencies [[`7071e4f719bbd10ae62f7bfc18fc12e6d9127bc3`](https://github.com/wso2/identity-apps/commit/7071e4f719bbd10ae62f7bfc18fc12e6d9127bc3)]:
  - @wso2is/admin.core.v1@2.23.6
  - @wso2is/i18n@2.5.9
  - @wso2is/admin.applications.v1@2.22.6
  - @wso2is/admin.claims.v1@2.20.76

## 2.20.75

### Patch Changes

- Updated dependencies [[`98ae1e51e5e4c1bbaf52ac814af1da1722efb596`](https://github.com/wso2/identity-apps/commit/98ae1e51e5e4c1bbaf52ac814af1da1722efb596)]:
  - @wso2is/admin.applications.v1@2.22.5
  - @wso2is/theme@2.0.92
  - @wso2is/admin.core.v1@2.23.5
  - @wso2is/admin.claims.v1@2.20.75
  - @wso2is/react-components@2.2.21
  - @wso2is/dynamic-forms@2.0.79
  - @wso2is/form@2.0.80

## 2.20.74

### Patch Changes

- Updated dependencies [[`2f2d951279511a96c1d98bbd96ac71fc8be02eba`](https://github.com/wso2/identity-apps/commit/2f2d951279511a96c1d98bbd96ac71fc8be02eba)]:
  - @wso2is/admin.applications.v1@2.22.4
  - @wso2is/admin.core.v1@2.23.4
  - @wso2is/admin.claims.v1@2.20.74

## 2.20.73

### Patch Changes

- Updated dependencies [[`0981cd4b6901ae53119de1bd63f36fba79ebd533`](https://github.com/wso2/identity-apps/commit/0981cd4b6901ae53119de1bd63f36fba79ebd533)]:
  - @wso2is/admin.applications.v1@2.22.3
  - @wso2is/i18n@2.5.8
  - @wso2is/admin.core.v1@2.23.3
  - @wso2is/admin.claims.v1@2.20.73

## 2.20.72

### Patch Changes

- [#6617](https://github.com/wso2/identity-apps/pull/6617) [`7e3bfd46f7a76dc74727dfe23ebbca66675dff85`](https://github.com/wso2/identity-apps/commit/7e3bfd46f7a76dc74727dfe23ebbca66675dff85) Thanks [@Achintha444](https://github.com/Achintha444)! - update the design of the Chip component

- Updated dependencies [[`7e3bfd46f7a76dc74727dfe23ebbca66675dff85`](https://github.com/wso2/identity-apps/commit/7e3bfd46f7a76dc74727dfe23ebbca66675dff85)]:
  - @wso2is/admin.applications.v1@2.22.2
  - @wso2is/admin.claims.v1@2.20.72
  - @wso2is/react-components@2.2.20
  - @wso2is/admin.core.v1@2.23.2
  - @wso2is/access-control@3.0.15
  - @wso2is/dynamic-forms@2.0.78
  - @wso2is/forms@2.0.45
  - @wso2is/theme@2.0.91
  - @wso2is/core@2.0.55
  - @wso2is/form@2.0.79
  - @wso2is/i18n@2.5.7

## 2.20.71

### Patch Changes

- [#6616](https://github.com/wso2/identity-apps/pull/6616) [`768bb7367149129d198d65d69f07e6f97a6a2ed7`](https://github.com/wso2/identity-apps/commit/768bb7367149129d198d65d69f07e6f97a6a2ed7) Thanks [@pavinduLakshan](https://github.com/pavinduLakshan)! - Upgrade asgardeo react sdk version

- Updated dependencies [[`a11be2907a610c8b4d71942c49ba38cdd76ee9e8`](https://github.com/wso2/identity-apps/commit/a11be2907a610c8b4d71942c49ba38cdd76ee9e8), [`768bb7367149129d198d65d69f07e6f97a6a2ed7`](https://github.com/wso2/identity-apps/commit/768bb7367149129d198d65d69f07e6f97a6a2ed7)]:
  - @wso2is/admin.applications.v1@2.22.1
  - @wso2is/admin.claims.v1@2.20.71
  - @wso2is/admin.core.v1@2.23.1
  - @wso2is/core@2.0.54
  - @wso2is/access-control@3.0.14
  - @wso2is/dynamic-forms@2.0.77
  - @wso2is/form@2.0.78
  - @wso2is/forms@2.0.44
  - @wso2is/i18n@2.5.6
  - @wso2is/react-components@2.2.19

## 2.20.70

### Patch Changes

- Updated dependencies [[`5fc75427e1f0533085be5eea41f5eb1ada894b67`](https://github.com/wso2/identity-apps/commit/5fc75427e1f0533085be5eea41f5eb1ada894b67), [`2fcba18b79408465216e000a09d230f274f70fb3`](https://github.com/wso2/identity-apps/commit/2fcba18b79408465216e000a09d230f274f70fb3)]:
  - @wso2is/admin.core.v1@2.23.0
  - @wso2is/admin.applications.v1@2.22.0
  - @wso2is/admin.claims.v1@2.20.70

## 2.20.69

### Patch Changes

- [#6608](https://github.com/wso2/identity-apps/pull/6608) [`5d49c2defe346f4e2a4391f20689f5039d9b6066`](https://github.com/wso2/identity-apps/commit/5d49c2defe346f4e2a4391f20689f5039d9b6066) Thanks [@pavinduLakshan](https://github.com/pavinduLakshan)! - Update asgardeo react sdk version

- Updated dependencies [[`5d49c2defe346f4e2a4391f20689f5039d9b6066`](https://github.com/wso2/identity-apps/commit/5d49c2defe346f4e2a4391f20689f5039d9b6066)]:
  - @wso2is/admin.applications.v1@2.21.39
  - @wso2is/admin.claims.v1@2.20.69
  - @wso2is/admin.core.v1@2.22.11
  - @wso2is/core@2.0.53
  - @wso2is/access-control@3.0.13
  - @wso2is/dynamic-forms@2.0.76
  - @wso2is/form@2.0.77
  - @wso2is/forms@2.0.43
  - @wso2is/i18n@2.5.5
  - @wso2is/react-components@2.2.18

## 2.20.68

### Patch Changes

- Updated dependencies [[`91db151942242a5829066d4b1d42cf8ce4feafe9`](https://github.com/wso2/identity-apps/commit/91db151942242a5829066d4b1d42cf8ce4feafe9)]:
  - @wso2is/admin.applications.v1@2.21.38
  - @wso2is/i18n@2.5.4
  - @wso2is/admin.core.v1@2.22.10
  - @wso2is/admin.claims.v1@2.20.68

## 2.20.67

### Patch Changes

- Updated dependencies []:
  - @wso2is/admin.applications.v1@2.21.37
  - @wso2is/admin.claims.v1@2.20.67
  - @wso2is/admin.core.v1@2.22.9

## 2.20.66

### Patch Changes

- Updated dependencies []:
  - @wso2is/admin.core.v1@2.22.8
  - @wso2is/admin.applications.v1@2.21.36
  - @wso2is/admin.claims.v1@2.20.66

## 2.20.65

### Patch Changes

- Updated dependencies [[`898d86fa22f8819db0961c6de429484c097bb3ab`](https://github.com/wso2/identity-apps/commit/898d86fa22f8819db0961c6de429484c097bb3ab)]:
  - @wso2is/react-components@2.2.17
  - @wso2is/admin.core.v1@2.22.7
  - @wso2is/core@2.0.52
  - @wso2is/admin.applications.v1@2.21.35
  - @wso2is/admin.claims.v1@2.20.65
  - @wso2is/dynamic-forms@2.0.75
  - @wso2is/form@2.0.76
  - @wso2is/access-control@3.0.12
  - @wso2is/forms@2.0.42
  - @wso2is/i18n@2.5.3

## 2.20.64

### Patch Changes

- Updated dependencies [[`e5b95f9ed5ab1c50c8339364f15dfab1eb0ee27d`](https://github.com/wso2/identity-apps/commit/e5b95f9ed5ab1c50c8339364f15dfab1eb0ee27d)]:
  - @wso2is/i18n@2.5.2
  - @wso2is/admin.applications.v1@2.21.34
  - @wso2is/admin.claims.v1@2.20.64
  - @wso2is/admin.core.v1@2.22.6

## 2.20.63

### Patch Changes

- Updated dependencies [[`b0e396cc7b02051c9191337dc207a851d1aea360`](https://github.com/wso2/identity-apps/commit/b0e396cc7b02051c9191337dc207a851d1aea360)]:
  - @wso2is/theme@2.0.90
  - @wso2is/admin.core.v1@2.22.5
  - @wso2is/admin.claims.v1@2.20.63
  - @wso2is/react-components@2.2.16
  - @wso2is/admin.applications.v1@2.21.33
  - @wso2is/dynamic-forms@2.0.74
  - @wso2is/form@2.0.75

## 2.20.62

### Patch Changes

- Updated dependencies [[`2cb42f81fd5acddb6dcb534183f6c0332ec53bff`](https://github.com/wso2/identity-apps/commit/2cb42f81fd5acddb6dcb534183f6c0332ec53bff)]:
  - @wso2is/admin.core.v1@2.22.4
  - @wso2is/admin.applications.v1@2.21.32
  - @wso2is/admin.claims.v1@2.20.62

## 2.20.61

### Patch Changes

- Updated dependencies [[`6500ca1be1c4bbc939c7a0024b80f2aa5be123f1`](https://github.com/wso2/identity-apps/commit/6500ca1be1c4bbc939c7a0024b80f2aa5be123f1)]:
  - @wso2is/react-components@2.2.15
  - @wso2is/admin.applications.v1@2.21.31
  - @wso2is/admin.claims.v1@2.20.61
  - @wso2is/admin.core.v1@2.22.3
  - @wso2is/dynamic-forms@2.0.73
  - @wso2is/form@2.0.74

## 2.20.60

### Patch Changes

- Updated dependencies [[`3392011ce0dddf65ac9072a1a153f28c0e7e846f`](https://github.com/wso2/identity-apps/commit/3392011ce0dddf65ac9072a1a153f28c0e7e846f)]:
  - @wso2is/admin.core.v1@2.22.2
  - @wso2is/admin.applications.v1@2.21.30
  - @wso2is/admin.claims.v1@2.20.60

## 2.20.59

### Patch Changes

- Updated dependencies [[`7f50838d255ffeea0d8c65e1a696f6a923738146`](https://github.com/wso2/identity-apps/commit/7f50838d255ffeea0d8c65e1a696f6a923738146)]:
  - @wso2is/admin.applications.v1@2.21.29
  - @wso2is/react-components@2.2.14
  - @wso2is/i18n@2.5.1
  - @wso2is/admin.core.v1@2.22.1
  - @wso2is/admin.claims.v1@2.20.59
  - @wso2is/dynamic-forms@2.0.72
  - @wso2is/form@2.0.73

## 2.20.58

### Patch Changes

- Updated dependencies [[`a7d0c020b04ba382733280407fc202910f4fc8f4`](https://github.com/wso2/identity-apps/commit/a7d0c020b04ba382733280407fc202910f4fc8f4)]:
  - @wso2is/admin.core.v1@2.22.0
  - @wso2is/i18n@2.5.0
  - @wso2is/admin.applications.v1@2.21.28
  - @wso2is/admin.claims.v1@2.20.58

## 2.20.57

### Patch Changes

- Updated dependencies [[`f1d9b7ccbe14f1a42b6d3360da664acf39ba6909`](https://github.com/wso2/identity-apps/commit/f1d9b7ccbe14f1a42b6d3360da664acf39ba6909)]:
  - @wso2is/theme@2.0.89
  - @wso2is/admin.claims.v1@2.20.57
  - @wso2is/react-components@2.2.13
  - @wso2is/admin.applications.v1@2.21.27
  - @wso2is/admin.core.v1@2.21.27
  - @wso2is/dynamic-forms@2.0.71
  - @wso2is/form@2.0.72

## 2.20.56

### Patch Changes

- Updated dependencies []:
  - @wso2is/admin.applications.v1@2.21.26
  - @wso2is/admin.core.v1@2.21.26
  - @wso2is/admin.claims.v1@2.20.56

## 2.20.55

### Patch Changes

- Updated dependencies [[`82bbbf2303853076342ef80ef7d987bed16df01f`](https://github.com/wso2/identity-apps/commit/82bbbf2303853076342ef80ef7d987bed16df01f)]:
  - @wso2is/admin.applications.v1@2.21.25
  - @wso2is/admin.core.v1@2.21.25
  - @wso2is/i18n@2.4.8
  - @wso2is/admin.claims.v1@2.20.55

## 2.20.54

### Patch Changes

- Updated dependencies [[`1820d54f7dd5fa826c4747964fd2c1af9b7c3d8c`](https://github.com/wso2/identity-apps/commit/1820d54f7dd5fa826c4747964fd2c1af9b7c3d8c)]:
  - @wso2is/admin.core.v1@2.21.24
  - @wso2is/admin.applications.v1@2.21.24
  - @wso2is/admin.claims.v1@2.20.54

## 2.20.53

### Patch Changes

- Updated dependencies [[`a533e58d21d759f0a27d804f17b042a2819a8955`](https://github.com/wso2/identity-apps/commit/a533e58d21d759f0a27d804f17b042a2819a8955)]:
  - @wso2is/admin.applications.v1@2.21.23
  - @wso2is/i18n@2.4.7
  - @wso2is/admin.core.v1@2.21.23
  - @wso2is/admin.claims.v1@2.20.53

## 2.20.52

### Patch Changes

- Updated dependencies [[`1201f1179cda981617c35b6d9839abe768d5a394`](https://github.com/wso2/identity-apps/commit/1201f1179cda981617c35b6d9839abe768d5a394)]:
  - @wso2is/admin.applications.v1@2.21.22
  - @wso2is/theme@2.0.88
  - @wso2is/admin.core.v1@2.21.22
  - @wso2is/admin.claims.v1@2.20.52
  - @wso2is/react-components@2.2.12
  - @wso2is/dynamic-forms@2.0.70
  - @wso2is/form@2.0.71

## 2.20.51

### Patch Changes

- Updated dependencies []:
  - @wso2is/admin.applications.v1@2.21.21
  - @wso2is/admin.core.v1@2.21.21
  - @wso2is/admin.claims.v1@2.20.51

## 2.20.50

### Patch Changes

- Updated dependencies [[`55402e8eeb65021310621f0f8c643effbdc805a5`](https://github.com/wso2/identity-apps/commit/55402e8eeb65021310621f0f8c643effbdc805a5)]:
  - @wso2is/admin.applications.v1@2.21.20
  - @wso2is/admin.claims.v1@2.20.50
  - @wso2is/admin.core.v1@2.21.20

## 2.20.49

### Patch Changes

- Updated dependencies []:
  - @wso2is/admin.claims.v1@2.20.49
  - @wso2is/admin.core.v1@2.21.19
  - @wso2is/admin.applications.v1@2.21.19

## 2.20.48

### Patch Changes

- Updated dependencies []:
  - @wso2is/admin.applications.v1@2.21.18
  - @wso2is/admin.core.v1@2.21.18
  - @wso2is/admin.claims.v1@2.20.48

## 2.20.47

### Patch Changes

- Updated dependencies []:
  - @wso2is/admin.applications.v1@2.21.17
  - @wso2is/admin.claims.v1@2.20.47
  - @wso2is/admin.core.v1@2.21.17

## 2.20.46

### Patch Changes

- Updated dependencies [[`85600f55bcb1db924b28681c903a4e98b9558116`](https://github.com/wso2/identity-apps/commit/85600f55bcb1db924b28681c903a4e98b9558116)]:
  - @wso2is/react-components@2.2.11
  - @wso2is/access-control@3.0.11
  - @wso2is/dynamic-forms@2.0.69
  - @wso2is/validation@2.0.6
  - @wso2is/forms@2.0.41
  - @wso2is/theme@2.0.87
  - @wso2is/core@2.0.51
  - @wso2is/form@2.0.70
  - @wso2is/i18n@2.4.6
  - @wso2is/admin.applications.v1@2.21.16
  - @wso2is/admin.claims.v1@2.20.46
  - @wso2is/admin.core.v1@2.21.16

## 2.20.45

### Patch Changes

- Updated dependencies []:
  - @wso2is/admin.core.v1@2.21.15
  - @wso2is/admin.applications.v1@2.21.15
  - @wso2is/admin.claims.v1@2.20.45

## 2.20.44

### Patch Changes

- Updated dependencies []:
  - @wso2is/admin.applications.v1@2.21.14
  - @wso2is/admin.claims.v1@2.20.44
  - @wso2is/admin.core.v1@2.21.14

## 2.20.43

### Patch Changes

- Updated dependencies []:
  - @wso2is/admin.applications.v1@2.21.13
  - @wso2is/admin.claims.v1@2.20.43
  - @wso2is/admin.core.v1@2.21.13

## 2.20.42

### Patch Changes

- Updated dependencies []:
  - @wso2is/admin.core.v1@2.21.12
  - @wso2is/admin.applications.v1@2.21.12
  - @wso2is/admin.claims.v1@2.20.42

## 2.20.41

### Patch Changes

- Updated dependencies [[`df3842a93f108a90146d8e8b9b1bb90fc6a32465`](https://github.com/wso2/identity-apps/commit/df3842a93f108a90146d8e8b9b1bb90fc6a32465), [`fb99538a3379188e56c3a537281a2ba880c34804`](https://github.com/wso2/identity-apps/commit/fb99538a3379188e56c3a537281a2ba880c34804)]:
  - @wso2is/admin.applications.v1@2.21.11
  - @wso2is/admin.claims.v1@2.20.41
  - @wso2is/i18n@2.4.5
  - @wso2is/admin.core.v1@2.21.11

## 2.20.40

### Patch Changes

- Updated dependencies []:
  - @wso2is/admin.applications.v1@2.21.10
  - @wso2is/admin.claims.v1@2.20.40
  - @wso2is/admin.core.v1@2.21.10

## 2.20.39

### Patch Changes

- Updated dependencies [[`2a0f4df1570a146aaf079cfc50b2fb52ff3c9465`](https://github.com/wso2/identity-apps/commit/2a0f4df1570a146aaf079cfc50b2fb52ff3c9465)]:
  - @wso2is/i18n@2.4.4
  - @wso2is/admin.core.v1@2.21.9
  - @wso2is/admin.applications.v1@2.21.9
  - @wso2is/admin.claims.v1@2.20.39

## 2.20.38

### Patch Changes

- Updated dependencies [[`6cbe0406657561063905c5c35e6981f16ef87387`](https://github.com/wso2/identity-apps/commit/6cbe0406657561063905c5c35e6981f16ef87387)]:
  - @wso2is/admin.applications.v1@2.21.8
  - @wso2is/admin.core.v1@2.21.8
  - @wso2is/admin.claims.v1@2.20.38

## 2.20.37

### Patch Changes

- Updated dependencies []:
  - @wso2is/admin.applications.v1@2.21.7
  - @wso2is/admin.core.v1@2.21.7
  - @wso2is/admin.claims.v1@2.20.37

## 2.20.36

### Patch Changes

- Updated dependencies [[`e44d40bd90aeb8b04042aa3b4836f9b4883d0e34`](https://github.com/wso2/identity-apps/commit/e44d40bd90aeb8b04042aa3b4836f9b4883d0e34)]:
  - @wso2is/i18n@2.4.3
  - @wso2is/admin.applications.v1@2.21.6
  - @wso2is/admin.claims.v1@2.20.36
  - @wso2is/admin.core.v1@2.21.6

## 2.20.35

### Patch Changes

- Updated dependencies [[`b1e9c3064894e54fce5dcaa9c5afcf3be68cde49`](https://github.com/wso2/identity-apps/commit/b1e9c3064894e54fce5dcaa9c5afcf3be68cde49)]:
  - @wso2is/admin.applications.v1@2.21.5
  - @wso2is/admin.core.v1@2.21.5
  - @wso2is/theme@2.0.86
  - @wso2is/admin.claims.v1@2.20.35
  - @wso2is/react-components@2.2.10
  - @wso2is/dynamic-forms@2.0.68
  - @wso2is/form@2.0.69

## 2.20.34

### Patch Changes

- Updated dependencies [[`724b808017d8ed4649eb672ba53d95dc59251741`](https://github.com/wso2/identity-apps/commit/724b808017d8ed4649eb672ba53d95dc59251741)]:
  - @wso2is/admin.applications.v1@2.21.4
  - @wso2is/admin.core.v1@2.21.4
  - @wso2is/admin.claims.v1@2.20.34

## 2.20.33

### Patch Changes

- Updated dependencies []:
  - @wso2is/admin.applications.v1@2.21.3
  - @wso2is/admin.claims.v1@2.20.33
  - @wso2is/admin.core.v1@2.21.3

## 2.20.32

### Patch Changes

- Updated dependencies [[`d6a846aec10597470a11ecce90c27cdf0c6b240d`](https://github.com/wso2/identity-apps/commit/d6a846aec10597470a11ecce90c27cdf0c6b240d), [`1e59bc54a206b22f49ddeae4ef3645e5ca351188`](https://github.com/wso2/identity-apps/commit/1e59bc54a206b22f49ddeae4ef3645e5ca351188)]:
  - @wso2is/admin.applications.v1@2.21.2
  - @wso2is/admin.core.v1@2.21.2
  - @wso2is/access-control@3.0.10
  - @wso2is/core@2.0.50
  - @wso2is/i18n@2.4.2
  - @wso2is/admin.claims.v1@2.20.32
  - @wso2is/dynamic-forms@2.0.67
  - @wso2is/form@2.0.68
  - @wso2is/forms@2.0.40
  - @wso2is/react-components@2.2.9

## 2.20.31

### Patch Changes

- Updated dependencies [[`2539cb9a769fdeedb6c44985dd76fee91114ced6`](https://github.com/wso2/identity-apps/commit/2539cb9a769fdeedb6c44985dd76fee91114ced6), [`0215c1a74a2f8940d7049e54ec2425b996e50d78`](https://github.com/wso2/identity-apps/commit/0215c1a74a2f8940d7049e54ec2425b996e50d78)]:
  - @wso2is/i18n@2.4.1
  - @wso2is/core@2.0.49
  - @wso2is/admin.applications.v1@2.21.1
  - @wso2is/admin.claims.v1@2.20.31
  - @wso2is/admin.core.v1@2.21.1
  - @wso2is/access-control@3.0.9
  - @wso2is/dynamic-forms@2.0.66
  - @wso2is/form@2.0.67
  - @wso2is/forms@2.0.39
  - @wso2is/react-components@2.2.8

## 2.20.30

### Patch Changes

- Updated dependencies [[`b339d3a607f060015b115a90219989d663ec02bf`](https://github.com/wso2/identity-apps/commit/b339d3a607f060015b115a90219989d663ec02bf)]:
  - @wso2is/admin.applications.v1@2.21.0
  - @wso2is/admin.core.v1@2.21.0
  - @wso2is/i18n@2.4.0
  - @wso2is/admin.claims.v1@2.20.30

## 2.20.29

### Patch Changes

- Updated dependencies []:
  - @wso2is/admin.core.v1@2.20.29
  - @wso2is/admin.applications.v1@2.20.29
  - @wso2is/admin.claims.v1@2.20.29

## 2.20.28

### Patch Changes

- Updated dependencies [[`3bd1bdc4d403f3d4cd06a05813394fba91721e85`](https://github.com/wso2/identity-apps/commit/3bd1bdc4d403f3d4cd06a05813394fba91721e85)]:
  - @wso2is/admin.applications.v1@2.20.28
  - @wso2is/admin.core.v1@2.20.28
  - @wso2is/admin.claims.v1@2.20.28

## 2.20.27

### Patch Changes

- Updated dependencies []:
  - @wso2is/admin.claims.v1@2.20.27
  - @wso2is/admin.core.v1@2.20.27
  - @wso2is/admin.applications.v1@2.20.27

## 2.20.26

### Patch Changes

- Updated dependencies [[`b5fcdf028e090f8e5cbc589d2d75af0527b2ff49`](https://github.com/wso2/identity-apps/commit/b5fcdf028e090f8e5cbc589d2d75af0527b2ff49), [`305f37225bcb656a16ce616e0a48b3c27c7da3ab`](https://github.com/wso2/identity-apps/commit/305f37225bcb656a16ce616e0a48b3c27c7da3ab)]:
  - @wso2is/admin.applications.v1@2.20.26
  - @wso2is/i18n@2.3.9
  - @wso2is/admin.core.v1@2.20.26
  - @wso2is/admin.claims.v1@2.20.26

## 2.20.25

### Patch Changes

- Updated dependencies [[`9b3e0fdb829ec2f4bb9000f599ad2b1153a03642`](https://github.com/wso2/identity-apps/commit/9b3e0fdb829ec2f4bb9000f599ad2b1153a03642), [`76d6a48c92070eb6716197c5488f16fce7dc8bf2`](https://github.com/wso2/identity-apps/commit/76d6a48c92070eb6716197c5488f16fce7dc8bf2)]:
  - @wso2is/admin.core.v1@2.20.25
  - @wso2is/admin.applications.v1@2.20.25
  - @wso2is/admin.claims.v1@2.20.25

## 2.20.24

### Patch Changes

- Updated dependencies [[`1aedc77eff0290d8263e290fef298039e4c98e34`](https://github.com/wso2/identity-apps/commit/1aedc77eff0290d8263e290fef298039e4c98e34)]:
  - @wso2is/admin.applications.v1@2.20.24
  - @wso2is/admin.core.v1@2.20.24
  - @wso2is/admin.claims.v1@2.20.24

## 2.20.23

### Patch Changes

- Updated dependencies [[`08b11da87c09aa0b1cbcd400b4efaef0ca418513`](https://github.com/wso2/identity-apps/commit/08b11da87c09aa0b1cbcd400b4efaef0ca418513)]:
  - @wso2is/admin.applications.v1@2.20.23
  - @wso2is/admin.core.v1@2.20.23
  - @wso2is/admin.claims.v1@2.20.23

## 2.20.22

### Patch Changes

- Updated dependencies [[`7b935a53556b71947711536e95f548b28aa69eaf`](https://github.com/wso2/identity-apps/commit/7b935a53556b71947711536e95f548b28aa69eaf)]:
  - @wso2is/admin.core.v1@2.20.22
  - @wso2is/admin.applications.v1@2.20.22
  - @wso2is/admin.claims.v1@2.20.22

## 2.20.21

### Patch Changes

- Updated dependencies [[`e6a9e979f4cacc8b83770c374a93b3ae6b5805b8`](https://github.com/wso2/identity-apps/commit/e6a9e979f4cacc8b83770c374a93b3ae6b5805b8), [`cd34ad60e21e6106d6404c54d7f059c789062dc1`](https://github.com/wso2/identity-apps/commit/cd34ad60e21e6106d6404c54d7f059c789062dc1)]:
  - @wso2is/admin.applications.v1@2.20.21
  - @wso2is/admin.core.v1@2.20.21
  - @wso2is/admin.claims.v1@2.20.21

## 2.20.20

### Patch Changes

- Updated dependencies []:
  - @wso2is/admin.core.v1@2.20.20
  - @wso2is/admin.applications.v1@2.20.20
  - @wso2is/admin.claims.v1@2.20.20

## 2.20.19

### Patch Changes

- Updated dependencies []:
  - @wso2is/admin.applications.v1@2.20.19
  - @wso2is/admin.claims.v1@2.20.19
  - @wso2is/admin.core.v1@2.20.19

## 2.20.18

### Patch Changes

- Updated dependencies [[`2ed2890039a51739721918c224da1b0ffc51d7d0`](https://github.com/wso2/identity-apps/commit/2ed2890039a51739721918c224da1b0ffc51d7d0)]:
  - @wso2is/i18n@2.3.8
  - @wso2is/admin.applications.v1@2.20.18
  - @wso2is/admin.claims.v1@2.20.18
  - @wso2is/admin.core.v1@2.20.18

## 2.20.17

### Patch Changes

- Updated dependencies []:
  - @wso2is/admin.applications.v1@2.20.17
  - @wso2is/admin.claims.v1@2.20.17
  - @wso2is/admin.core.v1@2.20.17

## 2.20.16

### Patch Changes

- Updated dependencies [[`e96de7f6afc24c3117a2e833eb5229ca1ebb88e4`](https://github.com/wso2/identity-apps/commit/e96de7f6afc24c3117a2e833eb5229ca1ebb88e4), [`5906e411dd31ceb41711159eddfdea025781288d`](https://github.com/wso2/identity-apps/commit/5906e411dd31ceb41711159eddfdea025781288d)]:
  - @wso2is/admin.applications.v1@2.20.16
  - @wso2is/admin.core.v1@2.20.16
  - @wso2is/i18n@2.3.7
  - @wso2is/admin.claims.v1@2.20.16

## 2.20.15

### Patch Changes

- Updated dependencies [[`e0b02dfaaa438e9ec1e0b7556738b4cafb17edfb`](https://github.com/wso2/identity-apps/commit/e0b02dfaaa438e9ec1e0b7556738b4cafb17edfb), [`d41eba80eed7f054a16278d7bc665b128fe2a220`](https://github.com/wso2/identity-apps/commit/d41eba80eed7f054a16278d7bc665b128fe2a220)]:
  - @wso2is/admin.applications.v1@2.20.15
  - @wso2is/admin.core.v1@2.20.15
  - @wso2is/admin.claims.v1@2.20.15

## 2.20.14

### Patch Changes

- Updated dependencies [[`47cfae5172361d9f121d35e332752b26ebeb14a5`](https://github.com/wso2/identity-apps/commit/47cfae5172361d9f121d35e332752b26ebeb14a5)]:
  - @wso2is/admin.applications.v1@2.20.14
  - @wso2is/admin.core.v1@2.20.14
  - @wso2is/admin.claims.v1@2.20.14

## 2.20.13

### Patch Changes

- Updated dependencies []:
  - @wso2is/admin.applications.v1@2.20.13
  - @wso2is/admin.core.v1@2.20.13
  - @wso2is/admin.claims.v1@2.20.13

## 2.20.12

### Patch Changes

- Updated dependencies [[`4227f15f2ff1d223ce59a1b2643cd375574c751f`](https://github.com/wso2/identity-apps/commit/4227f15f2ff1d223ce59a1b2643cd375574c751f)]:
  - @wso2is/admin.applications.v1@2.20.12
  - @wso2is/admin.core.v1@2.20.12
  - @wso2is/admin.claims.v1@2.20.12

## 2.20.11

### Patch Changes

- Updated dependencies []:
  - @wso2is/admin.core.v1@2.20.11
  - @wso2is/admin.applications.v1@2.20.11
  - @wso2is/admin.claims.v1@2.20.11

## 2.20.10

### Patch Changes

- Updated dependencies []:
  - @wso2is/admin.applications.v1@2.20.10
  - @wso2is/admin.claims.v1@2.20.10
  - @wso2is/admin.core.v1@2.20.10

## 2.20.9

### Patch Changes

- Updated dependencies []:
  - @wso2is/admin.core.v1@2.20.9
  - @wso2is/admin.applications.v1@2.20.9
  - @wso2is/admin.claims.v1@2.20.9

## 2.20.8

### Patch Changes

- Updated dependencies [[`0ff9cb8e75c69d56465cc7b59e6c1649afe12254`](https://github.com/wso2/identity-apps/commit/0ff9cb8e75c69d56465cc7b59e6c1649afe12254)]:
  - @wso2is/admin.applications.v1@2.20.8
  - @wso2is/admin.core.v1@2.20.8
  - @wso2is/admin.claims.v1@2.20.8

## 2.20.7

### Patch Changes

- Updated dependencies [[`d538ba34a4c498696755f593a8c79e8cea1838c4`](https://github.com/wso2/identity-apps/commit/d538ba34a4c498696755f593a8c79e8cea1838c4)]:
  - @wso2is/admin.applications.v1@2.20.7
  - @wso2is/admin.core.v1@2.20.7
  - @wso2is/admin.claims.v1@2.20.7

## 2.20.6

### Patch Changes

- Updated dependencies [[`e01cad085da65461dce7337ef71a1ace2fbfff85`](https://github.com/wso2/identity-apps/commit/e01cad085da65461dce7337ef71a1ace2fbfff85)]:
  - @wso2is/admin.applications.v1@2.20.6
  - @wso2is/i18n@2.3.6
  - @wso2is/admin.core.v1@2.20.6
  - @wso2is/admin.claims.v1@2.20.6

## 2.20.5

### Patch Changes

- Updated dependencies [[`12c6333330c4e22d30f5644800dc9b57b4ca4471`](https://github.com/wso2/identity-apps/commit/12c6333330c4e22d30f5644800dc9b57b4ca4471)]:
  - @wso2is/admin.applications.v1@2.20.5
  - @wso2is/i18n@2.3.5
  - @wso2is/admin.core.v1@2.20.5
  - @wso2is/admin.claims.v1@2.20.5

## 2.20.4

### Patch Changes

- Updated dependencies [[`d615c10f5fd308dbfc8b5e14149dd29fcec1b99e`](https://github.com/wso2/identity-apps/commit/d615c10f5fd308dbfc8b5e14149dd29fcec1b99e), [`c1db36e743fa8429a1451980199b2295b3eb9c8a`](https://github.com/wso2/identity-apps/commit/c1db36e743fa8429a1451980199b2295b3eb9c8a)]:
  - @wso2is/theme@2.0.85
  - @wso2is/react-components@2.2.7
  - @wso2is/admin.applications.v1@2.20.4
  - @wso2is/admin.claims.v1@2.20.4
  - @wso2is/admin.core.v1@2.20.4
  - @wso2is/dynamic-forms@2.0.65
  - @wso2is/form@2.0.66

## 2.20.3

### Patch Changes

- [#6348](https://github.com/wso2/identity-apps/pull/6348) [`de4201d75c779ee49c5bea1a63955f88f4b6b966`](https://github.com/wso2/identity-apps/commit/de4201d75c779ee49c5bea1a63955f88f4b6b966) Thanks [@JayaShakthi97](https://github.com/JayaShakthi97)! - Remove unused dependencies and fix version inconsistencies

- Updated dependencies [[`de4201d75c779ee49c5bea1a63955f88f4b6b966`](https://github.com/wso2/identity-apps/commit/de4201d75c779ee49c5bea1a63955f88f4b6b966)]:
  - @wso2is/admin.applications.v1@2.20.3
  - @wso2is/admin.claims.v1@2.20.3
  - @wso2is/admin.core.v1@2.20.3

## 2.20.2

### Patch Changes

- Updated dependencies [[`6cee2b738be4d56d8eba01a78d7e3549ca54b717`](https://github.com/wso2/identity-apps/commit/6cee2b738be4d56d8eba01a78d7e3549ca54b717)]:
  - @wso2is/core@2.0.48
  - @wso2is/admin.applications.v1@2.20.2
  - @wso2is/admin.claims.v1@2.20.2
  - @wso2is/admin.core.v1@2.20.2
  - @wso2is/access-control@3.0.8
  - @wso2is/dynamic-forms@2.0.64
  - @wso2is/form@2.0.65
  - @wso2is/forms@2.0.38
  - @wso2is/i18n@2.3.4
  - @wso2is/react-components@2.2.6

## 2.20.1

### Patch Changes

- Updated dependencies []:
  - @wso2is/admin.applications.v1@2.20.1
  - @wso2is/admin.core.v1@2.20.1
  - @wso2is/admin.claims.v1@2.20.1

## 2.20.0

### Minor Changes

- [#6328](https://github.com/wso2/identity-apps/pull/6328) [`a48348d610accf5e6d946579c71475a79bb7a0f8`](https://github.com/wso2/identity-apps/commit/a48348d610accf5e6d946579c71475a79bb7a0f8) Thanks [@jathushan-r](https://github.com/jathushan-r)! - Standardize import paths by changing relative paths to package names for consistency across features.

### Patch Changes

- Updated dependencies [[`a48348d610accf5e6d946579c71475a79bb7a0f8`](https://github.com/wso2/identity-apps/commit/a48348d610accf5e6d946579c71475a79bb7a0f8)]:
  - @wso2is/admin.applications.v1@2.20.0
  - @wso2is/admin.claims.v1@2.20.0
  - @wso2is/admin.core.v1@2.20.0<|MERGE_RESOLUTION|>--- conflicted
+++ resolved
@@ -1,7 +1,5 @@
 # @wso2is/admin.oidc-scopes.v1
 
-<<<<<<< HEAD
-=======
 ## 2.25.115
 
 ### Patch Changes
@@ -148,7 +146,6 @@
   - @wso2is/admin.core.v1@2.37.11
   - @wso2is/admin.claims.v1@2.27.13
 
->>>>>>> 4d9cfbc9
 ## 2.25.102
 
 ### Patch Changes
