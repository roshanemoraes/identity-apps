--- conflicted
+++ resolved
@@ -123,7 +123,6 @@
     attributes: string[];
 }
 
-<<<<<<< HEAD
 /**
  * Represents the request body structure for checking the availability of an organization handle.
  */
@@ -136,7 +135,7 @@
  */
 export interface CheckOrgHandleResponseInterface {
     available: boolean;
-=======
+
 export interface GetOrganizationsParamsInterface {
     shouldFetch?: boolean,
     filter?: string;
@@ -145,5 +144,4 @@
     before?: string;
     recursive?: boolean;
     isRoot?: boolean;
->>>>>>> ce2b169c
 }