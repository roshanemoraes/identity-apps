/**
 * Copyright (c) 2023-2024, WSO2 LLC. (https://www.wso2.com).
 *
 * WSO2 LLC. licenses this file to you under the Apache License,
 * Version 2.0 (the "License"); you may not use this file except
 * in compliance with the License.
 * You may obtain a copy of the License at
 *
 *     http://www.apache.org/licenses/LICENSE-2.0
 *
 * Unless required by applicable law or agreed to in writing,
 * software distributed under the License is distributed on an
 * "AS IS" BASIS, WITHOUT WARRANTIES OR CONDITIONS OF ANY
 * KIND, either express or implied. See the License for the
 * specific language governing permissions and limitations
 * under the License.
 */

import { useRequiredScopes } from "@wso2is/access-control";
import { FeatureConfigInterface } from "@wso2is/admin.core.v1/models/config";
import { AppState } from "@wso2is/admin.core.v1/store";
import { identityProviderConfig } from "@wso2is/admin.extensions.v1";
import { TestableComponentInterface } from "@wso2is/core/models";
import { ContentLoader, EmphasizedSegment, ResourceTab, ResourceTabPaneInterface } from "@wso2is/react-components";
import React, { FunctionComponent, ReactElement, lazy, useEffect, useState } from "react";
import { useSelector } from "react-redux";
import { TabProps } from "semantic-ui-react";
import {
    AdvanceSettings,
    AttributeSettings,
    AuthenticatorSettings,
    ConnectedApps,
    GeneralSettings,
    IdentityProviderGroupsTab,
    OutboundProvisioningSettings
} from "./settings";
import CustomAuthenticatorSettings from "./settings/custom-authenticator-settings";
import { JITProvisioningSettings } from "./settings/jit-provisioning-settings";
import { CommonAuthenticatorConstants } from "../../constants/common-authenticator-constants";
import { ConnectionUIConstants } from "../../constants/connection-ui-constants";
import { FederatedAuthenticatorConstants } from "../../constants/federated-authenticator-constants";
import {
    ConnectionAdvanceInterface,
    ConnectionInterface,
    ConnectionTabTypes,
    ConnectionTemplateInterface,
    ImplicitAssociaionConfigInterface
} from "../../models/connection";
import { isProvisioningAttributesEnabled } from "../../utils/attribute-utils";
<<<<<<< HEAD
import {
    ConnectionsManagementUtils,
    handleConnectionUpdateError,
    resolveCustomAuthenticatorDisplayName
} from "../../utils/connection-utils";
import { validateEndpointAuthentication } from "../../utils/form-field-utils";
import "./connection-edit.scss";
=======
import { ConnectionsManagementUtils } from "../../utils/connection-utils";
>>>>>>> b40993bc

/**
 * Proptypes for the connection edit component.
 */
interface EditConnectionPropsInterface extends TestableComponentInterface {
    /**
     * Editing idp.
     */
    identityProvider: ConnectionInterface;
    /**
     * Is the data still loading.
     */
    isLoading?: boolean;
    /**
     * Callback to be triggered after deleting the idp.
     */
    onDelete: () => void;
    /**
     * Callback to update the idp details.
     */
    onUpdate: (id: string, tabName?: string) => void;
    /**
     * Check if IDP is Google
     */
    isGoogle?: boolean;
    /**
     * Check if the requesting IDP is enterprise
     * with SAML and OIDC protocols.
     */
    isEnterprise?: boolean | undefined;
    /**
     * Check if the requesting IDP is OIDC.
     */
    isOidc?: boolean | undefined;
    /**
     * Check if the requesting IDP is SAML.
     */
    isSaml?: boolean | undefined;
    /**
     * IDP template.
     */
    template: ConnectionTemplateInterface;
    /**
     * Type of IDP.
     * @see {@link IdentityProviderManagementConstants } Use one of `IDP_TEMPLATE_IDS`.
     */
    type: string;
    /**
     * Specifies if the component should only be read-only.
     */
    isReadOnly: boolean;
    /**
     * Specifies if it is needed to redirect to a specific tabindex
     */
    isAutomaticTabRedirectionEnabled?: boolean;
    /**
     * Function to enable/disable automatic tab redirection.
     */
    setIsAutomaticTabRedirectionEnabled?: (state: boolean) => void;
    /**
     * Specifies, to which tab(tabid) it need to redirect.
     */
    tabIdentifier?: string;
    /**
     * Connection setting section meta data.
     */
    connectionSettingsMetaData?: any;
}

/**
 * Identity Provider edit component.
 *
 * @param props - Props injected to the component.
 * @returns React Element
 */
export const EditConnection: FunctionComponent<EditConnectionPropsInterface> = (
    props: EditConnectionPropsInterface
): ReactElement => {
    const {
        connectionSettingsMetaData,
        identityProvider,
        isLoading,
        isSaml,
        isOidc,
        onDelete,
        onUpdate: onConnectionUpdate,
        template,
        type,
        isReadOnly,
        isAutomaticTabRedirectionEnabled,
        setIsAutomaticTabRedirectionEnabled,
        tabIdentifier,
        ["data-testid"]: testId
    } = props;

    const featureConfig: FeatureConfigInterface = useSelector((state: AppState) => state.config.ui.features);

    const [ tabPaneExtensions, setTabPaneExtensions ] = useState<ResourceTabPaneInterface[]>(undefined);
    const [ defaultActiveIndex, setDefaultActiveIndex ] = useState<number | string>(0);
    const disabledFeatures: string[] = useSelector(
        (state: AppState) => state.config.ui.features.identityProviders?.disabledFeatures
    );

    /**
     * This is placed as a temporary fix until the dynamic tab loading is implemented.
     * (https://github.com/wso2-enterprise/iam-engineering/issues/575)
     */
    const [ isTrustedTokenIssuer, setIsTrustedTokenIssuer ] = useState<boolean>(false);
    const [ isExpertMode, setIsExpertMode ] = useState<boolean>(false);
    const [ isCustomAuthenticator, setIsCustomAuthenticator ] = useState<boolean>(false);
    const [ isCustomLocalAuthenticator, setIsCustomLocalAuthenticator ] = useState<boolean>(false);

    const hasApplicationReadPermissions: boolean = useRequiredScopes(featureConfig?.applications?.scopes?.read);

    const isOrganizationEnterpriseAuthenticator: boolean =
        identityProvider?.federatedAuthenticators?.defaultAuthenticatorId ===
        FederatedAuthenticatorConstants.AUTHENTICATOR_IDS.ORGANIZATION_ENTERPRISE_AUTHENTICATOR_ID;
    const isEnterpriseConnection: boolean =
        identityProvider?.federatedAuthenticators?.defaultAuthenticatorId ===
            FederatedAuthenticatorConstants.AUTHENTICATOR_IDS.SAML_AUTHENTICATOR_ID ||
        identityProvider?.federatedAuthenticators?.defaultAuthenticatorId ===
            FederatedAuthenticatorConstants.AUTHENTICATOR_IDS.OIDC_AUTHENTICATOR_ID;

    const urlSearchParams: URLSearchParams = new URLSearchParams(location.search);

    const idpAdvanceConfig: ConnectionAdvanceInterface = {
        alias: identityProvider?.alias,
        certificate: identityProvider?.certificate,
        homeRealmIdentifier: identityProvider?.homeRealmIdentifier,
        isFederationHub: identityProvider?.isFederationHub
    };

    const idpImplicitAssociationConfig: ImplicitAssociaionConfigInterface = {
        isEnabled: identityProvider?.implicitAssociation?.isEnabled,
        lookupAttribute: identityProvider?.implicitAssociation?.lookupAttribute
    };

    /**
     * This wrapper function ensures that the user stays on the tab that
     * triggered the update after completion. Additionally, it invokes
     * the onUpdate callback on the parent component.
     *
     * @param id - Updated connection id.
     */
    const onUpdate = (id: string): void => {
        if (isAutomaticTabRedirectionEnabled && tabIdentifier) {
            onConnectionUpdate(id, tabIdentifier);
        } else {
            onConnectionUpdate(id, getPanes()[defaultActiveIndex]["data-tabid"]);
        }
    };

<<<<<<< HEAD
    const onAuthenticationTypeChange = (): void => {
        (updatedValue: EndpointAuthenticationType, change: boolean) => {
            setEndpointAuthenticationType(updatedValue);
            setIsAuthenticationUpdateFormState(change);
        };
    };

    const validateForm = (
        values: EndpointConfigFormPropertyInterface
    ): Partial<EndpointConfigFormPropertyInterface> => {
        return validateEndpointAuthentication(
            values,
            {
                authenticationType: endpointAuthenticationType,
                isAuthenticationUpdateFormState: isAuthenticationUpdateFormState
            },
            t
        );
    };

=======
>>>>>>> b40993bc
    const Loader = (): ReactElement => (
        <EmphasizedSegment padded>
            <ContentLoader inline="centered" active />
        </EmphasizedSegment>
    );

    const GeneralIdentityProviderSettingsTabPane = (): ReactElement => (
        <ResourceTab.Pane controlledSegmentation>
            <GeneralSettings
                hideIdPLogoEditField={ ConnectionsManagementUtils.hideLogoInputFieldInIdPGeneralSettingsForm(
                    identityProvider?.templateId
                ) }
                templateType={ type }
                isSaml={ isSaml }
                isOidc={ isOidc }
                isCustomAuthenticator={ isCustomAuthenticator }
                editingIDP={ identityProvider }
                isLoading={ isLoading }
                onDelete={ onDelete }
                onUpdate={ onUpdate }
                data-testid={ `${testId}-general-settings` }
                isReadOnly={ isReadOnly }
                loader={ Loader }
            />
        </ResourceTab.Pane>
    );

    const AttributeSettingsTabPane = (): ReactElement => (
        <ResourceTab.Pane controlledSegmentation>
            <AttributeSettings
                idpId={ identityProvider.id }
                initialClaims={ identityProvider.claims }
                initialRoleMappings={ identityProvider.roles.mappings }
                isLoading={ isLoading }
                onUpdate={ onUpdate }
                hideIdentityClaimAttributes={
                    /*identity claim attributes are disabled for saml and oidc selectively*/
                    (isSaml || isOidc) &&
                    identityProviderConfig.utils.hideIdentityClaimAttributes(
                        identityProvider.federatedAuthenticators.defaultAuthenticatorId
                    )
                }
                isRoleMappingsEnabled={
                    isSaml ||
                    FederatedAuthenticatorConstants.AUTHENTICATOR_IDS.SAML_AUTHENTICATOR_ID !==
                        identityProvider.federatedAuthenticators.defaultAuthenticatorId
                }
                data-testid={ `${testId}-attribute-settings` }
                provisioningAttributesEnabled={
                    !disabledFeatures?.includes("identityProviders.attributes.provisioningAttributes") &&
                    (isSaml ||
                        isProvisioningAttributesEnabled(
                            identityProvider.federatedAuthenticators.defaultAuthenticatorId
                        ))
                }
                isReadOnly={ isReadOnly }
                loader={ Loader }
                isOIDC={ isOidc }
                isSaml={ isSaml }
            />
        </ResourceTab.Pane>
    );

<<<<<<< HEAD
    const CustomAuthenticatorSettingsTabPane = (): ReactElement => {

        const handleSubmit = (
            values: EndpointConfigFormPropertyInterface,
            changedFields: EndpointConfigFormPropertyInterface
        ) => {

            const authProperties: any = {};

            switch (values.authenticationType) {
                case EndpointAuthenticationType.BASIC:
                    authProperties["username"] = values.usernameAuthProperty;
                    authProperties["password"] = values.passwordAuthProperty;

                    break;
                case EndpointAuthenticationType.BEARER:
                    authProperties["accessToken"] = values.accessTokenAuthProperty;

                    break;
                case EndpointAuthenticationType.API_KEY:
                    authProperties["header"]= values.headerAuthProperty;
                    authProperties["value"] = values.valueAuthProperty;

                    break;
                case EndpointAuthenticationType.NONE:
                    break;
                default:
                    break;
            }

            if (isCustomLocalAuthenticator) {
                const updatingValues: EndpointAuthenticationUpdateInterface = {
                    displayName: resolveCustomAuthenticatorDisplayName(
                        identityProvider,
                        isCustomLocalAuthenticator
                    ),
                    endpoint: {
                        authentication: {
                            properties: authProperties,
                            type: values.authenticationType as EndpointAuthenticationType
                        },
                        uri: changedFields?.endpointUri ? values.endpointUri : undefined
                    },
                    isEnabled: identityProvider.isEnabled,
                    isPrimary: identityProvider.isPrimary
                };

                updateCustomAuthentication(identityProvider.id, updatingValues as CustomAuthConnectionInterface)
                    .then(() => {
                        dispatch(
                            addAlert({
                                description: t("authenticationProvider:notifications.updateIDP." +
                                    "success.description"),
                                level: AlertLevels.SUCCESS,
                                message: t("authenticationProvider:notifications.updateIDP." + "success.message")
                            })
                        );
                        onUpdate(identityProvider.id);
                    })
                    .catch((error: AxiosError) => {
                        handleConnectionUpdateError(error);
                    })
                    .finally(() => {
                        getCustomLocalAuthenticator(identityProvider.id);
                    });
            } else {
                const federatedAuthenticatorId: string = identityProvider?.federatedAuthenticators?.
                    authenticators[0]?.authenticatorId;
                const updatingValues: FederatedAuthenticatorInterface = {
                    authenticatorId: federatedAuthenticatorId,
                    endpoint: {
                        authentication: {
                            properties: authProperties,
                            type: values.authenticationType as EndpointAuthenticationType
                        },
                        uri: values.endpointUri
                    },
                    isDefault: true,
                    isEnabled: identityProvider.isEnabled
                };

                updateFederatedAuthenticator(identityProvider.id, updatingValues)
                    .then(() => {
                        dispatch(addAlert({
                            description: t("authenticationProvider:" +
                                                    "notifications.updateFederatedAuthenticator." +
                                                    "success.description"),
                            level: AlertLevels.SUCCESS,
                            message: t("authenticationProvider:notifications." +
                                                    "updateFederatedAuthenticator." +
                                                    "success.message")
                        }));
                        onUpdate(identityProvider.id);
                    })
                    .catch((error: AxiosError) => {
                        if (error.response && error.response.data && error.response.data.description) {
                            dispatch(addAlert({
                                description: t("authenticationProvider:" +
                                            "notifications.updateFederatedAuthenticator." +
                                            "error.description", { description: error.response.data.description }),
                                level: AlertLevels.ERROR,
                                message: t("authenticationProvider:" +
                                            "notifications.updateFederatedAuthenticator." +
                                            "error.message")
                            }));

                            return;
                        }

                        dispatch(addAlert({
                            description: t("authenticationProvider:notifications." +
                                        "updateFederatedAuthenticator." +
                                        "genericError.description"),
                            level: AlertLevels.ERROR,
                            message: t("authenticationProvider:notifications." +
                                        "updateFederatedAuthenticator." +
                                        "genericError.message")
                        }));
                    })
                    .finally(() => {
                        getCustomFederatedAuthenticator(federatedAuthenticatorId);
                    });
            }
        };

        return(
            <div className="custom-authentication-create-wizard">
                <FinalForm
                    onSubmit={ (values: EndpointConfigFormPropertyInterface, form: any) => {
                        handleSubmit(values, form.getState().dirtyFields); }
                    }
                    initialValues={ authenticatorEndpoint }
                    validate={ validateForm }
                    render={ ({ handleSubmit }: FormRenderProps) => (
                        <form onSubmit={ handleSubmit }>
                            <EmphasizedSegment
                                className="form-wrapper"
                                padded={ "very" }
                                data-componentid={ `${testId}-section` }
                            >
                                <div className="form-container with-max-width">
                                    <ActionEndpointConfigForm
                                        initialValues={ authenticatorEndpoint }
                                        isCreateFormState={ false }
                                        onAuthenticationTypeChange={ onAuthenticationTypeChange }
                                    />
                                    { !isLoading && (
                                        <Button
                                            size="medium"
                                            variant="contained"
                                            onClick={ handleSubmit }
                                            className={ "button-container" }
                                            data-componentid={ `${testId}-primary-button` }
                                        >
                                            { t("actions:buttons.update") }
                                        </Button>
                                    ) }
                                </div>
                            </EmphasizedSegment>
                        </form>
                    ) }
                ></FinalForm>
            </div>
        );
    };

=======
>>>>>>> b40993bc
    const AuthenticatorSettingsTabPane = (): ReactElement =>
        isCustomAuthenticator ? (
            <ResourceTab.Pane controlledSegmentation>
                <CustomAuthenticatorSettings
                    isCustomLocalAuthenticator={ isCustomLocalAuthenticator }
                    isLoading={ isLoading }
                    connector={ identityProvider }
                    onUpdate={ onUpdate }
                    data-componentid={ `${ testId }-authenticator-settings` }
                />
            </ResourceTab.Pane>
        ) : (
            <ResourceTab.Pane controlledSegmentation>
                <AuthenticatorSettings
                    connectionSettingsMetaData={ connectionSettingsMetaData }
                    identityProvider={ identityProvider }
                    isLoading={ isLoading }
                    onUpdate={ onUpdate }
                    data-testid={ `${testId}-authenticator-settings` }
                    isReadOnly={ isReadOnly }
                    loader={ Loader }
                />
            </ResourceTab.Pane>
        );

    const OutboundProvisioningSettingsTabPane = (): ReactElement => (
        <ResourceTab.Pane controlledSegmentation>
            <OutboundProvisioningSettings
                identityProvider={ identityProvider }
                outboundConnectors={ identityProvider?.provisioning?.outboundConnectors }
                isLoading={ isLoading }
                onUpdate={ onUpdate }
                data-testid={ `${testId}-outbound-provisioning-settings` }
                isReadOnly={ isReadOnly }
                loader={ Loader }
            />
        </ResourceTab.Pane>
    );

    const JITProvisioningSettingsTabPane = (): ReactElement => (
        <ResourceTab.Pane controlledSegmentation>
            <JITProvisioningSettings
                idpId={ identityProvider.id }
                jitProvisioningConfigurations={ identityProvider?.provisioning?.jit }
                isLoading={ isLoading }
                onUpdate={ onUpdate }
                data-testid={ `${testId}-jit-provisioning-settings` }
                isReadOnly={ isReadOnly }
                loader={ Loader }
            />
        </ResourceTab.Pane>
    );

    const AdvancedSettingsTabPane = (): ReactElement => (
        <ResourceTab.Pane controlledSegmentation>
            <AdvanceSettings
                editingIDP={ identityProvider }
                advancedConfigurations={ idpAdvanceConfig }
                implicitAssociationConfig={ idpImplicitAssociationConfig }
                onUpdate={ onUpdate }
                data-testid={ `${testId}-advance-settings` }
                isReadOnly={ isReadOnly }
                isLoading={ isLoading }
                loader={ Loader }
                templateType={ type }
            />
        </ResourceTab.Pane>
    );

    const ConnectedAppsTabPane = (): ReactElement => (
        <ResourceTab.Pane controlledSegmentation>
            <ConnectedApps
                editingIDP={ identityProvider }
                isReadOnly={ isReadOnly }
                isLoading={ isLoading }
                loader={ Loader }
                data-componentid={ `${testId}-connected-apps-settings` }
            />
        </ResourceTab.Pane>
    );

    const IdentityProviderGroupsTabPane = (): ReactElement => (
        <ResourceTab.Pane controlledSegmentation>
            <IdentityProviderGroupsTab
                editingIDP={ identityProvider }
                isReadOnly={ isReadOnly }
                isLoading={ isLoading }
                loader={ Loader }
                isOIDC={ isOidc }
                data-componentid={ `${testId}-groups-settings` }
            />
        </ResourceTab.Pane>
    );

    useEffect(() => {
        setIsTrustedTokenIssuer(type === CommonAuthenticatorConstants.CONNECTION_TEMPLATE_IDS.TRUSTED_TOKEN_ISSUER);
        setIsExpertMode(type === CommonAuthenticatorConstants.CONNECTION_TEMPLATE_IDS.EXPERT_MODE);
        setIsCustomAuthenticator(
            type === CommonAuthenticatorConstants.CONNECTION_TEMPLATE_IDS.EXTERNAL_CUSTOM_AUTHENTICATION ||
                type === CommonAuthenticatorConstants.CONNECTION_TEMPLATE_IDS.INTERNAL_CUSTOM_AUTHENTICATION ||
                type === CommonAuthenticatorConstants.CONNECTION_TEMPLATE_IDS.TWO_FACTOR_CUSTOM_AUTHENTICATION
        );
        setIsCustomLocalAuthenticator(
            type === CommonAuthenticatorConstants.CONNECTION_TEMPLATE_IDS.INTERNAL_CUSTOM_AUTHENTICATION ||
                type === CommonAuthenticatorConstants.CONNECTION_TEMPLATE_IDS.TWO_FACTOR_CUSTOM_AUTHENTICATION
        );
    }, [ type ]);

    useEffect(() => {
        if (tabPaneExtensions) {
            return;
        }

        if (!connectionSettingsMetaData?.edit?.tabs?.quickStart || !identityProvider?.id) {
            return;
        }

        let extensions: ResourceTabPaneInterface[] = [];

        if (typeof connectionSettingsMetaData?.edit?.tabs?.quickStart === "string") {
            extensions = identityProviderConfig.editIdentityProvider.getTabExtensions({
                content: lazy(() =>
                    import(
                        `../../resources/guides/${connectionSettingsMetaData?.edit?.tabs?.quickStart}/quick-start.tsx`
                    )
                ),
                identityProvider: identityProvider,
                template: template
            });
        } else {
            extensions = identityProviderConfig.editIdentityProvider.getTabExtensions({
                content: lazy(() => import("./connection-quick-start")),
                identityProvider: identityProvider,
                quickStartContent: connectionSettingsMetaData?.edit?.tabs?.quickStart,
                template: template
            });
        }

        if (Array.isArray(extensions) && extensions.length > 0) {
            if (!urlSearchParams.get(ConnectionUIConstants.IDP_STATE_URL_SEARCH_PARAM_KEY)) {
                setDefaultActiveIndex(1);
            }
        }

        setTabPaneExtensions(extensions);
    }, [ template, tabPaneExtensions, identityProvider, connectionSettingsMetaData ]);

    const getPanes = () => {
        const panes: ResourceTabPaneInterface[] = [];

        if (tabPaneExtensions && tabPaneExtensions.length > 0) {
            panes.push(...tabPaneExtensions);
        }

        if (shouldShowTab(type, ConnectionTabTypes.GENERAL)) {
            panes.push({
                "data-tabid": ConnectionUIConstants.TabIds.GENERAL,
                menuItem: "General",
                render: GeneralIdentityProviderSettingsTabPane
            });
        }

        if (shouldShowTab(type, ConnectionTabTypes.SETTINGS) && !isOrganizationEnterpriseAuthenticator) {
            panes.push({
                "data-tabid": ConnectionUIConstants.TabIds.SETTINGS,
                menuItem: "Settings",
                render: AuthenticatorSettingsTabPane
            });
        }

        /**
         * If the protocol is SAML and if the feature is enabled in
         * configuration level we can show the attributes section.
         * {@link identityProviderConfig} contains the configuration
         * to enable or disable this via extensions. Please refer
         * {@link apps/console/src/extensions#} configs folder and
         * models folder for types. identity-provider.ts
         */
        const attributesForSamlEnabled: boolean = isSaml;

        const isAttributesEnabledForOIDC: boolean = isOidc;

        // Evaluate whether to Show/Hide `Attributes`.
        if (
            shouldShowTab(type, ConnectionTabTypes.USER_ATTRIBUTES) &&
            !isOrganizationEnterpriseAuthenticator &&
            !isCustomAuthenticator &&
            (type !== CommonAuthenticatorConstants.CONNECTION_TEMPLATE_IDS.OIDC || isAttributesEnabledForOIDC) &&
            (type !== CommonAuthenticatorConstants.CONNECTION_TEMPLATE_IDS.SAML || attributesForSamlEnabled)
        ) {
            panes.push({
                "data-tabid": ConnectionUIConstants.TabIds.ATTRIBUTES,
                menuItem: "Attributes",
                render: AttributeSettingsTabPane
            });
        }

        if (
            shouldShowTab(type, ConnectionTabTypes.CONNECTED_APPS) &&
            hasApplicationReadPermissions
        ) {
            panes.push({
                "data-tabid": ConnectionUIConstants.TabIds.CONNECTED_APPS,
                menuItem: "Connected Apps",
                render: ConnectedAppsTabPane
            });
        }

        if (
            shouldShowTab(type, ConnectionTabTypes.IDENTITY_PROVIDER_GROUPS) &&
            featureConfig?.identityProviderGroups?.enabled &&
            !isOrganizationEnterpriseAuthenticator &&
            !isCustomAuthenticator
        ) {
            panes.push({
                "data-tabid": ConnectionUIConstants.TabIds.IDENTITY_PROVIDER_GROUPS,
                menuItem: "Groups",
                render: IdentityProviderGroupsTabPane
            });
        }

        if (
            shouldShowTab(type, ConnectionTabTypes.OUTBOUND_PROVISIONING) &&
            identityProviderConfig.editIdentityProvider.showOutboundProvisioning &&
            !isOrganizationEnterpriseAuthenticator &&
            !isCustomAuthenticator
        ) {
            panes.push({
                "data-tabid": ConnectionUIConstants.TabIds.OUTBOUND_PROVISIONING,
                menuItem: "Outbound Provisioning",
                render: OutboundProvisioningSettingsTabPane
            });
        }

        if (
            shouldShowTab(type, ConnectionTabTypes.JIT_PROVISIONING) &&
            identityProviderConfig.editIdentityProvider.showJitProvisioning &&
            !isOrganizationEnterpriseAuthenticator &&
            !isCustomLocalAuthenticator
        ) {
            panes.push({
                "data-tabid": ConnectionUIConstants.TabIds.JIT_PROVISIONING,
                menuItem: identityProviderConfig.jitProvisioningSettings?.menuItemName,
                render: JITProvisioningSettingsTabPane
            });
        }

        if (
            shouldShowTab(type, ConnectionTabTypes.ADVANCED) &&
            identityProviderConfig.editIdentityProvider.showAdvancedSettings &&
            !isOrganizationEnterpriseAuthenticator &&
            !isCustomAuthenticator
        ) {
            panes.push({
                "data-tabid": ConnectionUIConstants.TabIds.ADVANCED,
                menuItem: "Advanced",
                render: AdvancedSettingsTabPane
            });
        }

        return panes;
    };

    /**
     * Evaluate internally whether to show/hide a tab.
     *
     * @param templateType - IDP Type.
     *
     * @returns Should show tab or not.
     */
    const shouldShowTab = (templateType: string, tabType: ConnectionTabTypes): boolean => {
        const isTabEnabledInExtensions:
            | boolean
            | undefined = identityProviderConfig.editIdentityProvider.isTabEnabledForIdP(templateType, tabType);

        return isTabEnabledInExtensions !== undefined ? isTabEnabledInExtensions : true;
    };

    if (
        !identityProvider ||
        isLoading ||
        (!isOrganizationEnterpriseAuthenticator &&
            !isTrustedTokenIssuer &&
            !isEnterpriseConnection &&
            !isExpertMode &&
            !isCustomAuthenticator &&
            !tabPaneExtensions)
    ) {
        return <Loader />;
    }

    return (
        <ResourceTab
            isLoading={ isLoading }
            data-testid={ `${testId}-resource-tabs` }
            panes={ getPanes() }
            defaultActiveIndex={ defaultActiveIndex }
            onTabChange={ (e: React.MouseEvent<HTMLDivElement, MouseEvent>, data: TabProps) => {
                setDefaultActiveIndex(data.activeIndex);
                isAutomaticTabRedirectionEnabled && setIsAutomaticTabRedirectionEnabled(false);
            } }
            isAutomaticTabRedirectionEnabled={ isAutomaticTabRedirectionEnabled }
            tabIdentifier={ tabIdentifier }
        />
    );
};

/**
 * Default proptypes for the IDP edit component.
 */
EditConnection.defaultProps = {
    "data-testid": "idp-edit"
};<|MERGE_RESOLUTION|>--- conflicted
+++ resolved
@@ -47,17 +47,7 @@
     ImplicitAssociaionConfigInterface
 } from "../../models/connection";
 import { isProvisioningAttributesEnabled } from "../../utils/attribute-utils";
-<<<<<<< HEAD
-import {
-    ConnectionsManagementUtils,
-    handleConnectionUpdateError,
-    resolveCustomAuthenticatorDisplayName
-} from "../../utils/connection-utils";
-import { validateEndpointAuthentication } from "../../utils/form-field-utils";
-import "./connection-edit.scss";
-=======
 import { ConnectionsManagementUtils } from "../../utils/connection-utils";
->>>>>>> b40993bc
 
 /**
  * Proptypes for the connection edit component.
@@ -210,29 +200,6 @@
         }
     };
 
-<<<<<<< HEAD
-    const onAuthenticationTypeChange = (): void => {
-        (updatedValue: EndpointAuthenticationType, change: boolean) => {
-            setEndpointAuthenticationType(updatedValue);
-            setIsAuthenticationUpdateFormState(change);
-        };
-    };
-
-    const validateForm = (
-        values: EndpointConfigFormPropertyInterface
-    ): Partial<EndpointConfigFormPropertyInterface> => {
-        return validateEndpointAuthentication(
-            values,
-            {
-                authenticationType: endpointAuthenticationType,
-                isAuthenticationUpdateFormState: isAuthenticationUpdateFormState
-            },
-            t
-        );
-    };
-
-=======
->>>>>>> b40993bc
     const Loader = (): ReactElement => (
         <EmphasizedSegment padded>
             <ContentLoader inline="centered" active />
@@ -296,175 +263,6 @@
         </ResourceTab.Pane>
     );
 
-<<<<<<< HEAD
-    const CustomAuthenticatorSettingsTabPane = (): ReactElement => {
-
-        const handleSubmit = (
-            values: EndpointConfigFormPropertyInterface,
-            changedFields: EndpointConfigFormPropertyInterface
-        ) => {
-
-            const authProperties: any = {};
-
-            switch (values.authenticationType) {
-                case EndpointAuthenticationType.BASIC:
-                    authProperties["username"] = values.usernameAuthProperty;
-                    authProperties["password"] = values.passwordAuthProperty;
-
-                    break;
-                case EndpointAuthenticationType.BEARER:
-                    authProperties["accessToken"] = values.accessTokenAuthProperty;
-
-                    break;
-                case EndpointAuthenticationType.API_KEY:
-                    authProperties["header"]= values.headerAuthProperty;
-                    authProperties["value"] = values.valueAuthProperty;
-
-                    break;
-                case EndpointAuthenticationType.NONE:
-                    break;
-                default:
-                    break;
-            }
-
-            if (isCustomLocalAuthenticator) {
-                const updatingValues: EndpointAuthenticationUpdateInterface = {
-                    displayName: resolveCustomAuthenticatorDisplayName(
-                        identityProvider,
-                        isCustomLocalAuthenticator
-                    ),
-                    endpoint: {
-                        authentication: {
-                            properties: authProperties,
-                            type: values.authenticationType as EndpointAuthenticationType
-                        },
-                        uri: changedFields?.endpointUri ? values.endpointUri : undefined
-                    },
-                    isEnabled: identityProvider.isEnabled,
-                    isPrimary: identityProvider.isPrimary
-                };
-
-                updateCustomAuthentication(identityProvider.id, updatingValues as CustomAuthConnectionInterface)
-                    .then(() => {
-                        dispatch(
-                            addAlert({
-                                description: t("authenticationProvider:notifications.updateIDP." +
-                                    "success.description"),
-                                level: AlertLevels.SUCCESS,
-                                message: t("authenticationProvider:notifications.updateIDP." + "success.message")
-                            })
-                        );
-                        onUpdate(identityProvider.id);
-                    })
-                    .catch((error: AxiosError) => {
-                        handleConnectionUpdateError(error);
-                    })
-                    .finally(() => {
-                        getCustomLocalAuthenticator(identityProvider.id);
-                    });
-            } else {
-                const federatedAuthenticatorId: string = identityProvider?.federatedAuthenticators?.
-                    authenticators[0]?.authenticatorId;
-                const updatingValues: FederatedAuthenticatorInterface = {
-                    authenticatorId: federatedAuthenticatorId,
-                    endpoint: {
-                        authentication: {
-                            properties: authProperties,
-                            type: values.authenticationType as EndpointAuthenticationType
-                        },
-                        uri: values.endpointUri
-                    },
-                    isDefault: true,
-                    isEnabled: identityProvider.isEnabled
-                };
-
-                updateFederatedAuthenticator(identityProvider.id, updatingValues)
-                    .then(() => {
-                        dispatch(addAlert({
-                            description: t("authenticationProvider:" +
-                                                    "notifications.updateFederatedAuthenticator." +
-                                                    "success.description"),
-                            level: AlertLevels.SUCCESS,
-                            message: t("authenticationProvider:notifications." +
-                                                    "updateFederatedAuthenticator." +
-                                                    "success.message")
-                        }));
-                        onUpdate(identityProvider.id);
-                    })
-                    .catch((error: AxiosError) => {
-                        if (error.response && error.response.data && error.response.data.description) {
-                            dispatch(addAlert({
-                                description: t("authenticationProvider:" +
-                                            "notifications.updateFederatedAuthenticator." +
-                                            "error.description", { description: error.response.data.description }),
-                                level: AlertLevels.ERROR,
-                                message: t("authenticationProvider:" +
-                                            "notifications.updateFederatedAuthenticator." +
-                                            "error.message")
-                            }));
-
-                            return;
-                        }
-
-                        dispatch(addAlert({
-                            description: t("authenticationProvider:notifications." +
-                                        "updateFederatedAuthenticator." +
-                                        "genericError.description"),
-                            level: AlertLevels.ERROR,
-                            message: t("authenticationProvider:notifications." +
-                                        "updateFederatedAuthenticator." +
-                                        "genericError.message")
-                        }));
-                    })
-                    .finally(() => {
-                        getCustomFederatedAuthenticator(federatedAuthenticatorId);
-                    });
-            }
-        };
-
-        return(
-            <div className="custom-authentication-create-wizard">
-                <FinalForm
-                    onSubmit={ (values: EndpointConfigFormPropertyInterface, form: any) => {
-                        handleSubmit(values, form.getState().dirtyFields); }
-                    }
-                    initialValues={ authenticatorEndpoint }
-                    validate={ validateForm }
-                    render={ ({ handleSubmit }: FormRenderProps) => (
-                        <form onSubmit={ handleSubmit }>
-                            <EmphasizedSegment
-                                className="form-wrapper"
-                                padded={ "very" }
-                                data-componentid={ `${testId}-section` }
-                            >
-                                <div className="form-container with-max-width">
-                                    <ActionEndpointConfigForm
-                                        initialValues={ authenticatorEndpoint }
-                                        isCreateFormState={ false }
-                                        onAuthenticationTypeChange={ onAuthenticationTypeChange }
-                                    />
-                                    { !isLoading && (
-                                        <Button
-                                            size="medium"
-                                            variant="contained"
-                                            onClick={ handleSubmit }
-                                            className={ "button-container" }
-                                            data-componentid={ `${testId}-primary-button` }
-                                        >
-                                            { t("actions:buttons.update") }
-                                        </Button>
-                                    ) }
-                                </div>
-                            </EmphasizedSegment>
-                        </form>
-                    ) }
-                ></FinalForm>
-            </div>
-        );
-    };
-
-=======
->>>>>>> b40993bc
     const AuthenticatorSettingsTabPane = (): ReactElement =>
         isCustomAuthenticator ? (
             <ResourceTab.Pane controlledSegmentation>
