--- conflicted
+++ resolved
@@ -19,15 +19,9 @@
 import { IdentifiableComponentInterface } from "@wso2is/core/models";
 import React, { FunctionComponent, ReactElement } from "react";
 import { useTranslation } from "react-i18next";
-<<<<<<< HEAD
-import { AppConstants, history } from "../../core";
+import { AppConstants, history } from "../../admin-core-v1";
 import { getSettingsSectionIcons } from "../../admin-server-configurations-v1";
 import { SettingsSection } from "../../admin-server-configurations-v1/settings/settings-section";
-=======
-import { AppConstants, history } from "../../admin-core-v1";
-import { getSettingsSectionIcons } from "../../server-configurations";
-import { SettingsSection } from "../../server-configurations/settings/settings-section";
->>>>>>> 9bb25c35
 
 /**
  * Props for my account settings page.
