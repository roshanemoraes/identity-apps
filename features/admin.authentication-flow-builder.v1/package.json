{
    "private": true,
    "name": "@wso2is/admin.authentication-flow-builder.v1",
<<<<<<< HEAD
    "version": "2.20.90",
=======
    "version": "2.20.92",
>>>>>>> f63f11e1
    "description": "WSO2 Identity Server Console",
    "author": "WSO2",
    "license": "Apache-2.0",
    "dependencies": {
        "@emotion/react": "^11.11.0",
        "@emotion/styled": "^11.11.0",
        "@monaco-editor/react": "^4.5.1",
        "@mui/icons-material": "^5.11.16",
        "@mui/lab": "5.0.0-alpha.129",
        "@mui/material": "^5.13.0",
        "@mui/system": "^5.12.3",
        "@mui/utils": "^5.12.3",
        "@oxygen-ui/react": "^1.13.3",
        "@oxygen-ui/react-icons": "^1.13.3",
        "@wso2is/core": "^2.0.60",
        "@wso2is/react-components": "^2.2.27",
<<<<<<< HEAD
        "@wso2is/admin.applications.v1": "^2.22.20",
        "@wso2is/admin.connections.v1": "^2.21.20",
        "@wso2is/admin.core.v1": "^2.23.20",
        "@wso2is/admin.extensions.v1": "^2.21.60",
        "@wso2is/admin.identity-providers.v1": "^2.21.20",
        "@wso2is/admin.login-flow.ai.v1": "^2.20.90",
        "@wso2is/admin.organizations.v1": "^2.20.90",
        "@wso2is/admin.secrets.v1": "^2.20.90",
        "@wso2is/admin.server-configurations.v1": "^2.21.32",
=======
        "@wso2is/admin.applications.v1": "^2.22.22",
        "@wso2is/admin.connections.v1": "^2.21.22",
        "@wso2is/admin.core.v1": "^2.23.22",
        "@wso2is/admin.extensions.v1": "^2.21.62",
        "@wso2is/admin.identity-providers.v1": "^2.21.22",
        "@wso2is/admin.login-flow.ai.v1": "^2.20.92",
        "@wso2is/admin.organizations.v1": "^2.20.92",
        "@wso2is/admin.secrets.v1": "^2.20.92",
        "@wso2is/admin.server-configurations.v1": "^2.21.34",
>>>>>>> f63f11e1
        "classnames": "^2.2.6",
        "axios": "^0.19.2",
        "i18next": "^21.9.1",
        "lodash-es": "^4.17.21",
        "node-forge": "^0.10.0",
        "react-helmet": "^5.2.1",
        "react-i18next": "^11.18.5",
        "react-redux": "^7.2.9",
        "reactflow": "^11.7.2",
        "redux": "^4.0.4",
        "semantic-ui-react": "^2.1.3"
    },
    "devDependencies": {
        "@rollup/plugin-commonjs": "^25.0.7",
        "@rollup/plugin-dynamic-import-vars": "^2.1.2",
        "@rollup/plugin-image": "^3.0.3",
        "@rollup/plugin-json": "^6.1.0",
        "@rollup/plugin-node-resolve": "^15.2.3",
        "@rollup/plugin-typescript": "^11.1.6",
        "@svgr/rollup": "^6.2.1",
        "@testing-library/jest-dom": "^5.11.9",
        "@types/lodash-es": "^4.17.4",
        "@types/react": "^18.0.18",
        "@types/react-redux": "^7.1.25",
        "@types/testing-library__jest-dom": "^5.14.3",
        "rollup": "^4.17.2",
        "rollup-plugin-dts": "^6.1.1",
        "rollup-plugin-generate-package-json": "^3.2.0",
        "rollup-plugin-polyfill-node": "^0.13.0",
        "rollup-plugin-scss": "^4.0.0",
        "rollup-plugin-styles": "^4.0.0",
        "rollup-plugin-svg": "^2.0.0",
        "typescript": "^4.6.4"
    },
    "peerDependencies": {
        "react": "^18.2.0",
        "react-dom": "^18.2.0"
    },
    "browserslist": [
        "> 0.2%"
    ]
}<|MERGE_RESOLUTION|>--- conflicted
+++ resolved
@@ -1,11 +1,7 @@
 {
     "private": true,
     "name": "@wso2is/admin.authentication-flow-builder.v1",
-<<<<<<< HEAD
-    "version": "2.20.90",
-=======
     "version": "2.20.92",
->>>>>>> f63f11e1
     "description": "WSO2 Identity Server Console",
     "author": "WSO2",
     "license": "Apache-2.0",
@@ -22,17 +18,6 @@
         "@oxygen-ui/react-icons": "^1.13.3",
         "@wso2is/core": "^2.0.60",
         "@wso2is/react-components": "^2.2.27",
-<<<<<<< HEAD
-        "@wso2is/admin.applications.v1": "^2.22.20",
-        "@wso2is/admin.connections.v1": "^2.21.20",
-        "@wso2is/admin.core.v1": "^2.23.20",
-        "@wso2is/admin.extensions.v1": "^2.21.60",
-        "@wso2is/admin.identity-providers.v1": "^2.21.20",
-        "@wso2is/admin.login-flow.ai.v1": "^2.20.90",
-        "@wso2is/admin.organizations.v1": "^2.20.90",
-        "@wso2is/admin.secrets.v1": "^2.20.90",
-        "@wso2is/admin.server-configurations.v1": "^2.21.32",
-=======
         "@wso2is/admin.applications.v1": "^2.22.22",
         "@wso2is/admin.connections.v1": "^2.21.22",
         "@wso2is/admin.core.v1": "^2.23.22",
@@ -42,7 +27,6 @@
         "@wso2is/admin.organizations.v1": "^2.20.92",
         "@wso2is/admin.secrets.v1": "^2.20.92",
         "@wso2is/admin.server-configurations.v1": "^2.21.34",
->>>>>>> f63f11e1
         "classnames": "^2.2.6",
         "axios": "^0.19.2",
         "i18next": "^21.9.1",
