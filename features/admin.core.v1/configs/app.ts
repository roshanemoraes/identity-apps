/**
 * Copyright (c) 2023-2025, WSO2 LLC. (https://www.wso2.com).
 *
 * WSO2 LLC. licenses this file to you under the Apache License,
 * Version 2.0 (the "License"); you may not use this file except
 * in compliance with the License.
 * You may obtain a copy of the License at
 *
 *     http://www.apache.org/licenses/LICENSE-2.0
 *
 * Unless required by applicable law or agreed to in writing,
 * software distributed under the License is distributed on an
 * "AS IS" BASIS, WITHOUT WARRANTIES OR CONDITIONS OF ANY
 * KIND, either express or implied. See the License for the
 * specific language governing permissions and limitations
 * under the License.
 */

import { getActionsResourceEndpoints } from "@wso2is/admin.actions.v1/configs/endpoints";
import { getAdministratorsResourceEndpoints } from "@wso2is/admin.administrators.v1/config/endpoints";
import { getAPIResourceEndpoints } from "@wso2is/admin.api-resources.v2/configs/endpoint";
import { getApplicationTemplatesResourcesEndpoints } from "@wso2is/admin.application-templates.v1/configs/endpoints";
import { getApplicationsResourceEndpoints } from "@wso2is/admin.applications.v1/configs/endpoints";
import { getBrandingResourceEndpoints } from "@wso2is/admin.branding.v1/configs/endpoints";
import { getCertificatesResourceEndpoints } from "@wso2is/admin.certificates.v1";
import { getClaimResourceEndpoints } from "@wso2is/admin.claims.v1/configs/endpoints";
import { getConnectionResourceEndpoints } from "@wso2is/admin.connections.v1";
import { getEmailTemplatesResourceEndpoints } from "@wso2is/admin.email-templates.v1";
import { getExtendedFeatureResourceEndpoints } from "@wso2is/admin.extensions.v1/configs/endpoints";
import { getFeatureGateResourceEndpoints } from "@wso2is/admin.feature-gate.v1/configs/endpoints";
import { getGroupsResourceEndpoints } from "@wso2is/admin.groups.v1/configs/endpoints";
import { getIDVPResourceEndpoints } from "@wso2is/admin.identity-verification-providers.v1/configs/endpoints";
import { getScopesResourceEndpoints } from "@wso2is/admin.oidc-scopes.v1";
import { getInsightsResourceEndpoints } from "@wso2is/admin.org-insights.v1/config/org-insights";
import { getOrganizationsResourceEndpoints } from "@wso2is/admin.organizations.v1/configs";
import { OrganizationUtils } from "@wso2is/admin.organizations.v1/utils";
import { getPolicyAdministrationResourceEndpoints } from "@wso2is/admin.policy-administration.v1/configs";
import { getRemoteFetchConfigResourceEndpoints } from "@wso2is/admin.remote-repository-configuration.v1";
import { getRolesResourceEndpoints } from "@wso2is/admin.roles.v2/configs/endpoints";
import { getSecretsManagementEndpoints } from "@wso2is/admin.secrets.v1/configs/endpoints";
import { getServerConfigurationsResourceEndpoints } from "@wso2is/admin.server-configurations.v1";
import { getSmsTemplateResourceEndpoints } from "@wso2is/admin.sms-templates.v1/configs/endpoints";
import { getExtensionTemplatesEndpoints } from "@wso2is/admin.template-core.v1/configs/endpoints";
import { getTenantResourceEndpoints } from "@wso2is/admin.tenants.v1/configs/endpoints";
import { getUsersResourceEndpoints } from "@wso2is/admin.users.v1/configs/endpoints";
import { getUserstoreResourceEndpoints } from "@wso2is/admin.userstores.v1/configs/endpoints";
import { PRIMARY_USERSTORE } from "@wso2is/admin.userstores.v1/constants";
import { getValidationServiceEndpoints } from "@wso2is/admin.validation.v1/configs";
import { getApprovalsResourceEndpoints } from "@wso2is/admin.workflow-approvals.v1";
import { I18nModuleInitOptions, I18nModuleOptionsInterface, MetaI18N, generateBackendPaths } from "@wso2is/i18n";
import { I18nConstants, UIConstants } from "../constants";
import { DeploymentConfigInterface, ServiceResourceEndpointsInterface, UIConfigInterface } from "../models";
import { store } from "../store";

/**
 * Class to handle application config operations.
 */
export class Config {
    /**
     * Private constructor to avoid object instantiation from outside
     * the class.
     *
     */
    private constructor() { }

    /**
     * This method adds organization path to the server host if an organization is selected.
     *
     * @param enforceOrgPath - Enforces the organization path
     *
     * @returns Server host.
     */
    public static resolveServerHost(enforceOrgPath?: boolean, skipAuthzRuntimePath?: boolean): string {
        const serverOriginWithTenant: string = window[ "AppUtils" ]?.getConfig()?.serverOriginWithTenant;

        if (skipAuthzRuntimePath && serverOriginWithTenant?.slice(-2) === "/o") {
            return serverOriginWithTenant.substring(0,serverOriginWithTenant.lastIndexOf("/o"));
        }

        return window[ "AppUtils" ]?.getConfig()?.serverOriginWithTenant;
    }

    /**
     * This method adds organization path (t/org_uuid) to the server host if a sub-org is selected.
     *
     * @param enforceOrgPath - Enforces the organization path
     *
     * @returns Server host.
     */
    public static resolveServerHostforFG(enforceOrgPath?: boolean): string {
        if ((OrganizationUtils.isSuperOrganization(store.getState().organization.organization)
            || store.getState().organization.isFirstLevelOrganization) && !enforceOrgPath) {
            return window[ "AppUtils" ]?.getConfig()?.serverOriginWithTenant;
        } else {
            return `${
                window[ "AppUtils" ]?.getConfig()?.serverOrigin }/t/${ store.getState().organization.organization.id
            }`;
        }
    }

    /**
     * Get the deployment config.
     *
     * @returns Deployment config object.
     */
    public static getDeploymentConfig(): DeploymentConfigInterface {
        return {
            __experimental__platformIdP: window[ "AppUtils" ]?.getConfig()?.__experimental__platformIdP,
            accountApp: window[ "AppUtils" ]?.getConfig()?.accountApp,
            adminApp: window[ "AppUtils" ]?.getConfig()?.adminApp,
            allowMultipleAppProtocols: window[ "AppUtils" ]?.getConfig()?.allowMultipleAppProtocols,
            appBaseName: window[ "AppUtils" ]?.getConfig()?.appBaseWithTenant,
            appBaseNameWithoutTenant: window[ "AppUtils" ]?.getConfig()?.appBase,
            appHomePath: window[ "AppUtils" ]?.getConfig()?.routes?.home,
            appLoginPath: window[ "AppUtils" ]?.getConfig()?.routes?.login,
            appLogoutPath: window[ "AppUtils" ]?.getConfig()?.routes?.logout,
            clientHost: window[ "AppUtils" ]?.getConfig()?.clientOriginWithTenant,
            clientID: window[ "AppUtils" ]?.getConfig()?.clientID,
            clientOrigin: window[ "AppUtils" ]?.getConfig()?.clientOrigin,
            clientOriginWithTenant: window[ "AppUtils" ]?.getConfig()?.clientOriginWithTenant,
            customServerHost: window[ "AppUtils" ]?.getConfig()?.customServerHost,
            developerApp: window[ "AppUtils" ]?.getConfig()?.developerApp,
            docSiteURL: window[ "AppUtils" ]?.getConfig()?.docSiteUrl,
            extensions: window[ "AppUtils" ]?.getConfig()?.extensions,
            idpConfigs: window[ "AppUtils" ]?.getConfig()?.idpConfigs,
            loginCallbackUrl: window[ "AppUtils" ]?.getConfig()?.loginCallbackURL,
            organizationPrefix: window["AppUtils"]?.getConfig()?.organizationPrefix,
            serverHost: window[ "AppUtils" ]?.getConfig()?.serverOriginWithTenant,
            serverOrigin: window[ "AppUtils" ]?.getConfig()?.serverOrigin,
            superTenant: window[ "AppUtils" ]?.getConfig()?.superTenant,
            tenant: window[ "AppUtils" ]?.getConfig()?.tenant,
            tenantPath: window[ "AppUtils" ]?.getConfig()?.tenantPath,
            tenantPrefix: window[ "AppUtils" ]?.getConfig()?.tenantPrefix
        };
    }

    /**
     * I18n init options.
     *
     * @remarks
     * Since the portals are not deployed per tenant, looking for static resources in tenant qualified URLs will fail.
     * Using `appBaseNameWithoutTenant` will create a path without the tenant. Therefore, `loadPath()` function will
     * look for resource files in `https://localhost:9443/<PORTAL>/resources/i18n` rather than looking for the
     * files in `https://localhost:9443/t/wso2.com/<PORTAL>/resources/i18n`.
     *
     * @param metaFile - Meta File.
     * @returns I18n init options.
     */
    public static generateModuleInitOptions(metaFile: MetaI18N): I18nModuleInitOptions {
        return {
            backend: {
                loadPath: (language: string[], namespace: string[]) => generateBackendPaths(
                    language,
                    namespace,
                    window[ "AppUtils" ]?.getConfig()?.appBase,
                    Config.getI18nConfig() ?? {
                        langAutoDetectEnabled: I18nConstants.LANG_AUTO_DETECT_ENABLED,
                        namespaceDirectories: I18nConstants.BUNDLE_NAMESPACE_DIRECTORIES,
                        overrideOptions: I18nConstants.INIT_OPTIONS_OVERRIDE,
                        resourcePath: "/resources/i18n",
                        xhrBackendPluginEnabled: I18nConstants.XHR_BACKEND_PLUGIN_ENABLED
                    },
                    metaFile
                )
            },
            load: "currentOnly", // lookup only current lang key(en-US). Prevents 404 from `en`.
            ns: [
                I18nConstants.COMMON_NAMESPACE,
                I18nConstants.CONSOLE_PORTAL_NAMESPACE,
                I18nConstants.EXTENSIONS_NAMESPACE,
                I18nConstants.USERSTORES_NAMESPACE,
                I18nConstants.VALIDATION_NAMESPACE,
                I18nConstants.IMPERSONATION_CONFIGURATION_NAMESPACE,
                I18nConstants.TRANSFER_LIST_NAMESPACE,
                I18nConstants.USER_NAMESPACE,
                I18nConstants.USERS_NAMESPACE,
                I18nConstants.PAGES_NAMESPACE,
                I18nConstants.IDVP_NAMESPACE,
                I18nConstants.INVITE_NAMESPACE,
                I18nConstants.PARENT_ORG_INVITATIONS_NAMESPACE,
                I18nConstants.OIDC_SCOPES_NAMESPACE,
                I18nConstants.ONBOARDED_NAMESPACE,
                I18nConstants.ORGANIZATION_DISCOVERY_NAMESPACE,
                I18nConstants.ORGANIZATIONS_NAMESPACE,
                I18nConstants.AUTHENTICATION_FLOW_NAMESPACE,
                I18nConstants.REMOTE_FETCH_NAMESPACE,
                I18nConstants.ROLES_NAMESPACE,
                I18nConstants.SERVER_CONFIGS_NAMESPACE,
                I18nConstants.SAML2_CONFIG_NAMESPACE,
                I18nConstants.SESSION_MANAGEMENT_NAMESPACE,
                I18nConstants.WS_FEDERATION_CONFIG_NAMESPACE,
                I18nConstants.INSIGHTS_NAMESPACE,
                I18nConstants.SMS_PROVIDERS_NAMESPACE,
                I18nConstants.SMS_TEMPLATES_NAMESPACE,
                I18nConstants.CLAIMS_NAMESPACE,
                I18nConstants.EMAIL_LOCALE_NAMESPACE,
                I18nConstants.HELP_PANEL_NAMESPACE,
                I18nConstants.SUBORGANIZATIONS_NAMESPACE,
                I18nConstants.CONSOLE_SETTINGS_NAMESPACE,
                I18nConstants.SECRETS_NAMESPACE,
                I18nConstants.BRANDING_NAMESPACE,
                I18nConstants.EMAIL_TEMPLATES_NAMESPACE,
                I18nConstants.AUTHENTICATION_PROVIDER_NAMESPACE,
                I18nConstants.CERTIFICATES_NAMESPACE,
                I18nConstants.GOVERNANCE_CONNECTORS_NAMESPACE,
                I18nConstants.GROUPS_NAMESPACE,
                I18nConstants.APPLICATIONS_NAMESPACE,
                I18nConstants.IDP_NAMESPACE,
                I18nConstants.API_RESOURCES_NAMESPACE,
                I18nConstants.AI_NAMESPACE,
                I18nConstants.TEMPLATE_CORE_NAMESPACE,
                I18nConstants.APPLICATION_TEMPLATES_NAMESPACE,
                I18nConstants.ACTIONS_NAMESPACE,
                I18nConstants.TENANTS_NAMESPACE,
<<<<<<< HEAD
                I18nConstants.POLICY_ADMINISTRATION_NAMESPACE
=======
                I18nConstants.REMOTE_USER_STORES_NAMESPACE
>>>>>>> c20058e3
            ],
            preload: []
        };
    }

    /**
     * Get i18n module config.
     *
     * @param metaFile - Meta file.
     * @returns i18n config object.
     */
    public static getI18nConfig(metaFile?: MetaI18N): I18nModuleOptionsInterface {
        return {
            initOptions: this.generateModuleInitOptions(metaFile),
            langAutoDetectEnabled: window[ "AppUtils" ]?.getConfig()?.ui?.i18nConfigs?.langAutoDetectEnabled
                ?? I18nConstants.LANG_AUTO_DETECT_ENABLED,
            namespaceDirectories: I18nConstants.BUNDLE_NAMESPACE_DIRECTORIES,
            overrideOptions: I18nConstants.INIT_OPTIONS_OVERRIDE,
            resourcePath: "/resources/i18n",
            xhrBackendPluginEnabled: I18nConstants.XHR_BACKEND_PLUGIN_ENABLED
        };
    }

    /**
     * Get the the list of service resource endpoints.
     *
     * @returns Service resource endpoints as an object.
     */
    public static getServiceResourceEndpoints(): ServiceResourceEndpointsInterface {
        return {
            ...getAPIResourceEndpoints(this.resolveServerHost()),
            ...getAdministratorsResourceEndpoints(this.resolveServerHost()),
            ...getApplicationsResourceEndpoints(this.resolveServerHost()),
            ...getApprovalsResourceEndpoints(this.getDeploymentConfig()?.serverHost),
            ...getBrandingResourceEndpoints(this.resolveServerHost()),
            ...getClaimResourceEndpoints(this.getDeploymentConfig()?.serverHost, this.resolveServerHost()),
            ...getCertificatesResourceEndpoints(this.getDeploymentConfig()?.serverHost),
            ...getIDVPResourceEndpoints(this.resolveServerHost()),
            ...getEmailTemplatesResourceEndpoints(this.resolveServerHost()),
            ...getConnectionResourceEndpoints(this.resolveServerHost()),
            ...getRolesResourceEndpoints(this.resolveServerHost(), this.getDeploymentConfig().serverHost),
            ...getServerConfigurationsResourceEndpoints(this.resolveServerHost()),
            ...getUsersResourceEndpoints(this.resolveServerHost()),
            ...getUserstoreResourceEndpoints(this.resolveServerHost()),
            ...getScopesResourceEndpoints(this.getDeploymentConfig()?.serverHost),
            ...getGroupsResourceEndpoints(this.resolveServerHost()),
            ...getValidationServiceEndpoints(this.resolveServerHost()),
            ...getRemoteFetchConfigResourceEndpoints(this.getDeploymentConfig()?.serverHost),
            ...getSecretsManagementEndpoints(this.getDeploymentConfig()?.serverHost),
            ...getExtendedFeatureResourceEndpoints(this.resolveServerHost(), this.getDeploymentConfig()),
            ...getOrganizationsResourceEndpoints(this.resolveServerHost(true), this.getDeploymentConfig().serverHost),
            ...getTenantResourceEndpoints(this.getDeploymentConfig().serverOrigin),
            ...getFeatureGateResourceEndpoints(this.resolveServerHostforFG(false)),
            ...getInsightsResourceEndpoints(this.getDeploymentConfig()?.serverHost),
            ...getExtensionTemplatesEndpoints(this.resolveServerHost()),
            ...getApplicationTemplatesResourcesEndpoints(this.resolveServerHost()),
            ...getActionsResourceEndpoints(this.resolveServerHost()),
            ...getSmsTemplateResourceEndpoints(this.resolveServerHost()),
            ...getPolicyAdministrationResourceEndpoints(this.resolveServerHost()),
            CORSOrigins: `${ this.getDeploymentConfig()?.serverHost }/api/server/v1/cors/origins`,
            // TODO: Remove this endpoint and use ID token to get the details
            me: `${ this.getDeploymentConfig()?.serverHost }/scim2/Me`,
            saml2Meta: `${ this.resolveServerHost(false, true) }/identity/metadata/saml2`,
            wellKnown: `${ this.resolveServerHost(false, true) }/oauth2/token/.well-known/openid-configuration`
        };
    }

    /**
     * Get UI config.
     *
     * @returns UI config object.
     */
    public static getUIConfig(): UIConfigInterface {
        return {
            administratorRoleDisplayName: window[ "AppUtils" ]?.getConfig()?.ui?.administratorRoleDisplayName ??
                UIConstants.ADMINISTRATOR_ROLE_DISPLAY_NAME,
            announcements: window[ "AppUtils" ]?.getConfig()?.ui?.announcements,
            appCopyright: window[ "AppUtils" ]?.getConfig()?.ui?.appCopyright
                .replace("${copyright}", "\u00A9")
                .replace("${year}", new Date().getFullYear()),
            appLogo: {
                defaultLogoPath: window[ "AppUtils" ]?.getConfig()?.ui?.appLogo?.defaultLogoPath
                    ?? window[ "AppUtils" ]?.getConfig()?.ui?.appLogoPath,
                defaultWhiteLogoPath: window[ "AppUtils" ]?.getConfig()?.ui?.appLogo?.defaultWhiteLogoPath
                    ?? window[ "AppUtils" ]?.getConfig()?.ui?.appWhiteLogoPath
            },
            appName: window[ "AppUtils" ]?.getConfig()?.ui?.appName,
            appTitle: window[ "AppUtils" ]?.getConfig()?.ui?.appTitle,
            applicationTemplateLoadingStrategy:
                window[ "AppUtils" ]?.getConfig()?.ui?.applicationTemplateLoadingStrategy,
            connectionResourcesUrl: window[ "AppUtils" ]?.getConfig()?.ui?.connectionResourcesUrl,
            cookiePolicyUrl: window[ "AppUtils" ]?.getConfig()?.ui?.cookiePolicyUrl,
            emailTemplates: {
                defaultLogoUrl: window[ "AppUtils" ]?.getConfig()?.ui?.emailTemplates?.defaultLogoUrl,
                defaultWhiteLogoUrl: window[ "AppUtils" ]?.getConfig()?.ui?.emailTemplates?.defaultWhiteLogoUrl
            },
            enableCustomEmailTemplates: window[ "AppUtils" ]?.getConfig()?.ui?.enableCustomEmailTemplates,
            enableEmailDomain: window[ "AppUtils" ]?.getConfig()?.ui?.enableEmailDomain ?? false,
            enableIdentityClaims: window[ "AppUtils" ]?.getConfig()?.ui?.enableIdentityClaims ?? true,
            features: window[ "AppUtils" ]?.getConfig()?.ui?.features,
            googleOneTapEnabledTenants: window["AppUtils"]?.getConfig()?.ui?.googleOneTapEnabledTenants,
            governanceConnectors: window["AppUtils"]?.getConfig()?.ui?.governanceConnectors,
            gravatarConfig: window[ "AppUtils" ]?.getConfig()?.ui?.gravatarConfig,
            hiddenApplicationTemplates: window[ "AppUtils" ]?.getConfig()?.ui?.hiddenApplicationTemplates ?? [],
            hiddenAuthenticators: window[ "AppUtils" ]?.getConfig()?.ui?.hiddenAuthenticators,
            hiddenConnectionTemplates: window[ "AppUtils" ]?.getConfig()?.ui?.hiddenConnectionTemplates,
            hiddenUserStores: window[ "AppUtils" ]?.getConfig()?.ui?.hiddenUserStores,
            i18nConfigs: window[ "AppUtils" ]?.getConfig()?.ui?.i18nConfigs,
            identityProviderTemplates: window[ "AppUtils" ]?.getConfig()?.ui?.identityProviderTemplates,
            isClaimUniquenessValidationEnabled:
                window[ "AppUtils" ]?.getConfig()?.ui?.isClaimUniquenessValidationEnabled ?? false,
            isClientSecretHashEnabled: window[ "AppUtils" ]?.getConfig()?.ui?.isClientSecretHashEnabled,
            isCookieConsentBannerEnabled: window[ "AppUtils" ]?.getConfig()?.ui?.isCookieConsentBannerEnabled,
            isCustomClaimMappingEnabled: window[ "AppUtils" ]?.getConfig()?.ui?.isCustomClaimMappingEnabled,
            isCustomClaimMappingMergeEnabled: window[ "AppUtils" ]?.getConfig()?.ui?.isCustomClaimMappingMergeEnabled,
            isDefaultDialectEditingEnabled: window[ "AppUtils" ]?.getConfig()?.ui?.isDefaultDialectEditingEnabled,
            isDialectAddingEnabled: window[ "AppUtils" ]?.getConfig()?.ui?.isDialectAddingEnabled,
            isEditingSystemRolesAllowed:  window[ "AppUtils" ]?.getConfig()?.ui?.isEditingSystemRolesAllowed,
            isFeatureGateEnabled: window[ "AppUtils" ]?.getConfig()?.ui?.isFeatureGateEnabled,
            isGroupAndRoleSeparationEnabled: window[ "AppUtils" ]?.getConfig()?.ui?.isGroupAndRoleSeparationEnabled,
            isHeaderAvatarLabelAllowed: window[ "AppUtils" ]?.getConfig()?.ui?.isHeaderAvatarLabelAllowed,
            isLeftNavigationCategorized: window[ "AppUtils" ]?.getConfig()?.ui?.isLeftNavigationCategorized,
            isMarketingConsentBannerEnabled: window["AppUtils"]?.getConfig()?.ui?.isMarketingConsentBannerEnabled,
            isMultipleEmailsAndMobileNumbersEnabled:
                window["AppUtils"]?.getConfig()?.ui?.isMultipleEmailsAndMobileNumbersEnabled,
            isPasswordInputValidationEnabled: window["AppUtils"]?.getConfig()?.ui?.isPasswordInputValidationEnabled,
            isRequestPathAuthenticationEnabled:
                window[ "AppUtils" ]?.getConfig()?.ui?.isRequestPathAuthenticationEnabled,
            isSAASDeployment: window[ "AppUtils" ]?.getConfig()?.ui?.isSAASDeployment,
            isSignatureValidationCertificateAliasEnabled:
                window[ "AppUtils" ]?.getConfig()?.ui?.isSignatureValidationCertificateAliasEnabled,
            isTrustedAppConsentRequired: window[ "AppUtils" ]?.getConfig()?.ui?.isTrustedAppConsentRequired ?? false,
            isXacmlConnectorEnabled: window[ "AppUtils" ]?.getConfig()?.ui?.isXacmlConnectorEnabled,
            legacyMode: window[ "AppUtils" ]?.getConfig()?.ui?.legacyMode,
            listAllAttributeDialects: window[ "AppUtils" ]?.getConfig()?.ui?.listAllAttributeDialects,
            passwordPolicyConfigs: window[ "AppUtils" ]?.getConfig()?.ui?.passwordPolicyConfigs,
            primaryUserStoreDomainName: window[ "AppUtils" ]?.getConfig()?.ui?.primaryUserStoreDomainName?.toUpperCase()
                ?? PRIMARY_USERSTORE,
            privacyPolicyConfigs: window[ "AppUtils" ]?.getConfig()?.ui?.privacyPolicyConfigs,
            productName: window[ "AppUtils" ]?.getConfig()?.ui?.productName,
            productVersionConfig: window[ "AppUtils" ]?.getConfig()?.ui?.productVersionConfig,
            selfAppIdentifier: window[ "AppUtils" ]?.getConfig()?.ui?.selfAppIdentifier,
            showAppSwitchButton: window[ "AppUtils" ]?.getConfig()?.ui?.showAppSwitchButton,
            showSmsOtpPwdRecoveryFeatureStatusChip:
                window[ "AppUtils" ]?.getConfig()?.ui?.showSmsOtpPwdRecoveryFeatureStatusChip,
            showStatusLabelForNewAuthzRuntimeFeatures:
                window[ "AppUtils" ]?.getConfig()?.ui?.showStatusLabelForNewAuthzRuntimeFeatures,
            systemAppsIdentifiers: window[ "AppUtils" ]?.getConfig()?.ui?.systemAppsIdentifiers,
            theme: window[ "AppUtils" ]?.getConfig()?.ui?.theme,
            useRoleClaimAsGroupClaim: window[ "AppUtils" ]?.getConfig()?.ui?.useRoleClaimAsGroupClaim
        };
    }
}<|MERGE_RESOLUTION|>--- conflicted
+++ resolved
@@ -212,11 +212,8 @@
                 I18nConstants.APPLICATION_TEMPLATES_NAMESPACE,
                 I18nConstants.ACTIONS_NAMESPACE,
                 I18nConstants.TENANTS_NAMESPACE,
-<<<<<<< HEAD
-                I18nConstants.POLICY_ADMINISTRATION_NAMESPACE
-=======
+                I18nConstants.POLICY_ADMINISTRATION_NAMESPACE,
                 I18nConstants.REMOTE_USER_STORES_NAMESPACE
->>>>>>> c20058e3
             ],
             preload: []
         };
