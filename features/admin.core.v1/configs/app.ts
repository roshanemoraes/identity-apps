/**
 * Copyright (c) 2023-2025, WSO2 LLC. (https://www.wso2.com).
 *
 * WSO2 LLC. licenses this file to you under the Apache License,
 * Version 2.0 (the "License"); you may not use this file except
 * in compliance with the License.
 * You may obtain a copy of the License at
 *
 *     http://www.apache.org/licenses/LICENSE-2.0
 *
 * Unless required by applicable law or agreed to in writing,
 * software distributed under the License is distributed on an
 * "AS IS" BASIS, WITHOUT WARRANTIES OR CONDITIONS OF ANY
 * KIND, either express or implied. See the License for the
 * specific language governing permissions and limitations
 * under the License.
 */

import { getActionsResourceEndpoints } from "@wso2is/admin.actions.v1/configs/endpoints";
import { getAdministratorsResourceEndpoints } from "@wso2is/admin.administrators.v1/config/endpoints";
import { getAPIResourceEndpoints } from "@wso2is/admin.api-resources.v2/configs/endpoint";
import { getApplicationTemplatesResourcesEndpoints } from "@wso2is/admin.application-templates.v1/configs/endpoints";
import { getApplicationsResourceEndpoints } from "@wso2is/admin.applications.v1/configs/endpoints";
import { getBrandingResourceEndpoints } from "@wso2is/admin.branding.v1/configs/endpoints";
import { getCertificatesResourceEndpoints } from "@wso2is/admin.certificates.v1";
import { getClaimResourceEndpoints } from "@wso2is/admin.claims.v1/configs/endpoints";
import { ClaimManagementConstants } from "@wso2is/admin.claims.v1/constants/claim-management-constants";
import { getConnectionResourceEndpoints } from "@wso2is/admin.connections.v1";
import { getEmailTemplatesResourceEndpoints } from "@wso2is/admin.email-templates.v1";
import { getExtendedFeatureResourceEndpoints } from "@wso2is/admin.extensions.v1/configs/endpoints";
import { getFeatureGateResourceEndpoints } from "@wso2is/admin.feature-gate.v1/configs/endpoints";
import { getGroupsResourceEndpoints } from "@wso2is/admin.groups.v1/configs/endpoints";
import { getIDVPResourceEndpoints } from "@wso2is/admin.identity-verification-providers.v1/configs/endpoints";
import { getRemoteLoggingEndpoints } from "@wso2is/admin.logs.v1/configs/endpoints";
import { getScopesResourceEndpoints } from "@wso2is/admin.oidc-scopes.v1";
import { getInsightsResourceEndpoints } from "@wso2is/admin.org-insights.v1/config/org-insights";
import { getOrganizationsResourceEndpoints } from "@wso2is/admin.organizations.v1/configs";
import { OrganizationUtils } from "@wso2is/admin.organizations.v1/utils";
import { getPolicyAdministrationResourceEndpoints } from "@wso2is/admin.policy-administration.v1/configs/endpoints";
import {
    getPushProviderResourceEndpoints, getPushProviderTemplateEndpoints
} from "@wso2is/admin.push-providers.v1/configs/endpoints";
import {
    getRegistrationFlowBuilderResourceEndpoints
} from "@wso2is/admin.registration-flow-builder.v1/config/endpoints";
import { getRemoteFetchConfigResourceEndpoints } from "@wso2is/admin.remote-repository-configuration.v1";
import { getRolesResourceEndpoints } from "@wso2is/admin.roles.v2/configs/endpoints";
import { getRulesEndpoints } from "@wso2is/admin.rules.v1/configs/endpoints";
import { getSecretsManagementEndpoints } from "@wso2is/admin.secrets.v1/configs/endpoints";
import { getServerConfigurationsResourceEndpoints } from "@wso2is/admin.server-configurations.v1";
import { getSmsTemplateResourceEndpoints } from "@wso2is/admin.sms-templates.v1/configs/endpoints";
import { getExtensionTemplatesEndpoints } from "@wso2is/admin.template-core.v1/configs/endpoints";
import { getTenantResourceEndpoints } from "@wso2is/admin.tenants.v1/configs/endpoints";
import { getUsersResourceEndpoints } from "@wso2is/admin.users.v1/configs/endpoints";
import { getUserstoreResourceEndpoints } from "@wso2is/admin.userstores.v1/configs/endpoints";
import { PRIMARY_USERSTORE } from "@wso2is/admin.userstores.v1/constants";
import { getValidationServiceEndpoints } from "@wso2is/admin.validation.v1/configs";
import { getApprovalsResourceEndpoints } from "@wso2is/admin.workflow-approvals.v1";
import { I18nModuleInitOptions, I18nModuleOptionsInterface, MetaI18N, generateBackendPaths } from "@wso2is/i18n";
import { AppConstants } from "../constants/app-constants";
import { I18nConstants } from "../constants/i18n-constants";
import { UIConstants } from "../constants/ui-constants";
import { DeploymentConfigInterface, ServiceResourceEndpointsInterface, UIConfigInterface } from "../models/config";
import { store } from "../store";

/**
 * Class to handle application config operations.
 */
export class Config {
    /**
     * Private constructor to avoid object instantiation from outside
     * the class.
     *
     */
    private constructor() { }

    /**
     * This method adds organization path to the server host if an organization is selected.
     *
     * @param enforceOrgPath - Enforces the organization path
     *
     * @returns Server host.
     */
    public static resolveServerHost(enforceOrgPath?: boolean, skipAuthzRuntimePath?: boolean): string {
        const serverOriginWithTenant: string = window[ "AppUtils" ]?.getConfig()?.serverOriginWithTenant;

        if (skipAuthzRuntimePath && serverOriginWithTenant?.slice(-2) === "/o") {
            return serverOriginWithTenant.substring(0,serverOriginWithTenant.lastIndexOf("/o"));
        }

        return window[ "AppUtils" ]?.getConfig()?.serverOriginWithTenant;
    }

    /**
     * This method adds organization path (t/org_uuid) to the server host if a sub-org is selected.
     *
     * @param enforceOrgPath - Enforces the organization path
     *
     * @returns Server host.
     */
    public static resolveServerHostforFG(enforceOrgPath?: boolean): string {
        if ((OrganizationUtils.isSuperOrganization(store.getState().organization.organization)
            || store.getState().organization.isFirstLevelOrganization) && !enforceOrgPath) {
            return window[ "AppUtils" ]?.getConfig()?.serverOriginWithTenant;
        } else {
            return `${
                window[ "AppUtils" ]?.getConfig()?.serverOrigin }/t/${ store.getState().organization.organization.id
            }`;
        }
    }

    /**
     * Get the deployment config.
     *
     * @returns Deployment config object.
     */
    public static getDeploymentConfig(): DeploymentConfigInterface {
        return {
            __experimental__platformIdP: window[ "AppUtils" ]?.getConfig()?.__experimental__platformIdP,
            accountApp: window[ "AppUtils" ]?.getConfig()?.accountApp,
            adminApp: window[ "AppUtils" ]?.getConfig()?.adminApp,
            allowMultipleAppProtocols: window[ "AppUtils" ]?.getConfig()?.allowMultipleAppProtocols,
            appBaseName: window[ "AppUtils" ]?.getConfig()?.appBaseWithTenant,
            appBaseNameWithoutTenant: window[ "AppUtils" ]?.getConfig()?.appBase,
            appHomePath: window[ "AppUtils" ]?.getConfig()?.routes?.home,
            appLoginPath: window[ "AppUtils" ]?.getConfig()?.routes?.login,
            appLogoutPath: window[ "AppUtils" ]?.getConfig()?.routes?.logout,
            centralDeploymentEnabled: window[ "AppUtils" ]?.getConfig()?.centralDeploymentEnabled,
            clientHost: window[ "AppUtils" ]?.getConfig()?.clientOriginWithTenant,
            clientID: window[ "AppUtils" ]?.getConfig()?.clientID,
            clientOrigin: window[ "AppUtils" ]?.getConfig()?.clientOrigin,
            clientOriginWithTenant: window[ "AppUtils" ]?.getConfig()?.clientOriginWithTenant,
            customServerHost: window[ "AppUtils" ]?.getConfig()?.customServerHost,
            developerApp: window[ "AppUtils" ]?.getConfig()?.developerApp,
            docSiteURL: window[ "AppUtils" ]?.getConfig()?.docSiteUrl,
            extensions: window[ "AppUtils" ]?.getConfig()?.extensions,
            idpConfigs: window[ "AppUtils" ]?.getConfig()?.idpConfigs,
            loginCallbackUrl: window[ "AppUtils" ]?.getConfig()?.loginCallbackURL,
            organizationPrefix: window["AppUtils"]?.getConfig()?.organizationPrefix,
            serverHost: window[ "AppUtils" ]?.getConfig()?.serverOriginWithTenant,
            serverOrigin: window[ "AppUtils" ]?.getConfig()?.serverOrigin,
            superTenant: window[ "AppUtils" ]?.getConfig()?.superTenant,
            tenant: window[ "AppUtils" ]?.getConfig()?.tenant,
            tenantPath: window[ "AppUtils" ]?.getConfig()?.tenantPath,
            tenantPrefix: window[ "AppUtils" ]?.getConfig()?.tenantPrefix
        };
    }

    /**
     * I18n init options.
     *
     * @remarks
     * Since the portals are not deployed per tenant, looking for static resources in tenant qualified URLs will fail.
     * Using `appBaseNameWithoutTenant` will create a path without the tenant. Therefore, `loadPath()` function will
     * look for resource files in `https://localhost:9443/<PORTAL>/resources/i18n` rather than looking for the
     * files in `https://localhost:9443/t/wso2.com/<PORTAL>/resources/i18n`.
     *
     * @param metaFile - Meta File.
     * @returns I18n init options.
     */
    public static generateModuleInitOptions(metaFile: MetaI18N): I18nModuleInitOptions {
        return {
            backend: {
                loadPath: (language: string[], namespace: string[]) => generateBackendPaths(
                    language,
                    namespace,
                    window[ "AppUtils" ]?.getConfig()?.appBase,
                    Config.getI18nConfig() ?? {
                        langAutoDetectEnabled: I18nConstants.LANG_AUTO_DETECT_ENABLED,
                        namespaceDirectories: I18nConstants.BUNDLE_NAMESPACE_DIRECTORIES,
                        overrideOptions: I18nConstants.INIT_OPTIONS_OVERRIDE,
                        resourcePath: "/resources/i18n",
                        xhrBackendPluginEnabled: I18nConstants.XHR_BACKEND_PLUGIN_ENABLED
                    },
                    metaFile
                )
            },
            load: "currentOnly", // lookup only current lang key(en-US). Prevents 404 from `en`.
            ns: [
                I18nConstants.APPLICATION_ROLES_NAMESPACE,
                I18nConstants.COMMON_NAMESPACE,
                I18nConstants.CONSOLE_PORTAL_NAMESPACE,
                I18nConstants.EXTENSIONS_NAMESPACE,
                I18nConstants.USERSTORES_NAMESPACE,
                I18nConstants.VALIDATION_NAMESPACE,
                I18nConstants.IMPERSONATION_CONFIGURATION_NAMESPACE,
                I18nConstants.TRANSFER_LIST_NAMESPACE,
                I18nConstants.USER_NAMESPACE,
                I18nConstants.USERS_NAMESPACE,
                I18nConstants.PAGES_NAMESPACE,
                I18nConstants.IDVP_NAMESPACE,
                I18nConstants.INVITE_NAMESPACE,
                I18nConstants.PARENT_ORG_INVITATIONS_NAMESPACE,
                I18nConstants.OIDC_SCOPES_NAMESPACE,
                I18nConstants.ONBOARDED_NAMESPACE,
                I18nConstants.ORGANIZATION_DISCOVERY_NAMESPACE,
                I18nConstants.ORGANIZATIONS_NAMESPACE,
                I18nConstants.AUTHENTICATION_FLOW_NAMESPACE,
                I18nConstants.REMOTE_FETCH_NAMESPACE,
                I18nConstants.ROLES_NAMESPACE,
                I18nConstants.SERVER_CONFIGS_NAMESPACE,
                I18nConstants.SAML2_CONFIG_NAMESPACE,
                I18nConstants.SESSION_MANAGEMENT_NAMESPACE,
                I18nConstants.WS_FEDERATION_CONFIG_NAMESPACE,
                I18nConstants.INSIGHTS_NAMESPACE,
                I18nConstants.SMS_PROVIDERS_NAMESPACE,
                I18nConstants.SMS_TEMPLATES_NAMESPACE,
                I18nConstants.CLAIMS_NAMESPACE,
                I18nConstants.EMAIL_LOCALE_NAMESPACE,
                I18nConstants.HELP_PANEL_NAMESPACE,
                I18nConstants.SUBORGANIZATIONS_NAMESPACE,
                I18nConstants.CONSOLE_SETTINGS_NAMESPACE,
                I18nConstants.SECRETS_NAMESPACE,
                I18nConstants.BRANDING_NAMESPACE,
                I18nConstants.EMAIL_TEMPLATES_NAMESPACE,
                I18nConstants.AUTHENTICATION_PROVIDER_NAMESPACE,
                I18nConstants.CERTIFICATES_NAMESPACE,
                I18nConstants.GOVERNANCE_CONNECTORS_NAMESPACE,
                I18nConstants.GROUPS_NAMESPACE,
                I18nConstants.APPLICATIONS_NAMESPACE,
                I18nConstants.IDP_NAMESPACE,
                I18nConstants.API_RESOURCES_NAMESPACE,
                I18nConstants.AI_NAMESPACE,
                I18nConstants.TEMPLATE_CORE_NAMESPACE,
                I18nConstants.APPLICATION_TEMPLATES_NAMESPACE,
                I18nConstants.ACTIONS_NAMESPACE,
                I18nConstants.TENANTS_NAMESPACE,
                I18nConstants.CUSTOM_AUTHENTICATOR_NAMESPACE,
                I18nConstants.POLICY_ADMINISTRATION_NAMESPACE,
                I18nConstants.REMOTE_USER_STORES_NAMESPACE,
                I18nConstants.RULES_NAMESPACE,
                I18nConstants.PUSH_PROVIDERS_NAMESPACE
            ],
            preload: []
        };
    }

    /**
     * Get i18n module config.
     *
     * @param metaFile - Meta file.
     * @returns i18n config object.
     */
    public static getI18nConfig(metaFile?: MetaI18N): I18nModuleOptionsInterface {
        return {
            initOptions: this.generateModuleInitOptions(metaFile),
            langAutoDetectEnabled: window[ "AppUtils" ]?.getConfig()?.ui?.i18nConfigs?.langAutoDetectEnabled
                ?? I18nConstants.LANG_AUTO_DETECT_ENABLED,
            namespaceDirectories: I18nConstants.BUNDLE_NAMESPACE_DIRECTORIES,
            overrideOptions: I18nConstants.INIT_OPTIONS_OVERRIDE,
            resourcePath: "/resources/i18n",
            xhrBackendPluginEnabled: I18nConstants.XHR_BACKEND_PLUGIN_ENABLED
        };
    }

    /**
     * Get the the list of service resource endpoints.
     *
     * @returns Service resource endpoints as an object.
     */
    public static getServiceResourceEndpoints(): ServiceResourceEndpointsInterface {
        return {
            ...getAPIResourceEndpoints(this.resolveServerHost()),
            ...getAdministratorsResourceEndpoints(this.resolveServerHost()),
            ...getApplicationsResourceEndpoints(this.resolveServerHost()),
            ...getApprovalsResourceEndpoints(this.getDeploymentConfig()?.serverHost),
            ...getBrandingResourceEndpoints(this.resolveServerHost()),
            ...getClaimResourceEndpoints(this.getDeploymentConfig()?.serverHost, this.resolveServerHost()),
            ...getCertificatesResourceEndpoints(this.getDeploymentConfig()?.serverHost),
            ...getIDVPResourceEndpoints(this.resolveServerHost()),
            ...getEmailTemplatesResourceEndpoints(this.resolveServerHost()),
            ...getConnectionResourceEndpoints(this.resolveServerHost()),
            ...getRolesResourceEndpoints(this.resolveServerHost(), this.getDeploymentConfig().serverHost),
            ...getServerConfigurationsResourceEndpoints(this.resolveServerHost()),
            ...getUsersResourceEndpoints(this.resolveServerHost()),
            ...getUserstoreResourceEndpoints(this.resolveServerHost()),
            ...getScopesResourceEndpoints(this.getDeploymentConfig()?.serverHost),
            ...getGroupsResourceEndpoints(this.resolveServerHost()),
            ...getValidationServiceEndpoints(this.resolveServerHost()),
            ...getRemoteFetchConfigResourceEndpoints(this.getDeploymentConfig()?.serverHost),
            ...getSecretsManagementEndpoints(this.getDeploymentConfig()?.serverHost),
            ...getExtendedFeatureResourceEndpoints(this.resolveServerHost(), this.getDeploymentConfig()),
            ...getOrganizationsResourceEndpoints(this.resolveServerHost(true), this.getDeploymentConfig().serverHost),
            ...getTenantResourceEndpoints(this.getDeploymentConfig().serverOrigin),
            ...getFeatureGateResourceEndpoints(this.resolveServerHostforFG(false)),
            ...getInsightsResourceEndpoints(this.getDeploymentConfig()?.serverHost),
            ...getExtensionTemplatesEndpoints(this.resolveServerHost()),
            ...getApplicationTemplatesResourcesEndpoints(this.resolveServerHost()),
            ...getActionsResourceEndpoints(this.resolveServerHost()),
            ...getRulesEndpoints(this.resolveServerHost()),
            ...getSmsTemplateResourceEndpoints(this.resolveServerHost()),
            ...getPolicyAdministrationResourceEndpoints(this.resolveServerHost()),
            ...getPushProviderResourceEndpoints(this.resolveServerHost()),
            ...getPushProviderTemplateEndpoints(this.resolveServerHost()),
<<<<<<< HEAD
            ...getRemoteLoggingEndpoints(this.resolveServerHost()),
=======
            ...getRegistrationFlowBuilderResourceEndpoints(this.resolveServerHost()),
>>>>>>> 4a5d5df8
            CORSOrigins: `${ this.getDeploymentConfig()?.serverHost }/api/server/v1/cors/origins`,
            // TODO: Remove this endpoint and use ID token to get the details
            me: `${ this.getDeploymentConfig()?.serverHost }/scim2/Me`,
            saml2Meta: `${ this.resolveServerHost(false, true) }/identity/metadata/saml2`,
            wellKnown: `${ this.resolveServerHost(false, true) }/oauth2/token/.well-known/openid-configuration`
        };
    }

    /**
     * Get UI config.
     *
     * @returns UI config object.
     */
    public static getUIConfig(): UIConfigInterface {
        return {
            administratorRoleDisplayName: window[ "AppUtils" ]?.getConfig()?.ui?.administratorRoleDisplayName ??
                UIConstants.ADMINISTRATOR_ROLE_DISPLAY_NAME,
            announcements: window[ "AppUtils" ]?.getConfig()?.ui?.announcements,
            appCopyright: window[ "AppUtils" ]?.getConfig()?.ui?.appCopyright
                .replace("${copyright}", "\u00A9")
                .replace("${year}", new Date().getFullYear()),
            appLogo: {
                defaultLogoPath: window[ "AppUtils" ]?.getConfig()?.ui?.appLogo?.defaultLogoPath
                    ?? window[ "AppUtils" ]?.getConfig()?.ui?.appLogoPath,
                defaultWhiteLogoPath: window[ "AppUtils" ]?.getConfig()?.ui?.appLogo?.defaultWhiteLogoPath
                    ?? window[ "AppUtils" ]?.getConfig()?.ui?.appWhiteLogoPath
            },
            appName: window[ "AppUtils" ]?.getConfig()?.ui?.appName,
            appTitle: window[ "AppUtils" ]?.getConfig()?.ui?.appTitle,
            applicationTemplateLoadingStrategy:
                window[ "AppUtils" ]?.getConfig()?.ui?.applicationTemplateLoadingStrategy,
            connectionResourcesUrl: window[ "AppUtils" ]?.getConfig()?.ui?.connectionResourcesUrl,
            cookiePolicyUrl: window[ "AppUtils" ]?.getConfig()?.ui?.cookiePolicyUrl,
            emailTemplates: {
                defaultLogoUrl: window[ "AppUtils" ]?.getConfig()?.ui?.emailTemplates?.defaultLogoUrl,
                defaultWhiteLogoUrl: window[ "AppUtils" ]?.getConfig()?.ui?.emailTemplates?.defaultWhiteLogoUrl
            },
            enableCustomEmailTemplates: window[ "AppUtils" ]?.getConfig()?.ui?.enableCustomEmailTemplates,
            enableEmailDomain: window[ "AppUtils" ]?.getConfig()?.ui?.enableEmailDomain ?? false,
            enableIdentityClaims: window[ "AppUtils" ]?.getConfig()?.ui?.enableIdentityClaims ?? true,
            features: window[ "AppUtils" ]?.getConfig()?.ui?.features,
            googleOneTapEnabledTenants: window["AppUtils"]?.getConfig()?.ui?.googleOneTapEnabledTenants,
            governanceConnectors: window["AppUtils"]?.getConfig()?.ui?.governanceConnectors,
            gravatarConfig: window[ "AppUtils" ]?.getConfig()?.ui?.gravatarConfig,
            hiddenApplicationTemplates: window[ "AppUtils" ]?.getConfig()?.ui?.hiddenApplicationTemplates ?? [],
            hiddenAuthenticators: window[ "AppUtils" ]?.getConfig()?.ui?.hiddenAuthenticators,
            hiddenConnectionTemplates: window[ "AppUtils" ]?.getConfig()?.ui?.hiddenConnectionTemplates,
            hiddenUserStores: window[ "AppUtils" ]?.getConfig()?.ui?.hiddenUserStores,
            i18nConfigs: window[ "AppUtils" ]?.getConfig()?.ui?.i18nConfigs,
            identityProviderTemplates: window[ "AppUtils" ]?.getConfig()?.ui?.identityProviderTemplates,
            isClaimUniquenessValidationEnabled:
                window[ "AppUtils" ]?.getConfig()?.ui?.isClaimUniquenessValidationEnabled ?? false,
            isClientSecretHashEnabled: window[ "AppUtils" ]?.getConfig()?.ui?.isClientSecretHashEnabled,
            isCookieConsentBannerEnabled: window[ "AppUtils" ]?.getConfig()?.ui?.isCookieConsentBannerEnabled,
            isCustomClaimMappingEnabled: window[ "AppUtils" ]?.getConfig()?.ui?.isCustomClaimMappingEnabled,
            isCustomClaimMappingMergeEnabled: window[ "AppUtils" ]?.getConfig()?.ui?.isCustomClaimMappingMergeEnabled,
            isDefaultDialectEditingEnabled: window[ "AppUtils" ]?.getConfig()?.ui?.isDefaultDialectEditingEnabled,
            isDialectAddingEnabled: window[ "AppUtils" ]?.getConfig()?.ui?.isDialectAddingEnabled,
            isEditingSystemRolesAllowed:  window[ "AppUtils" ]?.getConfig()?.ui?.isEditingSystemRolesAllowed,
            isFeatureGateEnabled: window[ "AppUtils" ]?.getConfig()?.ui?.isFeatureGateEnabled,
            isGroupAndRoleSeparationEnabled: window[ "AppUtils" ]?.getConfig()?.ui?.isGroupAndRoleSeparationEnabled,
            isHeaderAvatarLabelAllowed: window[ "AppUtils" ]?.getConfig()?.ui?.isHeaderAvatarLabelAllowed,
            isLeftNavigationCategorized: window[ "AppUtils" ]?.getConfig()?.ui?.isLeftNavigationCategorized,
            isMarketingConsentBannerEnabled: window["AppUtils"]?.getConfig()?.ui?.isMarketingConsentBannerEnabled,
            isMultipleEmailsAndMobileNumbersEnabled:
                window["AppUtils"]?.getConfig()?.ui?.isMultipleEmailsAndMobileNumbersEnabled,
            isPasswordInputValidationEnabled: window["AppUtils"]?.getConfig()?.ui?.isPasswordInputValidationEnabled,
            isRequestPathAuthenticationEnabled:
                window[ "AppUtils" ]?.getConfig()?.ui?.isRequestPathAuthenticationEnabled,
            isSAASDeployment: window[ "AppUtils" ]?.getConfig()?.ui?.isSAASDeployment,
            isSignatureValidationCertificateAliasEnabled:
                window[ "AppUtils" ]?.getConfig()?.ui?.isSignatureValidationCertificateAliasEnabled,
            isTrustedAppConsentRequired: window[ "AppUtils" ]?.getConfig()?.ui?.isTrustedAppConsentRequired ?? false,
            isXacmlConnectorEnabled: window[ "AppUtils" ]?.getConfig()?.ui?.isXacmlConnectorEnabled,
            legacyMode: window[ "AppUtils" ]?.getConfig()?.ui?.legacyMode,
            listAllAttributeDialects: window[ "AppUtils" ]?.getConfig()?.ui?.listAllAttributeDialects,
            multiTenancy: window[ "AppUtils" ]?.getConfig()?.ui?.multiTenancy,
            passwordPolicyConfigs: window[ "AppUtils" ]?.getConfig()?.ui?.passwordPolicyConfigs,
            primaryUserStoreDomainName: window[ "AppUtils" ]?.getConfig()?.ui?.primaryUserStoreDomainName?.toUpperCase()
                ?? PRIMARY_USERSTORE,
            privacyPolicyConfigs: window[ "AppUtils" ]?.getConfig()?.ui?.privacyPolicyConfigs,
            productName: window[ "AppUtils" ]?.getConfig()?.ui?.productName,
            productVersionConfig: window[ "AppUtils" ]?.getConfig()?.ui?.productVersionConfig,
            routes: window[ "AppUtils" ]?.getConfig()?.ui?.routes ?? {
                organizationEnabledRoutes: AppConstants.ORGANIZATION_ENABLED_ROUTES
            },
            selfAppIdentifier: window[ "AppUtils" ]?.getConfig()?.ui?.selfAppIdentifier,
            showAppSwitchButton: window[ "AppUtils" ]?.getConfig()?.ui?.showAppSwitchButton,
            showSmsOtpPwdRecoveryFeatureStatusChip:
                window[ "AppUtils" ]?.getConfig()?.ui?.showSmsOtpPwdRecoveryFeatureStatusChip,
            showStatusLabelForNewAuthzRuntimeFeatures:
                window[ "AppUtils" ]?.getConfig()?.ui?.showStatusLabelForNewAuthzRuntimeFeatures,
            systemAppsIdentifiers: window[ "AppUtils" ]?.getConfig()?.ui?.systemAppsIdentifiers,
            theme: window[ "AppUtils" ]?.getConfig()?.ui?.theme,
            useRoleClaimAsGroupClaim: window[ "AppUtils" ]?.getConfig()?.ui?.useRoleClaimAsGroupClaim,
            userSchemaURI: window[ "AppUtils" ]?.getConfig()?.ui?.customUserSchemaURI
                ?? ClaimManagementConstants.DEFAULT_SCIM2_CUSTOM_USER_SCHEMA_URI
        };
    }
}<|MERGE_RESOLUTION|>--- conflicted
+++ resolved
@@ -292,11 +292,8 @@
             ...getPolicyAdministrationResourceEndpoints(this.resolveServerHost()),
             ...getPushProviderResourceEndpoints(this.resolveServerHost()),
             ...getPushProviderTemplateEndpoints(this.resolveServerHost()),
-<<<<<<< HEAD
             ...getRemoteLoggingEndpoints(this.resolveServerHost()),
-=======
             ...getRegistrationFlowBuilderResourceEndpoints(this.resolveServerHost()),
->>>>>>> 4a5d5df8
             CORSOrigins: `${ this.getDeploymentConfig()?.serverHost }/api/server/v1/cors/origins`,
             // TODO: Remove this endpoint and use ID token to get the details
             me: `${ this.getDeploymentConfig()?.serverHost }/scim2/Me`,
