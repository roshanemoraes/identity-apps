--- conflicted
+++ resolved
@@ -35,16 +35,13 @@
 import { getInsightsResourceEndpoints } from "@wso2is/admin.org-insights.v1/config/org-insights";
 import { getOrganizationsResourceEndpoints } from "@wso2is/admin.organizations.v1/configs";
 import { OrganizationUtils } from "@wso2is/admin.organizations.v1/utils";
-<<<<<<< HEAD
-import {
-    getRegistrationFlowBuilderResourceEndpoints
-} from "@wso2is/admin.registration-flow-builder.v1/config/endpoints";
-=======
 import { getPolicyAdministrationResourceEndpoints } from "@wso2is/admin.policy-administration.v1/configs/endpoints";
 import {
     getPushProviderResourceEndpoints, getPushProviderTemplateEndpoints
 } from "@wso2is/admin.push-providers.v1/configs/endpoints";
->>>>>>> 753f1bf2
+import {
+    getRegistrationFlowBuilderResourceEndpoints
+} from "@wso2is/admin.registration-flow-builder.v1/config/endpoints";
 import { getRemoteFetchConfigResourceEndpoints } from "@wso2is/admin.remote-repository-configuration.v1";
 import { getRolesResourceEndpoints } from "@wso2is/admin.roles.v2/configs/endpoints";
 import { getRulesEndpoints } from "@wso2is/admin.rules.v1/configs/endpoints";
@@ -290,13 +287,10 @@
             ...getActionsResourceEndpoints(this.resolveServerHost()),
             ...getRulesEndpoints(this.resolveServerHost()),
             ...getSmsTemplateResourceEndpoints(this.resolveServerHost()),
-<<<<<<< HEAD
-            ...getRegistrationFlowBuilderResourceEndpoints(this.resolveServerHost()),
-=======
             ...getPolicyAdministrationResourceEndpoints(this.resolveServerHost()),
             ...getPushProviderResourceEndpoints(this.resolveServerHost()),
             ...getPushProviderTemplateEndpoints(this.resolveServerHost()),
->>>>>>> 753f1bf2
+            ...getRegistrationFlowBuilderResourceEndpoints(this.resolveServerHost()),
             CORSOrigins: `${ this.getDeploymentConfig()?.serverHost }/api/server/v1/cors/origins`,
             // TODO: Remove this endpoint and use ID token to get the details
             me: `${ this.getDeploymentConfig()?.serverHost }/scim2/Me`,
