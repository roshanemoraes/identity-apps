/**
 * Copyright (c) 2020-2025, WSO2 LLC. (https://www.wso2.com).
 *
 * WSO2 LLC. licenses this file to you under the Apache License,
 * Version 2.0 (the "License"); you may not use this file except
 * in compliance with the License.
 * You may obtain a copy of the License at
 *
 *     http://www.apache.org/licenses/LICENSE-2.0
 *
 * Unless required by applicable law or agreed to in writing,
 * software distributed under the License is distributed on an
 * "AS IS" BASIS, WITHOUT WARRANTIES OR CONDITIONS OF ANY
 * KIND, either express or implied. See the License for the
 * specific language governing permissions and limitations
 * under the License.
 */

import { ResponseMode, Storage } from "@asgardeo/auth-react";
import { ActionsResourceEndpointsInterface } from "@wso2is/admin.actions.v1/models/endpoints";
import { ApplicationsTemplatesEndpointsInterface } from "@wso2is/admin.application-templates.v1/models/endpoints";
import {
    ApplicationTemplateLoadingStrategies
} from "@wso2is/admin.applications.v1/models/application";
import { ApplicationsResourceEndpointsInterface } from "@wso2is/admin.applications.v1/models/endpoints";
import { BrandingPreferenceResourceEndpointsInterface } from "@wso2is/admin.branding.v1/models/endpoints";
import { CertificatesResourceEndpointsInterface } from "@wso2is/admin.certificates.v1";
import { ClaimResourceEndpointsInterface } from "@wso2is/admin.claims.v1/models/endpoints";
import { ConnectionResourceEndpointsInterface } from "@wso2is/admin.connections.v1";
import { GroupsResourceEndpointsInterface } from "@wso2is/admin.groups.v1/models/endpoints";
import { ScopesResourceEndpointsInterface } from "@wso2is/admin.oidc-scopes.v1";
import { OrganizationResourceEndpointsInterface } from "@wso2is/admin.organizations.v1/models";
import { PolicyAdministrationEndpointsInterface } from "@wso2is/admin.policy-administration.v1/models/endpoints";
import { RolesResourceEndpointsInterface } from "@wso2is/admin.roles.v2/models/endpoints";
import { RulesEndpointsInterface } from "@wso2is/admin.rules.v1/models/endpoints";
import { SecretsManagementEndpoints } from "@wso2is/admin.secrets.v1/models/endpoints";
import { ServerConfigurationsResourceEndpointsInterface } from "@wso2is/admin.server-configurations.v1";
import { SMSTemplateResourceEndpointsInterface } from "@wso2is/admin.sms-templates.v1/models/endpoints";
import { ExtensionTemplatesEndpointsInterface } from "@wso2is/admin.template-core.v1/models/endpoints";
import { TenantResourceEndpointsInterface } from "@wso2is/admin.tenants.v1/models/endpoints";
import { UsersResourceEndpointsInterface } from "@wso2is/admin.users.v1/models/endpoints";
import { UserstoreResourceEndpointsInterface } from "@wso2is/admin.userstores.v1/models/endpoints";
import { ValidationServiceEndpointsInterface } from "@wso2is/admin.validation.v1/models";
import {
    CommonConfigInterface,
    CommonDeploymentConfigInterface,
    CommonUIConfigInterface,
    FeatureAccessConfigInterface
} from "@wso2is/core/models";
import { I18nModuleOptionsInterface } from "@wso2is/i18n";

export type ConfigInterface = CommonConfigInterface<
    DeploymentConfigInterface,
    ServiceResourceEndpointsInterface,
    FeatureConfigInterface,
    I18nModuleOptionsInterface,
    UIConfigInterface>;


interface ConnectionConfigInterface extends FeatureAccessConfigInterface {
    /**
     * Connection templates.
     */
    templates?: Record<string, any>[];
}

/**
 * Application configuration interface.
 */
export interface FeatureConfigInterface {
    /**
     * Action management feature.
     */
    actions?: FeatureAccessConfigInterface;
    /**
     * Admin user management feature.
     */
    administrators?: FeatureAccessConfigInterface;
    /**
     * Analytics feature.
     */
    analytics?: FeatureAccessConfigInterface;
    /**
     * API resources feature.
     */
    apiResources?: FeatureAccessConfigInterface;
    /**
     * Application management feature.
     */
    applications?: FeatureAccessConfigInterface;
    /**
     * Application roles feature.
     */
    applicationRoles?: FeatureAccessConfigInterface;
    /**
     * Workflow approvals feature.
     */
    approvals?: FeatureAccessConfigInterface;
    /**
     * Attribute dialects(Claim dialects) feature.
     */
    attributeDialects?: FeatureAccessConfigInterface;
    /**
     * Branding configurations feature.
     */
    branding?: FeatureAccessConfigInterface;
    /**
     * Certificates configurations feature.
     */
    certificates?: FeatureAccessConfigInterface;
    /**
     * Email providers feature.
     */
    emailProviders?: FeatureAccessConfigInterface;
    /**
     * Getting started feature.
     */
    gettingStarted?: FeatureAccessConfigInterface;
    /**
     * SMS providers feature.
     */
    smsProviders?: FeatureAccessConfigInterface;
    /**
     * Push providers feature.
     */
    pushProviders?: FeatureAccessConfigInterface;
    /**
     * Notification channels feature.
     */
    notificationChannels?: FeatureAccessConfigInterface;
    /**
     * Email templates feature.
     */
    emailTemplates?: FeatureAccessConfigInterface;
    /**
     * General Configuration settings feature.
     */
    governanceConnectors?: FeatureAccessConfigInterface;
    /**
     * Groups feature.
     */
    groups?: FeatureAccessConfigInterface;
    /**
     * Guest User Feature
     */
    guestUser?: FeatureAccessConfigInterface;
    /**
     * Parent User Invite Feature
     */
    parentUserInvitation?: FeatureAccessConfigInterface;
    /**
     * Identity provider management feature.
     */
    identityProviders?: FeatureAccessConfigInterface;
    /**
     * Identity provider groups feature.
     */
    identityProviderGroups?: FeatureAccessConfigInterface;
    /**
     * Identity verification provider management feature.
     */
    identityVerificationProviders?: FeatureAccessConfigInterface;
    /**
     * Login and Registration feature.
     */
    loginAndRegistration?: FeatureAccessConfigInterface;
    /**
     * OIDC Scope management feature.
     */
    oidcScopes?: FeatureAccessConfigInterface;
    /**
     * Organization management feature.
     */
    organizations?: FeatureAccessConfigInterface;
    /**
     * Organization discovery feature.
     */
    organizationDiscovery?: FeatureAccessConfigInterface;
    /**
     * Organization role management feature.
     */
    organizationsRoles?: FeatureAccessConfigInterface;
    /**
     * Remote Fetch Config management feature.
     */
    remoteFetchConfig?: FeatureAccessConfigInterface;
    /**
     * Resident IDP Config management feature.
     */
    server?: FeatureAccessConfigInterface;
    /**
     * Role management feature.
     */
    roles?: FeatureAccessConfigInterface;
    /**
     * Saml2 Configurations feature.
     */
    saml2Configuration?: FeatureAccessConfigInterface;
    /**
     * Session management Configurations feature
     */
    sessionManagement?: FeatureAccessConfigInterface;
    /**
     * SMS templates feature.
     */
    smsTemplates?: FeatureAccessConfigInterface;
    /**
     * User store configurations feature.
     */
    userStores?: FeatureAccessConfigInterface;
    /**
     * User management feature.
     */
    users?: FeatureAccessConfigInterface;
    /**
     * User roles feature.
     */
    userRoles?: FeatureAccessConfigInterface;
    /**
     * Secret Management Feature UI Access Scopes.
     */
    secretsManagement?: FeatureAccessConfigInterface;
    /**
     * Try It feature
     */
    tryIt?: FeatureAccessConfigInterface;
    /**
     * Event Management feature
     */
    eventPublishing?: FeatureAccessConfigInterface;
    /**
     * Organization insights feature
     */
    insights?: FeatureAccessConfigInterface
    /**
     * Diagnostic Logs feature.
     */
    diagnosticLogs?: FeatureAccessConfigInterface
    /**
     * Audit Logs feature.
     */
    auditLogs?: FeatureAccessConfigInterface
    /**
     * Event Configurations feature
     */
    eventConfiguration?: FeatureAccessConfigInterface;
    /**
     * Bulk Import Feature
     */
    bulkUserImport?: FeatureAccessConfigInterface;
    /**
     * WS Federation Configurations feature
     */
    wsFedConfiguration?: FeatureAccessConfigInterface;
    /**
     * Resident Outbound Provisioning feature
     */
    residentOutboundProvisioning?: FeatureAccessConfigInterface;
    /**
     * Rule based password expiry feature
     */
    ruleBasedPasswordExpiry?: FeatureAccessConfigInterface;
    /**
     * Connection management feature.
     */
    connections?: ConnectionConfigInterface;
    /**
     * Notification sending feature.
     */
    internalNotificationSending?: FeatureAccessConfigInterface;
}

/**
 * Portal Deployment config interface inheriting the common configs from core module.
 */
export interface DeploymentConfigInterface extends CommonDeploymentConfigInterface<ResponseMode, Storage> {
    /**
     * Configs of the Admin app.
     */
    adminApp: ExternalAppConfigInterface;
    /**
     * Configs of the myaccount app.
     */
    accountApp: ExternalAppConfigInterface;
    /**
     * Configs of the developer app.
     */
    developerApp: ExternalAppConfigInterface;
    /**
     * Configs for extensions.
     */
    extensions: Record<string, unknown>;
    /**
     * URL of the help center.
     */
    helpCenterURL?: string;
    /**
     * URL of the doc site.
     */
    docSiteURL?: string;
    /**
     * Configs of multiple application protocol.
     */
    allowMultipleAppProtocols?: boolean;
}

/**
 * Interface for defining settings and configs of an external app.
 */
interface ExternalAppConfigInterface {
    /**
     * App base path. ex: `/account`, `/admin` etc.
     */
    basePath: string;
    /**
     * Display name for the app.
     */
    displayName: string;
    /**
     * Access path/URL for the app.
     */
    path: string;
    /**
     * Access path/URL for the consumer account app.
     */
    tenantQualifiedPath: string;
}

type GovernanceConnectorsFeatureConfig = Record<string, {
    disabledFeatures: string[]
}>

/**
 * Interface representing the configuration for multi-tenancy.
 */
export interface MultiTenancyConfigInterface {
    /**
     * Indicates if the dot extension is mandatory in the tenant domain.
     */
    isTenantDomainDotExtensionMandatory: boolean;
    /**
     * Regular expression for illegal characters in the tenant domain.
     */
    tenantDomainIllegalCharactersRegex: string;
    /**
     * Regular expression for validating the tenant domain.
     */
    tenantDomainRegex: string;
}

/**
 * Portal UI config interface inheriting the common configs from core module.
 */
export interface UIConfigInterface extends CommonUIConfigInterface<FeatureConfigInterface> {
    /**
     * How should the application templates be loaded.
     * If `LOCAL` is selected, app will resort to in app templates.
     * `REMOTE` will fetch templates from the template management REST API.
     */
    applicationTemplateLoadingStrategy?: ApplicationTemplateLoadingStrategies;
    /**
     * Connection resources URL.
     */
    connectionResourcesUrl?: string;
    /**
     * Configuration to enable Google One Tap for specific tenants.
     */
    googleOneTapEnabledTenants?: string[];
    /**
     * Set of authenticators to be hidden in application sign on methods.
     */
    hiddenAuthenticators?: string[];
    /**
     * Set of connections to be hidden.
     */
    hiddenConnectionTemplates?: string[];
    /**
     * Set of application templates to be hidden.
     * Include the IDs of application templates.
     */
    hiddenApplicationTemplates?: string[];
    /**
     * Configurations for IDP templates.
     */
    identityProviderTemplates: IdentityProviderTemplatesConfigInterface;
    /**
     * Should default dialects be allowed for editing.
     */
    isDefaultDialectEditingEnabled?: boolean;
    /**
     * Should dialects addition be allowed.
     */
    isDialectAddingEnabled?: boolean;
    /**
     * Flag to check if the claims uniqueness validation is enabled.
     */
    isClaimUniquenessValidationEnabled?: boolean;
    /**
     * Flag to check if the `OAuth.EnableClientSecretHash` is enabled in the `identity.xml`.
     */
    isClientSecretHashEnabled?: boolean;
    /**
     * Flag to check if the feature gate should be enabled.
     */
    isFeatureGateEnabled?: boolean;
    /**
     * Enable roles and groups separation.
     */
    isGroupAndRoleSeparationEnabled?: boolean;
    /**
     * Is Request path section enabled in applications.
     */
    isRequestPathAuthenticationEnabled?: boolean;
    /**
     * Flag to check whether to list all the attribute dialects
     */
    listAllAttributeDialects?: boolean;
    /**
     * Flag to check whether to enable the identity claims.
     */
    enableIdentityClaims?: boolean;
    /**
     * Flag to check whether email as a username feature is enabled.
     */
    enableEmailDomain?: boolean;
    /**
     * Should show/hide marketing consent banner.
     */
    isMarketingConsentBannerEnabled: boolean;
    /**
     * Whether a SAAS deployment or not.
     */
    isSAASDeployment: boolean;
    /**
     * Enable/Disable custom email template feature
     */
    enableCustomEmailTemplates: boolean;
    /**
     * Enable signature validation certificate alias.
     */
    isSignatureValidationCertificateAliasEnabled?: boolean;
    /**
     * Enable/Disable the custom claim mapping feature.
     */
    isCustomClaimMappingEnabled?: boolean;
    /**
     * Enable/Disable the custom claim mapping merge feature.
     */
    isCustomClaimMappingMergeEnabled?: boolean;
    /**
     * Configurations related to routing.
     */
    routes: RouteConfigInterface;
    /**
     * Self app name.
     */
    selfAppIdentifier: string;
    /**
     * System apps list.
     */
    systemAppsIdentifiers: string[];
    /**
     * Is editing system roles allowed
     */
    isEditingSystemRolesAllowed: boolean;
    /**
     * Show App Switch button in the Header.
     */
    showAppSwitchButton?: boolean;
    /**
     * Show Label for the features introduced with new authz runtime.
     */
    showStatusLabelForNewAuthzRuntimeFeatures?: boolean;
    /**
     * Hidden userstores
     */
    hiddenUserStores: string[];
    /**
     * App Logos
     */
    appLogo: {
        defaultLogoPath: string;
        defaultWhiteLogoPath: string;
    };
    /**
     * Email templates
     */
    emailTemplates: {
        defaultLogoUrl: string;
        defaultWhiteLogoUrl: string;
    };
    /**
     * is XACML connector enabled.
     */
    isXacmlConnectorEnabled?: boolean;
    /**
     * Display name of the console administrator role.
     */
    administratorRoleDisplayName?: string;
    /**
     * Whether to consider the role claim as the group claim.
     */
    useRoleClaimAsGroupClaim?: boolean;
    /**
     * Feature configs related to governance connectors.
     */
    governanceConnectors?: GovernanceConnectorsFeatureConfig;

    /**
     * Configurations for IDP templates.
     */
    connectionTemplates?: any;
    /**
     * Config if beta tag should be displayed for sms otp for password recovery feature.
     */
    showSmsOtpPwdRecoveryFeatureStatusChip?: boolean;
    /**
     * Config to check whether consent is required for trusted apps.
     */
    isTrustedAppConsentRequired?: boolean;
    /**
     * Config to check whether the multiple emails and mobile numbers per user feature is enabled.
     */
    isMultipleEmailsAndMobileNumbersEnabled?: boolean;
    /**
     * Overridden Scim2 user schema URI.
     * If the value is not overridden, the default SCIM2 user schema URI is returned.
     */
    userSchemaURI?: string;
    /**
     * Password policy configs.
     */
    passwordPolicyConfigs: PasswordPolicyConfigsInterface;
    /**
     * Multi-tenancy related configurations.
     */
    multiTenancy: MultiTenancyConfigInterface;
}

/**
 * Password policy configs interface.
 */
interface PasswordPolicyConfigsInterface {
    /**
     * Maximum password length.
     */
    maxPasswordAllowedLength: number;
}

/**
 * Interface for IDP template configurations.
 */
interface IdentityProviderTemplatesConfigInterface {
    /**
     * Apple template config.
     */
    apple: IdentityProviderTemplateConfigInterface;
    /**
     * Enterprise OIDC template config.
     */
    enterpriseOIDC: IdentityProviderTemplateConfigInterface;
    /**
     * Enterprise SAML template config.
     */
    enterpriseSAML: IdentityProviderTemplateConfigInterface;
    /**
     * Facebook template config.
     */
    facebook: IdentityProviderTemplateConfigInterface;
    /**
     * Google template config.
     */
    google: IdentityProviderTemplateConfigInterface;
    /**
     * GitHub template config.
     */
    github: IdentityProviderTemplateConfigInterface;
    /**
     * Microsoft template config.
     */
    microsoft: IdentityProviderTemplateConfigInterface;
}

/**
 * Interface for IDP template config.
 */
interface IdentityProviderTemplateConfigInterface {
    /**
     * Is the IDP enabled.
     */
    enabled: boolean;
}

/**
 * Service resource endpoints config.
 */
export interface ServiceResourceEndpointsInterface extends ClaimResourceEndpointsInterface,
    CertificatesResourceEndpointsInterface,
    GroupsResourceEndpointsInterface,
    ServerConfigurationsResourceEndpointsInterface,
    UsersResourceEndpointsInterface,
    UserstoreResourceEndpointsInterface,
    RolesResourceEndpointsInterface,
    ApplicationsResourceEndpointsInterface,
    ConnectionResourceEndpointsInterface,
    ScopesResourceEndpointsInterface,
    SecretsManagementEndpoints,
    OrganizationResourceEndpointsInterface,
    TenantResourceEndpointsInterface,
    ValidationServiceEndpointsInterface,
    BrandingPreferenceResourceEndpointsInterface,
    ExtensionTemplatesEndpointsInterface,
    ApplicationsTemplatesEndpointsInterface,
    SMSTemplateResourceEndpointsInterface,
    ActionsResourceEndpointsInterface,
<<<<<<< HEAD
=======
    PolicyAdministrationEndpointsInterface,
>>>>>>> 753f1bf2
    RulesEndpointsInterface {

    CORSOrigins: string;
    // TODO: Remove this endpoint and use ID token to get the details
    me: string;
    saml2Meta: string;
    wellKnown: string;
}

export interface ResourceEndpointsInterface {
    [key: string]: string;
}

export interface RouteConfigInterface {
    organizationEnabledRoutes: string[];
}<|MERGE_RESOLUTION|>--- conflicted
+++ resolved
@@ -613,10 +613,7 @@
     ApplicationsTemplatesEndpointsInterface,
     SMSTemplateResourceEndpointsInterface,
     ActionsResourceEndpointsInterface,
-<<<<<<< HEAD
-=======
     PolicyAdministrationEndpointsInterface,
->>>>>>> 753f1bf2
     RulesEndpointsInterface {
 
     CORSOrigins: string;
