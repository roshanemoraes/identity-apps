--- conflicted
+++ resolved
@@ -246,21 +246,20 @@
     public static readonly AI_NAMESPACE: string = I18nModuleConstants.AI_NAMESPACE;
 
     /**
-<<<<<<< HEAD
-    * Actions namespace.
-    */
-    public static readonly ACTIONS_NAMESPACE: string = I18nModuleConstants.ACTIONS_NAMESPACE;
-=======
-    * Application Templates namespace.
-    */
+     * Application Templates namespace.
+     */
     public static readonly APPLICATION_TEMPLATES_NAMESPACE: string =
         I18nModuleConstants.APPLICATION_TEMPLATES_NAMESPACE;
 
     /**
-    * Extension Templates namespace.
-    */
+     * Extension Templates namespace.
+     */
     public static readonly TEMPLATE_CORE_NAMESPACE: string = I18nModuleConstants.TEMPLATE_CORE_NAMESPACE;
->>>>>>> 178afad1
+
+    /**
+     * Actions namespace.
+     */
+    public static readonly ACTIONS_NAMESPACE: string = I18nModuleConstants.ACTIONS_NAMESPACE;
 
     /**
      * Locations of the I18n namespaces.
@@ -307,14 +306,10 @@
         [ I18nConstants.IDP_NAMESPACE, "portals" ],
         [ I18nConstants.API_RESOURCES_NAMESPACE, "portals" ],
         [ I18nConstants.AI_NAMESPACE, "portals" ],
-<<<<<<< HEAD
+        [ I18nConstants.APPLICATION_TEMPLATES_NAMESPACE, "portals" ],
+        [ I18nConstants.TEMPLATE_CORE_NAMESPACE, "portals" ],
         [ I18nConstants.IMPERSONATION_CONFIGURATION_NAMESPACE, "portals" ],
         [ I18nConstants.ACTIONS_NAMESPACE, "portals" ]
-=======
-        [ I18nConstants.APPLICATION_TEMPLATES_NAMESPACE, "portals" ],
-        [ I18nConstants.TEMPLATE_CORE_NAMESPACE, "portals" ],
-        [ I18nConstants.IMPERSONATION_CONFIGURATION_NAMESPACE, "portals" ]
->>>>>>> 178afad1
     ]);
 
     /**
