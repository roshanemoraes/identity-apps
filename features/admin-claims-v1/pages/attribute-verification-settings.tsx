/**
 * Copyright (c) 2023, WSO2 LLC. (https://www.wso2.com).
 *
 * WSO2 LLC. licenses this file to you under the Apache License,
 * Version 2.0 (the "License"); you may not use this file except
 * in compliance with the License.
 * You may obtain a copy of the License at
 *
 *     http://www.apache.org/licenses/LICENSE-2.0
 *
 * Unless required by applicable law or agreed to in writing,
 * software distributed under the License is distributed on an
 * "AS IS" BASIS, WITHOUT WARRANTIES OR CONDITIONS OF ANY
 * KIND, either express or implied. See the License for the
 * specific language governing permissions and limitations
 * under the License.
 */

import { hasRequiredScopes } from "@wso2is/core/helpers";
import { AlertLevels, IdentifiableComponentInterface } from "@wso2is/core/models";
import { addAlert } from "@wso2is/core/store";
import { Field, Form } from "@wso2is/form";
import { ContentLoader, EmphasizedSegment, PageLayout } from "@wso2is/react-components";
import { ServerConfigurationsConstants } from "../../admin-server-configurations-v1/constants";
import { AxiosError } from "axios";
import isEmpty from "lodash-es/isEmpty";
import React, { FunctionComponent, ReactElement, useEffect, useMemo, useState } from "react";
import { useTranslation } from "react-i18next";
import { useDispatch, useSelector } from "react-redux";
import { Dispatch } from "redux";
<<<<<<< HEAD
import { AppConstants, AppState, FeatureConfigInterface, history } from "../../core";
import { getConnectorDetails, updateGovernanceConnector } from "../../admin-server-configurations-v1/api";
=======
import { AppConstants, AppState, FeatureConfigInterface, history } from "../../admin-core-v1";
import { getConnectorDetails, updateGovernanceConnector } from "../../server-configurations/api";
>>>>>>> 9bb25c35
import {
    ConnectorPropertyInterface,
    GovernanceConnectorInterface,
    UpdateGovernanceConnectorConfigInterface
} from "../../admin-server-configurations-v1/models/governance-connectors";
import { GovernanceConnectorUtils } from "../../admin-server-configurations-v1/utils";

/**
 * Props for alternative login identifier edit page.
 */
type AttributeVerificationSettingsPage = IdentifiableComponentInterface;

/**
 * Attribute Verification Settings Form Page.
 *
 * @param props - Props injected to the component.
 * @returns Attribute Verification Settings Form Page component.
 */
const AttributeVerificationSettingsFormPage: FunctionComponent<AttributeVerificationSettingsPage> = (
    props: AttributeVerificationSettingsPage
): ReactElement => {

    const { ["data-componentid"]: componentId } = props;

    const { t } = useTranslation();
    const dispatch: Dispatch = useDispatch();

    const FORM_ID: string = "governance-connectors-attribute-verification-form";
    const CATEGORY_NAME: string = "Attribute Verification Settings";
    const CONNECTOR_ID: string = ServerConfigurationsConstants.USER_CLAIM_UPDATE_CONNECTOR_ID;
    const CATEGORY_ID: string = ServerConfigurationsConstants.OTHER_SETTINGS_CONNECTOR_CATEGORY_ID;
    const CONNECTOR_NAMES: any = {
        EMAIL_VERIFICATION_ON_UPDATE_LINK_EXPIRY_TIME: "UserClaimUpdate.Email.VerificationCode.ExpiryTime",
        ENABLE_EMAIL_NOTIFICATION: "UserClaimUpdate.Email.EnableNotification",
        ENABLE_EMAIL_VERIFICATION: "UserClaimUpdate.Email.EnableVerification",
        ENABLE_MOBILE_NUMBER_VERIFICATION: "UserClaimUpdate.MobileNumber.EnableVerification",
        ENABLE_MOBILE_NUMBER_VERIFICATION_BY_PRIVILEGED_USERS: "UserClaimUpdate.MobileNumber." +
            "EnableVerificationByPrivilegedUser",
        INCLUDE_LOWERCASE_CHARACTERS_IN_OTP: "UserClaimUpdate.OTP.UseLowercaseCharactersInOTP",
        INCLUDE_NUMBERS_IN_OTP: "UserClaimUpdate.OTP.UseNumbersInOTP",
        INCLUDE_UPPERCASE_CHARACTERS_IN_OTP: "UserClaimUpdate.OTP.UseUppercaseCharactersInOTP",
        MOBILE_NUMBER_VERIFICATION_CODE_EXPIRY_TIME: "UserClaimUpdate.MobileNumber.VerificationCode.ExpiryTime",
        OTP_LENGTH: "UserClaimUpdate.OTP.OTPLength",
        SEND_OTP_IN_EMAIL: "UserClaimUpdate.OTP.SendOTPInEmail"
    };
    const HIDDEN_PROPERTIES: string[] = [
        CONNECTOR_NAMES.INCLUDE_LOWERCASE_CHARACTERS_IN_OTP,
        CONNECTOR_NAMES.INCLUDE_NUMBERS_IN_OTP,
        CONNECTOR_NAMES.INCLUDE_UPPERCASE_CHARACTERS_IN_OTP,
        CONNECTOR_NAMES.MOBILE_NUMBER_VERIFICATION_CODE_EXPIRY_TIME,
        CONNECTOR_NAMES.OTP_LENGTH,
        CONNECTOR_NAMES.SEND_OTP_IN_EMAIL
    ];

    const [ connectorDetails, setConnectorDetails ] = useState<GovernanceConnectorInterface>(undefined);
    const [ formValues, setFormValues ] = useState<any>(undefined);
    const [ formDisplayData, setFormDisplayData ] = useState<any>(undefined);

    const [ isLoading, setIsLoading ] = useState<boolean>(false);
    const [ isSubmitting, setIsSubmitting ] = useState<boolean>(false);
    const [ isFormInitialized, setIsFormInitialized ] = useState<boolean>(false);

    const allowedScopes: string = useSelector((state: AppState) => state?.auth?.allowedScopes);
    const featureConfig: FeatureConfigInterface = useSelector((state: AppState) => state.config.ui.features);

    // TODO: Enable connector based on the feature flag.
    const isConnectorEnabled: boolean = true;
    const isReadOnly: boolean = useMemo(
        () =>
            !hasRequiredScopes(
                featureConfig?.governanceConnectors,
                featureConfig?.governanceConnectors?.scopes?.update,
                allowedScopes
            ),
        [ featureConfig, allowedScopes ]
    );

    /**
     * Load Attributes verification connector details on page load.
     */
    useEffect(() => {
        setIsLoading(true);

        if (!connectorDetails) {
            InitializeConnectorData();
            setIsLoading(false);
        }
    }, [ connectorDetails ]);

    /**
     * Update connector on form values update.
     */
    useEffect(() => {
        if (isFormInitialized) {
            updateConnector(formValues);
            setIsLoading(false);
        }
    }, [ formValues ]);

    /**
     * Method to attribute verification connector data.
     */
    const InitializeConnectorData = () => {
        getConnectorDetails(CATEGORY_ID, CONNECTOR_ID)
            .then((response: GovernanceConnectorInterface) => {
                setConnectorDetails(response);
                updateFormDataFromConnector(response);
            })
            .catch((error: AxiosError) => {
                if (error.response && error.response.data && error.response.data.detail) {
                    dispatch(
                        addAlert({
                            description: t(
                                "governanceConnectors:notifications." +
                                "getConnector.error.description",
                                { description: error.response.data.description }
                            ),
                            level: AlertLevels.ERROR,
                            message: t(
                                "governanceConnectors:notifications." +
                                "getConnector.error.message"
                            )
                        })
                    );
                } else {
                    // Generic error message
                    dispatch(
                        addAlert({
                            description: t(
                                "governanceConnectors:notifications." +
                                "getConnector.genericError.description"
                            ),
                            level: AlertLevels.ERROR,
                            message: t(
                                "governanceConnectors:notifications." +
                                "getConnector.genericError.message"
                            )
                        })
                    );
                }
            }).finally(() => {
                setIsFormInitialized(true);
                setIsLoading(false);
            });
    };

    /**
     * Method to update Form Data from connector.
     *
     * @param connector - Connector details.
     */
    const updateFormDataFromConnector = (connector: GovernanceConnectorInterface): void => {
        if (isEmpty(connector?.properties)) {
            return;
        }

        let resolvedFormValues: any = null;
        let resolvedFormDisplayData: any = null;

        connector.properties?.map((property: ConnectorPropertyInterface) => {

            if (HIDDEN_PROPERTIES.includes(property.name)) {
                return;
            }

            resolvedFormValues = {
                ...resolvedFormValues,
                [ property.name ]: JSON.parse(property.value)
            };
            resolvedFormDisplayData = {
                ...resolvedFormDisplayData,
                [ property.name ]: {
                    ["description"]: property.description,
                    ["displayName"]: property.displayName
                }
            };
        });

        setFormValues(resolvedFormValues);
        setFormDisplayData(resolvedFormDisplayData);
    };

    /**
     * Method to update form values.
     *
     * @param updatedValues - Updated values.
     */
    const updateFormData = (updatedValues: any): void => {
        setFormValues((formValues: any) => ({ ...formValues, ...updatedValues }));
    };

    /**
     * Prepare form values for submitting.
     *
     * @param values - Form values.
     * @returns Sanitized form values.
     */
    const getUpdatedConfigurations = (values: Record<string, unknown>) => {
        let data: any = {};

        for (const key in values) {
            if (Object.prototype.hasOwnProperty.call(values, key)) {
                data = {
                    ...data,
                    [ GovernanceConnectorUtils.decodeConnectorPropertyName(key) ]: values[ key ]
                };
            }
        }

        return data;
    };

    /**
     * Handle update success.
     */
    const handleUpdateSuccess = () => {
        dispatch(
            addAlert({
                description: t(
                    "extensions:manage.accountLogin.alternativeLoginIdentifierPage.notification.success.description"
                ),
                level: AlertLevels.SUCCESS,
                message: t(
                    "governanceConnectors:notifications." + "updateConnector.success.message"
                )
            })
        );
    };

    /**
     * Handle update error.
     *
     * @param error - Error response.
     */
    const handleUpdateError = (error: AxiosError) => {
        if (error.response && error.response.data && error.response.data.detail) {
            dispatch(
                addAlert({
                    description: t(
                        "extensions:manage.accountLogin.alternativeLoginIdentifierPage.notification.error.description"
                    ),
                    level: AlertLevels.ERROR,
                    message: t(
                        "governanceConnectors:notifications.updateConnector.error.message"
                    )
                })
            );
        } else {
            // Generic error message
            dispatch(
                addAlert({
                    description: t(
                        "governanceConnectors:notifications." +
                        "updateConnector.genericError.description"
                    ),
                    level: AlertLevels.ERROR,
                    message: t(
                        "governanceConnectors:notifications." +
                        "updateConnector.genericError.message"
                    )
                })
            );
        }
    };

    /**
     * Method to update the connector.
     *
     * @param updatedConnectorData - Updated connector data.
     */
    const updateConnector = (updatedConnectorData: any) => {
        const data: UpdateGovernanceConnectorConfigInterface = {
            operation: "UPDATE",
            properties: []
        };

        for (const key in updatedConnectorData) {
            if (!HIDDEN_PROPERTIES.includes(key)) {
                data.properties.push({
                    name: key,
                    value: updatedConnectorData[key]
                });
            }
        }

        setIsSubmitting(true);

        updateGovernanceConnector(data, CATEGORY_ID, CONNECTOR_ID)
            .then(() => {
                handleUpdateSuccess();
            })
            .catch((error: AxiosError) => {
                handleUpdateError(error);
            })
            .finally(() => {
                setIsSubmitting(false);
                setIsLoading(false);
            });
    };

    /**
     * Form content component.
     */
    const FormContent: FunctionComponent = () => {
        return (
            <Form
                id={ FORM_ID }
                uncontrolledForm
                initialValues={ formValues }
                onSubmit={ (values: Record<string, unknown>) =>
                    updateFormData(getUpdatedConfigurations(values))
                }
            >
                <Field.Checkbox
                    ariaLabel={ GovernanceConnectorUtils.resolveFieldLabel(
                        CATEGORY_NAME,
                        CONNECTOR_NAMES.ENABLE_EMAIL_VERIFICATION,
                        formDisplayData?.[CONNECTOR_NAMES.ENABLE_EMAIL_VERIFICATION]?.displayName)
                    }
                    name={ GovernanceConnectorUtils.encodeConnectorPropertyName(
                        CONNECTOR_NAMES.ENABLE_EMAIL_VERIFICATION) }
                    className="toggle"
                    label={ GovernanceConnectorUtils.resolveFieldLabel(
                        CATEGORY_NAME,
                        CONNECTOR_NAMES.ENABLE_EMAIL_VERIFICATION,
                        formDisplayData?.[CONNECTOR_NAMES.ENABLE_EMAIL_VERIFICATION]?.displayName)
                    }
                    defaultValue={ formValues?.[
                        CONNECTOR_NAMES.ENABLE_EMAIL_VERIFICATION ] == true }
                    readOnly={ isReadOnly }
                    disabled={ !isConnectorEnabled }
                    width={ 16 }
                    data-componentid={ `${ componentId }-enable-auto-login` }
                    hint={ GovernanceConnectorUtils.resolveFieldLabel(
                        CATEGORY_NAME,
                        CONNECTOR_NAMES.ENABLE_EMAIL_VERIFICATION,
                        formDisplayData?.[CONNECTOR_NAMES.ENABLE_EMAIL_VERIFICATION]?.description)
                    }
                />
                <Field.Input
                    ariaLabel={ GovernanceConnectorUtils.resolveFieldLabel(
                        CATEGORY_NAME,
                        CONNECTOR_NAMES.EMAIL_VERIFICATION_ON_UPDATE_LINK_EXPIRY_TIME,
                        formDisplayData?.
                            [CONNECTOR_NAMES.EMAIL_VERIFICATION_ON_UPDATE_LINK_EXPIRY_TIME]?.displayName)
                    }
                    inputType="number"
                    name={ GovernanceConnectorUtils.encodeConnectorPropertyName(
                        CONNECTOR_NAMES.EMAIL_VERIFICATION_ON_UPDATE_LINK_EXPIRY_TIME)
                    }
                    type="number"
                    width={ 16 }
                    required={ true }
                    labelPosition="top"
                    minLength={ 3 }
                    maxLength={ 100 }
                    readOnly={ isReadOnly }
                    initialValue={ formValues?.[
                        CONNECTOR_NAMES.EMAIL_VERIFICATION_ON_UPDATE_LINK_EXPIRY_TIME ] }
                    data-componentId={ `${ componentId }-otp-length` }
                    label={ GovernanceConnectorUtils.resolveFieldLabel(
                        CATEGORY_NAME,
                        CONNECTOR_NAMES.EMAIL_VERIFICATION_ON_UPDATE_LINK_EXPIRY_TIME,
                        formDisplayData?.
                            [CONNECTOR_NAMES.EMAIL_VERIFICATION_ON_UPDATE_LINK_EXPIRY_TIME]?.displayName)
                    }
                    disabled={ !isConnectorEnabled }
                    hint={ GovernanceConnectorUtils.resolveFieldLabel(
                        CATEGORY_NAME,
                        CONNECTOR_NAMES.EMAIL_VERIFICATION_ON_UPDATE_LINK_EXPIRY_TIME,
                        formDisplayData?.
                            [CONNECTOR_NAMES.EMAIL_VERIFICATION_ON_UPDATE_LINK_EXPIRY_TIME]?.description)
                    }
                />
                <Field.Checkbox
                    ariaLabel={ GovernanceConnectorUtils.resolveFieldLabel(
                        CATEGORY_NAME,
                        CONNECTOR_NAMES.ENABLE_EMAIL_NOTIFICATION,
                        formDisplayData?.[CONNECTOR_NAMES.ENABLE_EMAIL_NOTIFICATION]?.displayName)
                    }
                    name={ GovernanceConnectorUtils.encodeConnectorPropertyName(
                        CONNECTOR_NAMES.ENABLE_EMAIL_NOTIFICATION) }
                    className="toggle"
                    label={ GovernanceConnectorUtils.resolveFieldLabel(
                        CATEGORY_NAME,
                        CONNECTOR_NAMES.ENABLE_EMAIL_NOTIFICATION,
                        formDisplayData?.[CONNECTOR_NAMES.ENABLE_EMAIL_NOTIFICATION]?.displayName)
                    }
                    defaultValue={ formValues?.[
                        CONNECTOR_NAMES.ENABLE_EMAIL_NOTIFICATION ] == true }
                    readOnly={ isReadOnly }
                    disabled={ !isConnectorEnabled }
                    width={ 16 }
                    data-componentid={ `${ componentId }-enable-auto-login` }
                    hint={ GovernanceConnectorUtils.resolveFieldLabel(
                        CATEGORY_NAME,
                        CONNECTOR_NAMES.ENABLE_EMAIL_NOTIFICATION,
                        formDisplayData?.[CONNECTOR_NAMES.ENABLE_EMAIL_NOTIFICATION]?.description)
                    }
                />
                <Field.Checkbox
                    ariaLabel={ GovernanceConnectorUtils.resolveFieldLabel(
                        CATEGORY_NAME,
                        CONNECTOR_NAMES.ENABLE_MOBILE_NUMBER_VERIFICATION,
                        formDisplayData?.[CONNECTOR_NAMES.ENABLE_MOBILE_NUMBER_VERIFICATION]?.displayName)
                    }
                    name={ GovernanceConnectorUtils.encodeConnectorPropertyName(
                        CONNECTOR_NAMES.ENABLE_MOBILE_NUMBER_VERIFICATION) }
                    className="toggle"
                    label={ GovernanceConnectorUtils.resolveFieldLabel(
                        CATEGORY_NAME,
                        CONNECTOR_NAMES.ENABLE_MOBILE_NUMBER_VERIFICATION,
                        formDisplayData?.[CONNECTOR_NAMES.ENABLE_MOBILE_NUMBER_VERIFICATION]?.displayName)
                    }
                    defaultValue={ formValues?.[
                        CONNECTOR_NAMES.ENABLE_MOBILE_NUMBER_VERIFICATION ] == true }
                    readOnly={ isReadOnly }
                    disabled={ !isConnectorEnabled }
                    width={ 16 }
                    data-componentid={ `${ componentId }-enable-auto-login` }
                    hint={ GovernanceConnectorUtils.resolveFieldLabel(
                        CATEGORY_NAME,
                        CONNECTOR_NAMES.ENABLE_MOBILE_NUMBER_VERIFICATION,
                        formDisplayData?.[CONNECTOR_NAMES.ENABLE_MOBILE_NUMBER_VERIFICATION]?.description)
                    }
                />
                <Field.Checkbox
                    ariaLabel={ GovernanceConnectorUtils.resolveFieldLabel(
                        CATEGORY_NAME,
                        CONNECTOR_NAMES.ENABLE_MOBILE_NUMBER_VERIFICATION_BY_PRIVILEGED_USERS,
                        formDisplayData?.
                            [CONNECTOR_NAMES.ENABLE_MOBILE_NUMBER_VERIFICATION_BY_PRIVILEGED_USERS]?.displayName)
                    }
                    name={ GovernanceConnectorUtils.encodeConnectorPropertyName(
                        CONNECTOR_NAMES.ENABLE_MOBILE_NUMBER_VERIFICATION_BY_PRIVILEGED_USERS) }
                    className="toggle"
                    label={ GovernanceConnectorUtils.resolveFieldLabel(
                        CATEGORY_NAME,
                        CONNECTOR_NAMES.ENABLE_MOBILE_NUMBER_VERIFICATION_BY_PRIVILEGED_USERS,
                        formDisplayData?.
                            [CONNECTOR_NAMES.ENABLE_MOBILE_NUMBER_VERIFICATION_BY_PRIVILEGED_USERS]?.displayName)
                    }
                    defaultValue={ formValues?.[
                        CONNECTOR_NAMES.ENABLE_MOBILE_NUMBER_VERIFICATION_BY_PRIVILEGED_USERS ] == true }
                    readOnly={ isReadOnly }
                    disabled={ !isConnectorEnabled }
                    width={ 16 }
                    data-componentid={ `${ componentId }-enable-auto-login` }
                    hint={ GovernanceConnectorUtils.resolveFieldLabel(
                        CATEGORY_NAME,
                        CONNECTOR_NAMES.ENABLE_MOBILE_NUMBER_VERIFICATION_BY_PRIVILEGED_USERS,
                        formDisplayData?.
                            [CONNECTOR_NAMES.ENABLE_MOBILE_NUMBER_VERIFICATION_BY_PRIVILEGED_USERS]?.description)
                    }
                />
                <Field.Button
                    form={ FORM_ID }
                    size="small"
                    buttonType="primary_btn"
                    ariaLabel="Self registration update button"
                    name="update-button"
                    data-componentId={ `${componentId}-submit-button` }
                    disabled={ !isConnectorEnabled || isSubmitting }
                    loading={ isSubmitting }
                    label={ t("common:update") }
                    hidden={ !isConnectorEnabled || isReadOnly }
                />
            </Form>
        );
    };

    return (
        <PageLayout
            title={ t(
                "governanceConnectors:connectorCategories.otherSettings.connectors." +
                "userClaimUpdate.friendlyName"
            ) }
            pageTitle={ t(
                "governanceConnectors:connectorCategories.otherSettings.connectors." +
                "userClaimUpdate.friendlyName"
            ) }
            description={ t(
                "governanceConnectors:connectorSubHeading",
                { name: t(
                    "governanceConnectors:connectorCategories.otherSettings.connectors." +
                    "userClaimUpdate.friendlyName"
                ) }
            ) }
            data-componentid={ `${componentId}-page-layout` }
            backButton={ {
                onClick: () => {
                    history.push(AppConstants.getPaths().get("CLAIM_DIALECTS"));
                },
                text: t("claims:local.pageLayout.local.back")
            } }
        >
            <EmphasizedSegment className="very padded">
                { !isLoading && formValues ? (
                    <FormContent />
                ) : (
                    <ContentLoader />
                ) }
            </EmphasizedSegment>
        </PageLayout>
    );
};

/**
 * Default props for the component.
 */
AttributeVerificationSettingsFormPage.defaultProps = {
    "data-componentid": "attribute-verification-settings-form"
};

/**
 * A default export was added to support React.lazy.
 * TODO: Change this to a named export once react starts supporting named exports for code splitting.
 * @see {@link https://reactjs.org/docs/code-splitting.html#reactlazy}
 */
export default AttributeVerificationSettingsFormPage;<|MERGE_RESOLUTION|>--- conflicted
+++ resolved
@@ -28,13 +28,8 @@
 import { useTranslation } from "react-i18next";
 import { useDispatch, useSelector } from "react-redux";
 import { Dispatch } from "redux";
-<<<<<<< HEAD
-import { AppConstants, AppState, FeatureConfigInterface, history } from "../../core";
+import { AppConstants, AppState, FeatureConfigInterface, history } from "../../admin-core-v1";
 import { getConnectorDetails, updateGovernanceConnector } from "../../admin-server-configurations-v1/api";
-=======
-import { AppConstants, AppState, FeatureConfigInterface, history } from "../../admin-core-v1";
-import { getConnectorDetails, updateGovernanceConnector } from "../../server-configurations/api";
->>>>>>> 9bb25c35
 import {
     ConnectorPropertyInterface,
     GovernanceConnectorInterface,
