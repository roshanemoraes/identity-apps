--- conflicted
+++ resolved
@@ -70,17 +70,10 @@
     UIConstants,
     getEmptyPlaceholderIllustrations,
     history
-<<<<<<< HEAD
-} from "../../core";
+} from "../../admin-core-v1";
 import { getProfileSchemas } from "../../admin-users-v1/api";
 import { getUserStores } from "../../admin-userstores-v1/api/user-stores";
 import { UserStoreListItem } from "../../admin-userstores-v1/models/user-stores";
-=======
-} from "../../admin-core-v1";
-import { getProfileSchemas } from "../../users/api";
-import { getUserStores } from "../../userstores/api/user-stores";
-import { UserStoreListItem } from "../../userstores/models/user-stores";
->>>>>>> 9bb25c35
 import { deleteAClaim, deleteADialect, deleteAnExternalClaim } from "../api";
 import { ClaimManagementConstants } from "../constants";
 import { AddExternalClaim } from "../models";
