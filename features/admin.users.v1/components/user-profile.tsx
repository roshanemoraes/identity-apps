--- conflicted
+++ resolved
@@ -16,7 +16,6 @@
  * under the License.
  */
 
-<<<<<<< HEAD
 import Table from "@mui/material/Table";
 import TableBody from "@mui/material/TableBody";
 import TableCell from "@mui/material/TableCell";
@@ -28,9 +27,7 @@
 import IconButton from "@oxygen-ui/react/IconButton";
 import Paper from "@oxygen-ui/react/Paper";
 import { CheckIcon,  ChevronDownIcon, StarIcon, TrashIcon } from "@oxygen-ui/react-icons";
-=======
 import Alert from "@oxygen-ui/react/Alert";
->>>>>>> 54100313
 import { Show, useRequiredScopes } from "@wso2is/access-control";
 import { AppConstants, AppState, FeatureConfigInterface, history } from "@wso2is/admin.core.v1";
 import useUIConfig from "@wso2is/admin.core.v1/hooks/use-ui-configs";
@@ -83,7 +80,6 @@
 import { Button, CheckboxProps, Divider, DropdownItemProps, Form, Grid, Input } from "semantic-ui-react";
 import { ChangePasswordComponent } from "./user-change-password";
 import { updateUserInfo } from "../api";
-<<<<<<< HEAD
 import { AdminAccountTypes, LocaleJoiningSymbol, UserManagementConstants } from "../constants";
 import {
     AccountConfigSettingsInterface,
@@ -92,6 +88,8 @@
     SubValueInterface
 } from "../models";
 import "./user-profile.scss";
+import { ACCOUNT_LOCK_REASON_MAP, AdminAccountTypes, LocaleJoiningSymbol, UserManagementConstants } from "../constants";
+import { AccountConfigSettingsInterface, SchemaAttributeValueInterface, SubValueInterface } from "../models";
 
 const EMAIL_ATTRIBUTE: string = ProfileConstants.SCIM2_SCHEMA_DICTIONARY.get("EMAILS");
 const MOBILE_ATTRIBUTE: string = ProfileConstants.SCIM2_SCHEMA_DICTIONARY.get("MOBILE");
@@ -101,14 +99,6 @@
     ProfileConstants.SCIM2_SCHEMA_DICTIONARY.get("VERIFIED_MOBILE_NUMBERS");
 const VERIFIED_EMAIL_ADDRESSES_ATTRIBUTE: string =
     ProfileConstants.SCIM2_SCHEMA_DICTIONARY.get("VERIFIED_EMAIL_ADDRESSES");
-=======
-import { ACCOUNT_LOCK_REASON_MAP, AdminAccountTypes, LocaleJoiningSymbol, UserManagementConstants } from "../constants";
-import { AccountConfigSettingsInterface, SchemaAttributeValueInterface, SubValueInterface } from "../models";
-
-// TODO: Remove this once multiple email and mobile support is onboarded.
-const multipleEmailMobileFeatureSpecificSchemaNames: string[] = [ "emailAddresses", "verifiedEmailAddresses",
-    "mobileNumbers", "verifiedMobileNumbers" ];
->>>>>>> 54100313
 
 /**
  * Prop types for the basic details component.
@@ -245,7 +235,6 @@
     const oneTimePassword: string = user[userConfig.userProfileSchema]?.oneTimePassword;
     const isCurrentUserAdmin: boolean = user?.roles?.some((role: RolesMemberInterface) =>
         role.display === administratorConfig.adminRoleName) ?? false;
-<<<<<<< HEAD
     const [ expandMultiAttributeAccordion, setExpandMultiAttributeAccordion ] = useState<Record<string, boolean>>({
         [EMAIL_ADDRESSES_ATTRIBUTE]: false,
         [MOBILE_NUMBERS_ATTRIBUTE]: false
@@ -269,8 +258,6 @@
         handleMultiValuedItemDelete(selectedAttributeInfo.schema, selectedAttributeInfo.value);
         handleMultiValuedItemDeleteModalClose();
     }, [ selectedAttributeInfo, handleMultiValuedItemDeleteModalClose ]);
-=======
->>>>>>> 54100313
 
     useEffect(() => {
         if (connectorProperties && Array.isArray(connectorProperties) && connectorProperties?.length > 0) {
@@ -2551,7 +2538,6 @@
     };
 
     /**
-<<<<<<< HEAD
      * This methods generates and returns the delete confirmation modal.
      *
      * @returns ReactElement Generates the delete confirmation modal.
@@ -2571,30 +2557,32 @@
 
         return (
             <ConfirmationModal
-                data-testid={ `${ testId }-confirmation-modal` }
-                onClose={ handleMultiValuedItemDeleteModalClose }
+                data-testid={`${testId}-confirmation-modal`}
+                onClose={handleMultiValuedItemDeleteModalClose}
                 type="negative"
-                open={ Boolean(selectedAttributeInfo?.value) }
-                assertionHint={ t(`${translationKey}assertionHint`) }
+                open={Boolean(selectedAttributeInfo?.value)}
+                assertionHint={t(`${translationKey}assertionHint`)}
                 assertionType="checkbox"
-                primaryAction={ t("common:confirm") }
-                secondaryAction={ t("common:cancel") }
-                onSecondaryActionClick={ handleMultiValuedItemDeleteModalClose }
-                onPrimaryActionClick={ handleMultiValuedItemDeleteConfirmClick }
-                closeOnDimmerClick={ false }
+                primaryAction={t("common:confirm")}
+                secondaryAction={t("common:cancel")}
+                onSecondaryActionClick={handleMultiValuedItemDeleteModalClose}
+                onPrimaryActionClick={handleMultiValuedItemDeleteConfirmClick}
+                closeOnDimmerClick={false}
             >
-                <ConfirmationModal.Header data-testid={ `${ testId }-confirmation-modal-header` }>
-                    { t(`${translationKey}heading`) }
+                <ConfirmationModal.Header data-testid={`${testId}-confirmation-modal-header`}>
+                    {t(`${translationKey}heading`)}
                 </ConfirmationModal.Header>
-                <ConfirmationModal.Message data-testid={ `${ testId }-confirmation-modal-message` } attached negative>
-                    { t(`${translationKey}description`) }
+                <ConfirmationModal.Message data-testid={`${testId}-confirmation-modal-message`} attached negative>
+                    {t(`${translationKey}description`)}
                 </ConfirmationModal.Message>
-                <ConfirmationModal.Content data-testid={ `${testId}-confirmation-modal-content` }>
-                    { t(`${translationKey}content`) }
+                <ConfirmationModal.Content data-testid={`${testId}-confirmation-modal-content`}>
+                    {t(`${translationKey}content`)}
                 </ConfirmationModal.Content>
             </ConfirmationModal>
         );
-=======
+    };
+    
+    /*
      * Resolves the user account locked reason text.
      * @returns The resolved account locked reason in readable text.
      */
@@ -2604,7 +2592,6 @@
         }
 
         return "";
->>>>>>> 54100313
     };
 
     return (
