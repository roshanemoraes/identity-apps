--- conflicted
+++ resolved
@@ -44,18 +44,9 @@
     ConnectorPropertyInterface,
     GovernanceConnectorCategoryInterface,
     GovernanceConnectorInterface,
-<<<<<<< HEAD
     RealmConfigInterface
 } from "@wso2is/admin.server-configurations.v1/models/governance-connectors";
-import { RemoteUserStoreManagerType } from "@wso2is/admin.userstores.v1/constants";
-=======
-    RealmConfigInterface,
-    ServerConfigurationsConstants,
-    getConnectorCategory,
-    useServerConfigs
-} from "@wso2is/admin.server-configurations.v1";
 import { RemoteUserStoreManagerType } from "@wso2is/admin.userstores.v1/constants/user-store-constants";
->>>>>>> 1510d07a
 import useUserStores from "@wso2is/admin.userstores.v1/hooks/use-user-stores";
 import {
     UserStoreItem,
