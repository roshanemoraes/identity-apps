--- conflicted
+++ resolved
@@ -33,11 +33,8 @@
 import { AlertLevels } from "@wso2is/core/models";
 import { addAlert } from "@wso2is/core/store";
 import { useReactFlow } from "@xyflow/react";
-<<<<<<< HEAD
 import { AxiosError } from "axios";
-=======
 import isEmpty from "lodash-es/isEmpty";
->>>>>>> b857655b
 import React, { FC, PropsWithChildren, ReactElement, useMemo, useState } from "react";
 import { useTranslation } from "react-i18next";
 import { useDispatch } from "react-redux";
@@ -101,13 +98,7 @@
     children
 }: PropsWithChildren<AskPasswordFlowBuilderProviderProps>): ReactElement => {
     const dispatch: Dispatch = useDispatch();
-<<<<<<< HEAD
-
     const { t } = useTranslation();
-
-=======
-    const { t } = useTranslation();
->>>>>>> b857655b
     const { toObject } = useReactFlow();
     const { data: supportedAttributes } = useGetSupportedProfileAttributes();
     const { flowCompletionConfigs } = useAuthenticationFlowBuilderCore();
