# @wso2is/admin.server-configurations.v1

<<<<<<< HEAD
=======
## 2.21.34

### Patch Changes

- [#6680](https://github.com/wso2/identity-apps/pull/6680) [`f30d2e0962fb1ee35063f9baf2f80490d6ff62e4`](https://github.com/wso2/identity-apps/commit/f30d2e0962fb1ee35063f9baf2f80490d6ff62e4) Thanks [@Achintha444](https://github.com/Achintha444)! - Change the order of the menu items in Get Help

- Updated dependencies [[`f30d2e0962fb1ee35063f9baf2f80490d6ff62e4`](https://github.com/wso2/identity-apps/commit/f30d2e0962fb1ee35063f9baf2f80490d6ff62e4)]:
  - @wso2is/admin.server-configurations.v1@2.21.34
  - @wso2is/admin.core.v1@2.23.22
  - @wso2is/admin.extensions.v1@2.21.62
  - @wso2is/admin.identity-providers.v1@2.21.22
  - @wso2is/admin.users.v1@2.20.92
  - @wso2is/admin.validation.v1@2.20.92

## 2.21.33

### Patch Changes

- Updated dependencies []:
  - @wso2is/admin.core.v1@2.23.21
  - @wso2is/admin.extensions.v1@2.21.61
  - @wso2is/admin.identity-providers.v1@2.21.21
  - @wso2is/admin.server-configurations.v1@2.21.33
  - @wso2is/admin.users.v1@2.20.91
  - @wso2is/admin.validation.v1@2.20.91

>>>>>>> f63f11e1
## 2.21.32

### Patch Changes

- Updated dependencies [[`6cea776ef17bfc5ffce4590bb2785153408528b1`](https://github.com/wso2/identity-apps/commit/6cea776ef17bfc5ffce4590bb2785153408528b1)]:
  - @wso2is/admin.extensions.v1@2.21.60
  - @wso2is/admin.core.v1@2.23.20
  - @wso2is/admin.identity-providers.v1@2.21.20
  - @wso2is/admin.server-configurations.v1@2.21.32
  - @wso2is/admin.users.v1@2.20.90
  - @wso2is/admin.validation.v1@2.20.90

## 2.21.31

### Patch Changes

- [#6676](https://github.com/wso2/identity-apps/pull/6676) [`43c13ae8c8067f87b65c95f8ec8416cd297024da`](https://github.com/wso2/identity-apps/commit/43c13ae8c8067f87b65c95f8ec8416cd297024da) Thanks [@Achintha444](https://github.com/Achintha444)! - Update oxygen-ui to `1.13.3`

- Updated dependencies [[`43c13ae8c8067f87b65c95f8ec8416cd297024da`](https://github.com/wso2/identity-apps/commit/43c13ae8c8067f87b65c95f8ec8416cd297024da)]:
  - @wso2is/admin.server-configurations.v1@2.21.31
  - @wso2is/admin.identity-providers.v1@2.21.19
  - @wso2is/admin.extensions.v1@2.21.59
  - @wso2is/admin.validation.v1@2.20.89
  - @wso2is/react-components@2.2.27
  - @wso2is/admin.users.v1@2.20.89
  - @wso2is/admin.core.v1@2.23.19
  - @wso2is/access-control@3.0.20
  - @wso2is/dynamic-forms@2.0.85
  - @wso2is/validation@2.0.9
  - @wso2is/forms@2.0.50
  - @wso2is/theme@2.0.97
  - @wso2is/core@2.0.60
  - @wso2is/form@2.0.86
  - @wso2is/i18n@2.5.15

## 2.21.30

### Patch Changes

- Updated dependencies [[`5711502923725307d3c3dfb6e3953e493e9a3ab6`](https://github.com/wso2/identity-apps/commit/5711502923725307d3c3dfb6e3953e493e9a3ab6)]:
  - @wso2is/admin.extensions.v1@2.21.58
  - @wso2is/admin.core.v1@2.23.18
  - @wso2is/admin.identity-providers.v1@2.21.18
  - @wso2is/admin.server-configurations.v1@2.21.30
  - @wso2is/admin.users.v1@2.20.88
  - @wso2is/admin.validation.v1@2.20.88

## 2.21.29

### Patch Changes

- Updated dependencies [[`ee0dc227a7e86ad7356ec222c1284e66d634d935`](https://github.com/wso2/identity-apps/commit/ee0dc227a7e86ad7356ec222c1284e66d634d935), [`ee0dc227a7e86ad7356ec222c1284e66d634d935`](https://github.com/wso2/identity-apps/commit/ee0dc227a7e86ad7356ec222c1284e66d634d935)]:
  - @wso2is/core@2.0.59
  - @wso2is/admin.identity-providers.v1@2.21.17
  - @wso2is/admin.extensions.v1@2.21.57
  - @wso2is/admin.core.v1@2.23.17
  - @wso2is/admin.server-configurations.v1@2.21.29
  - @wso2is/admin.users.v1@2.20.87
  - @wso2is/admin.validation.v1@2.20.87
  - @wso2is/access-control@3.0.19
  - @wso2is/dynamic-forms@2.0.84
  - @wso2is/form@2.0.85
  - @wso2is/forms@2.0.49
  - @wso2is/i18n@2.5.14
  - @wso2is/react-components@2.2.26

## 2.21.28

### Patch Changes

- Updated dependencies []:
  - @wso2is/admin.core.v1@2.23.16
  - @wso2is/admin.extensions.v1@2.21.56
  - @wso2is/admin.identity-providers.v1@2.21.16
  - @wso2is/admin.server-configurations.v1@2.21.28
  - @wso2is/admin.users.v1@2.20.86
  - @wso2is/admin.validation.v1@2.20.86

## 2.21.27

### Patch Changes

- Updated dependencies []:
  - @wso2is/admin.core.v1@2.23.15
  - @wso2is/admin.extensions.v1@2.21.55
  - @wso2is/admin.identity-providers.v1@2.21.15
  - @wso2is/admin.server-configurations.v1@2.21.27
  - @wso2is/admin.users.v1@2.20.85
  - @wso2is/admin.validation.v1@2.20.85

## 2.21.26

### Patch Changes

- Updated dependencies [[`bb65dfe1d4c9f1c4d873f0edc58f05f903aa443d`](https://github.com/wso2/identity-apps/commit/bb65dfe1d4c9f1c4d873f0edc58f05f903aa443d)]:
  - @wso2is/admin.users.v1@2.20.84
  - @wso2is/admin.core.v1@2.23.14
  - @wso2is/admin.extensions.v1@2.21.54
  - @wso2is/admin.server-configurations.v1@2.21.26
  - @wso2is/admin.validation.v1@2.20.84
  - @wso2is/admin.identity-providers.v1@2.21.14

## 2.21.25

### Patch Changes

- [#6651](https://github.com/wso2/identity-apps/pull/6651) [`6bdf8d9c726e3ee2bf575af014098ee5768ee672`](https://github.com/wso2/identity-apps/commit/6bdf8d9c726e3ee2bf575af014098ee5768ee672) Thanks [@Achintha444](https://github.com/Achintha444)! - Update the oxygen version to 1.13.2

- Updated dependencies [[`6bdf8d9c726e3ee2bf575af014098ee5768ee672`](https://github.com/wso2/identity-apps/commit/6bdf8d9c726e3ee2bf575af014098ee5768ee672)]:
  - @wso2is/admin.server-configurations.v1@2.21.25
  - @wso2is/admin.identity-providers.v1@2.21.13
  - @wso2is/admin.extensions.v1@2.21.53
  - @wso2is/admin.validation.v1@2.20.83
  - @wso2is/react-components@2.2.25
  - @wso2is/admin.users.v1@2.20.83
  - @wso2is/admin.core.v1@2.23.13
  - @wso2is/access-control@3.0.18
  - @wso2is/dynamic-forms@2.0.83
  - @wso2is/validation@2.0.8
  - @wso2is/forms@2.0.48
  - @wso2is/theme@2.0.96
  - @wso2is/core@2.0.58
  - @wso2is/form@2.0.84
  - @wso2is/i18n@2.5.13

## 2.21.24

### Patch Changes

- Updated dependencies [[`6eea3816bd7cabfbf2137a9a8390ef72d8fe7b9d`](https://github.com/wso2/identity-apps/commit/6eea3816bd7cabfbf2137a9a8390ef72d8fe7b9d)]:
  - @wso2is/admin.extensions.v1@2.21.52
  - @wso2is/admin.core.v1@2.23.12
  - @wso2is/admin.identity-providers.v1@2.21.12
  - @wso2is/admin.users.v1@2.20.82
  - @wso2is/admin.validation.v1@2.20.82
  - @wso2is/admin.server-configurations.v1@2.21.24

## 2.21.23

### Patch Changes

- Updated dependencies []:
  - @wso2is/admin.core.v1@2.23.11
  - @wso2is/admin.extensions.v1@2.21.51
  - @wso2is/admin.identity-providers.v1@2.21.11
  - @wso2is/admin.server-configurations.v1@2.21.23
  - @wso2is/admin.users.v1@2.20.81
  - @wso2is/admin.validation.v1@2.20.81

## 2.21.22

### Patch Changes

- Updated dependencies []:
  - @wso2is/admin.core.v1@2.23.10
  - @wso2is/admin.extensions.v1@2.21.50
  - @wso2is/admin.identity-providers.v1@2.21.10
  - @wso2is/admin.server-configurations.v1@2.21.22
  - @wso2is/admin.users.v1@2.20.80
  - @wso2is/admin.validation.v1@2.20.80

## 2.21.21

### Patch Changes

- Updated dependencies [[`9f8577942314da8308aeae398f6d7d0eaf1b93ed`](https://github.com/wso2/identity-apps/commit/9f8577942314da8308aeae398f6d7d0eaf1b93ed), [`196e3426e7f99b6741e5aada839d2ee3000f005a`](https://github.com/wso2/identity-apps/commit/196e3426e7f99b6741e5aada839d2ee3000f005a), [`bf97792c29aca3670755e35825b2dfcdd6317f15`](https://github.com/wso2/identity-apps/commit/bf97792c29aca3670755e35825b2dfcdd6317f15)]:
  - @wso2is/i18n@2.5.12
  - @wso2is/theme@2.0.95
  - @wso2is/admin.identity-providers.v1@2.21.9
  - @wso2is/admin.core.v1@2.23.9
  - @wso2is/admin.extensions.v1@2.21.49
  - @wso2is/admin.server-configurations.v1@2.21.21
  - @wso2is/admin.users.v1@2.20.79
  - @wso2is/admin.validation.v1@2.20.79
  - @wso2is/react-components@2.2.24
  - @wso2is/dynamic-forms@2.0.82
  - @wso2is/form@2.0.83

## 2.21.20

### Patch Changes

- [#6635](https://github.com/wso2/identity-apps/pull/6635) [`411658f1efc46cf71ea40b6bae511f42891c7a43`](https://github.com/wso2/identity-apps/commit/411658f1efc46cf71ea40b6bae511f42891c7a43) Thanks [@pavinduLakshan](https://github.com/pavinduLakshan)! - Fix some eslint warnings not being shown in vscode editor

* [#6487](https://github.com/wso2/identity-apps/pull/6487) [`0683e51ac6194dfa54c2a5f508d0a33b487b6ebf`](https://github.com/wso2/identity-apps/commit/0683e51ac6194dfa54c2a5f508d0a33b487b6ebf) Thanks [@pavinduLakshan](https://github.com/pavinduLakshan)! - Remove unnecessary legacy mode configs and its usage

* Updated dependencies [[`411658f1efc46cf71ea40b6bae511f42891c7a43`](https://github.com/wso2/identity-apps/commit/411658f1efc46cf71ea40b6bae511f42891c7a43), [`0683e51ac6194dfa54c2a5f508d0a33b487b6ebf`](https://github.com/wso2/identity-apps/commit/0683e51ac6194dfa54c2a5f508d0a33b487b6ebf)]:
  - @wso2is/admin.server-configurations.v1@2.21.20
  - @wso2is/admin.identity-providers.v1@2.21.8
  - @wso2is/admin.extensions.v1@2.21.48
  - @wso2is/admin.validation.v1@2.20.78
  - @wso2is/react-components@2.2.23
  - @wso2is/admin.users.v1@2.20.78
  - @wso2is/admin.core.v1@2.23.8
  - @wso2is/access-control@3.0.17
  - @wso2is/dynamic-forms@2.0.81
  - @wso2is/validation@2.0.7
  - @wso2is/forms@2.0.47
  - @wso2is/theme@2.0.94
  - @wso2is/core@2.0.57
  - @wso2is/form@2.0.82
  - @wso2is/i18n@2.5.11

## 2.21.19

### Patch Changes

- [#6632](https://github.com/wso2/identity-apps/pull/6632) [`9ad69fa0a41cc3e6ecbfbe26ecdb7f615242ef8a`](https://github.com/wso2/identity-apps/commit/9ad69fa0a41cc3e6ecbfbe26ecdb7f615242ef8a) Thanks [@Achintha444](https://github.com/Achintha444)! - Update the oxygen version to `1.13.1` to fix the issue in the design of the default Chip design.

- Updated dependencies [[`9ad69fa0a41cc3e6ecbfbe26ecdb7f615242ef8a`](https://github.com/wso2/identity-apps/commit/9ad69fa0a41cc3e6ecbfbe26ecdb7f615242ef8a)]:
  - @wso2is/admin.server-configurations.v1@2.21.19
  - @wso2is/admin.identity-providers.v1@2.21.7
  - @wso2is/admin.extensions.v1@2.21.47
  - @wso2is/admin.validation.v1@2.20.77
  - @wso2is/react-components@2.2.22
  - @wso2is/admin.users.v1@2.20.77
  - @wso2is/admin.core.v1@2.23.7
  - @wso2is/access-control@3.0.16
  - @wso2is/dynamic-forms@2.0.80
  - @wso2is/forms@2.0.46
  - @wso2is/theme@2.0.93
  - @wso2is/core@2.0.56
  - @wso2is/form@2.0.81
  - @wso2is/i18n@2.5.10

## 2.21.18

### Patch Changes

- [#6505](https://github.com/wso2/identity-apps/pull/6505) [`7071e4f719bbd10ae62f7bfc18fc12e6d9127bc3`](https://github.com/wso2/identity-apps/commit/7071e4f719bbd10ae62f7bfc18fc12e6d9127bc3) Thanks [@mpmadhavig](https://github.com/mpmadhavig)! - Remove UI elements related to organization-level private key JWT configuration.

- Updated dependencies [[`7071e4f719bbd10ae62f7bfc18fc12e6d9127bc3`](https://github.com/wso2/identity-apps/commit/7071e4f719bbd10ae62f7bfc18fc12e6d9127bc3)]:
  - @wso2is/admin.server-configurations.v1@2.21.18
  - @wso2is/admin.core.v1@2.23.6
  - @wso2is/i18n@2.5.9
  - @wso2is/admin.extensions.v1@2.21.46
  - @wso2is/admin.identity-providers.v1@2.21.6
  - @wso2is/admin.users.v1@2.20.76
  - @wso2is/admin.validation.v1@2.20.76

## 2.21.17

### Patch Changes

- Updated dependencies [[`98ae1e51e5e4c1bbaf52ac814af1da1722efb596`](https://github.com/wso2/identity-apps/commit/98ae1e51e5e4c1bbaf52ac814af1da1722efb596)]:
  - @wso2is/theme@2.0.92
  - @wso2is/admin.core.v1@2.23.5
  - @wso2is/admin.extensions.v1@2.21.45
  - @wso2is/admin.identity-providers.v1@2.21.5
  - @wso2is/admin.server-configurations.v1@2.21.17
  - @wso2is/admin.users.v1@2.20.75
  - @wso2is/admin.validation.v1@2.20.75
  - @wso2is/react-components@2.2.21
  - @wso2is/dynamic-forms@2.0.79
  - @wso2is/form@2.0.80

## 2.21.16

### Patch Changes

- [#6621](https://github.com/wso2/identity-apps/pull/6621) [`6b0c7f6a7398b12f933ba753cf1f69ff4eabf853`](https://github.com/wso2/identity-apps/commit/6b0c7f6a7398b12f933ba753cf1f69ff4eabf853) Thanks [@mpmadhavig](https://github.com/mpmadhavig)! - Hide organization level private key JWT authentication configuration

- Updated dependencies [[`6b0c7f6a7398b12f933ba753cf1f69ff4eabf853`](https://github.com/wso2/identity-apps/commit/6b0c7f6a7398b12f933ba753cf1f69ff4eabf853)]:
  - @wso2is/admin.server-configurations.v1@2.21.16
  - @wso2is/admin.core.v1@2.23.4
  - @wso2is/admin.extensions.v1@2.21.44
  - @wso2is/admin.identity-providers.v1@2.21.4
  - @wso2is/admin.users.v1@2.20.74
  - @wso2is/admin.validation.v1@2.20.74

## 2.21.15

### Patch Changes

- Updated dependencies [[`0981cd4b6901ae53119de1bd63f36fba79ebd533`](https://github.com/wso2/identity-apps/commit/0981cd4b6901ae53119de1bd63f36fba79ebd533)]:
  - @wso2is/i18n@2.5.8
  - @wso2is/admin.core.v1@2.23.3
  - @wso2is/admin.extensions.v1@2.21.43
  - @wso2is/admin.identity-providers.v1@2.21.3
  - @wso2is/admin.server-configurations.v1@2.21.15
  - @wso2is/admin.users.v1@2.20.73
  - @wso2is/admin.validation.v1@2.20.73

## 2.21.14

### Patch Changes

- [#6617](https://github.com/wso2/identity-apps/pull/6617) [`7e3bfd46f7a76dc74727dfe23ebbca66675dff85`](https://github.com/wso2/identity-apps/commit/7e3bfd46f7a76dc74727dfe23ebbca66675dff85) Thanks [@Achintha444](https://github.com/Achintha444)! - update the design of the Chip component

- Updated dependencies [[`7e3bfd46f7a76dc74727dfe23ebbca66675dff85`](https://github.com/wso2/identity-apps/commit/7e3bfd46f7a76dc74727dfe23ebbca66675dff85)]:
  - @wso2is/admin.server-configurations.v1@2.21.14
  - @wso2is/admin.identity-providers.v1@2.21.2
  - @wso2is/admin.extensions.v1@2.21.42
  - @wso2is/admin.validation.v1@2.20.72
  - @wso2is/react-components@2.2.20
  - @wso2is/admin.users.v1@2.20.72
  - @wso2is/admin.core.v1@2.23.2
  - @wso2is/access-control@3.0.15
  - @wso2is/dynamic-forms@2.0.78
  - @wso2is/forms@2.0.45
  - @wso2is/theme@2.0.91
  - @wso2is/core@2.0.55
  - @wso2is/form@2.0.79
  - @wso2is/i18n@2.5.7

## 2.21.13

### Patch Changes

- [#6616](https://github.com/wso2/identity-apps/pull/6616) [`768bb7367149129d198d65d69f07e6f97a6a2ed7`](https://github.com/wso2/identity-apps/commit/768bb7367149129d198d65d69f07e6f97a6a2ed7) Thanks [@pavinduLakshan](https://github.com/pavinduLakshan)! - Upgrade asgardeo react sdk version

- Updated dependencies [[`768bb7367149129d198d65d69f07e6f97a6a2ed7`](https://github.com/wso2/identity-apps/commit/768bb7367149129d198d65d69f07e6f97a6a2ed7)]:
  - @wso2is/admin.server-configurations.v1@2.21.13
  - @wso2is/admin.identity-providers.v1@2.21.1
  - @wso2is/admin.extensions.v1@2.21.41
  - @wso2is/admin.validation.v1@2.20.71
  - @wso2is/admin.users.v1@2.20.71
  - @wso2is/admin.core.v1@2.23.1
  - @wso2is/core@2.0.54
  - @wso2is/access-control@3.0.14
  - @wso2is/dynamic-forms@2.0.77
  - @wso2is/form@2.0.78
  - @wso2is/forms@2.0.44
  - @wso2is/i18n@2.5.6
  - @wso2is/react-components@2.2.19

## 2.21.12

### Patch Changes

- Updated dependencies [[`5fc75427e1f0533085be5eea41f5eb1ada894b67`](https://github.com/wso2/identity-apps/commit/5fc75427e1f0533085be5eea41f5eb1ada894b67), [`2fcba18b79408465216e000a09d230f274f70fb3`](https://github.com/wso2/identity-apps/commit/2fcba18b79408465216e000a09d230f274f70fb3)]:
  - @wso2is/admin.core.v1@2.23.0
  - @wso2is/admin.identity-providers.v1@2.21.0
  - @wso2is/admin.extensions.v1@2.21.40
  - @wso2is/admin.server-configurations.v1@2.21.12
  - @wso2is/admin.users.v1@2.20.70
  - @wso2is/admin.validation.v1@2.20.70

## 2.21.11

### Patch Changes

- [#6608](https://github.com/wso2/identity-apps/pull/6608) [`5d49c2defe346f4e2a4391f20689f5039d9b6066`](https://github.com/wso2/identity-apps/commit/5d49c2defe346f4e2a4391f20689f5039d9b6066) Thanks [@pavinduLakshan](https://github.com/pavinduLakshan)! - Update asgardeo react sdk version

- Updated dependencies [[`5d49c2defe346f4e2a4391f20689f5039d9b6066`](https://github.com/wso2/identity-apps/commit/5d49c2defe346f4e2a4391f20689f5039d9b6066)]:
  - @wso2is/admin.server-configurations.v1@2.21.11
  - @wso2is/admin.identity-providers.v1@2.20.69
  - @wso2is/admin.extensions.v1@2.21.39
  - @wso2is/admin.validation.v1@2.20.69
  - @wso2is/admin.users.v1@2.20.69
  - @wso2is/admin.core.v1@2.22.11
  - @wso2is/core@2.0.53
  - @wso2is/access-control@3.0.13
  - @wso2is/dynamic-forms@2.0.76
  - @wso2is/form@2.0.77
  - @wso2is/forms@2.0.43
  - @wso2is/i18n@2.5.5
  - @wso2is/react-components@2.2.18

## 2.21.10

### Patch Changes

- Updated dependencies [[`91db151942242a5829066d4b1d42cf8ce4feafe9`](https://github.com/wso2/identity-apps/commit/91db151942242a5829066d4b1d42cf8ce4feafe9)]:
  - @wso2is/i18n@2.5.4
  - @wso2is/admin.core.v1@2.22.10
  - @wso2is/admin.extensions.v1@2.21.38
  - @wso2is/admin.identity-providers.v1@2.20.68
  - @wso2is/admin.server-configurations.v1@2.21.10
  - @wso2is/admin.users.v1@2.20.68
  - @wso2is/admin.validation.v1@2.20.68

## 2.21.9

### Patch Changes

- Updated dependencies [[`c958ec82e451e0b7b30eb6fa2a25de59abefe31e`](https://github.com/wso2/identity-apps/commit/c958ec82e451e0b7b30eb6fa2a25de59abefe31e)]:
  - @wso2is/admin.extensions.v1@2.21.37
  - @wso2is/admin.core.v1@2.22.9
  - @wso2is/admin.identity-providers.v1@2.20.67
  - @wso2is/admin.server-configurations.v1@2.21.9
  - @wso2is/admin.users.v1@2.20.67
  - @wso2is/admin.validation.v1@2.20.67

## 2.21.8

### Patch Changes

- Updated dependencies []:
  - @wso2is/admin.core.v1@2.22.8
  - @wso2is/admin.extensions.v1@2.21.36
  - @wso2is/admin.identity-providers.v1@2.20.66
  - @wso2is/admin.server-configurations.v1@2.21.8
  - @wso2is/admin.users.v1@2.20.66
  - @wso2is/admin.validation.v1@2.20.66

## 2.21.7

### Patch Changes

- Updated dependencies [[`898d86fa22f8819db0961c6de429484c097bb3ab`](https://github.com/wso2/identity-apps/commit/898d86fa22f8819db0961c6de429484c097bb3ab)]:
  - @wso2is/admin.identity-providers.v1@2.20.65
  - @wso2is/admin.extensions.v1@2.21.35
  - @wso2is/react-components@2.2.17
  - @wso2is/admin.core.v1@2.22.7
  - @wso2is/core@2.0.52
  - @wso2is/admin.server-configurations.v1@2.21.7
  - @wso2is/admin.users.v1@2.20.65
  - @wso2is/admin.validation.v1@2.20.65
  - @wso2is/dynamic-forms@2.0.75
  - @wso2is/form@2.0.76
  - @wso2is/access-control@3.0.12
  - @wso2is/forms@2.0.42
  - @wso2is/i18n@2.5.3

## 2.21.6

### Patch Changes

- Updated dependencies [[`e5b95f9ed5ab1c50c8339364f15dfab1eb0ee27d`](https://github.com/wso2/identity-apps/commit/e5b95f9ed5ab1c50c8339364f15dfab1eb0ee27d)]:
  - @wso2is/i18n@2.5.2
  - @wso2is/admin.core.v1@2.22.6
  - @wso2is/admin.extensions.v1@2.21.34
  - @wso2is/admin.identity-providers.v1@2.20.64
  - @wso2is/admin.server-configurations.v1@2.21.6
  - @wso2is/admin.users.v1@2.20.64
  - @wso2is/admin.validation.v1@2.20.64

## 2.21.5

### Patch Changes

- Updated dependencies [[`b0e396cc7b02051c9191337dc207a851d1aea360`](https://github.com/wso2/identity-apps/commit/b0e396cc7b02051c9191337dc207a851d1aea360)]:
  - @wso2is/theme@2.0.90
  - @wso2is/admin.core.v1@2.22.5
  - @wso2is/admin.extensions.v1@2.21.33
  - @wso2is/admin.identity-providers.v1@2.20.63
  - @wso2is/admin.server-configurations.v1@2.21.5
  - @wso2is/admin.users.v1@2.20.63
  - @wso2is/admin.validation.v1@2.20.63
  - @wso2is/react-components@2.2.16
  - @wso2is/dynamic-forms@2.0.74
  - @wso2is/form@2.0.75

## 2.21.4

### Patch Changes

- Updated dependencies [[`2cb42f81fd5acddb6dcb534183f6c0332ec53bff`](https://github.com/wso2/identity-apps/commit/2cb42f81fd5acddb6dcb534183f6c0332ec53bff)]:
  - @wso2is/admin.core.v1@2.22.4
  - @wso2is/admin.extensions.v1@2.21.32
  - @wso2is/admin.identity-providers.v1@2.20.62
  - @wso2is/admin.server-configurations.v1@2.21.4
  - @wso2is/admin.users.v1@2.20.62
  - @wso2is/admin.validation.v1@2.20.62

## 2.21.3

### Patch Changes

- Updated dependencies [[`6500ca1be1c4bbc939c7a0024b80f2aa5be123f1`](https://github.com/wso2/identity-apps/commit/6500ca1be1c4bbc939c7a0024b80f2aa5be123f1)]:
  - @wso2is/react-components@2.2.15
  - @wso2is/admin.core.v1@2.22.3
  - @wso2is/admin.extensions.v1@2.21.31
  - @wso2is/admin.identity-providers.v1@2.20.61
  - @wso2is/admin.server-configurations.v1@2.21.3
  - @wso2is/admin.users.v1@2.20.61
  - @wso2is/admin.validation.v1@2.20.61
  - @wso2is/dynamic-forms@2.0.73
  - @wso2is/form@2.0.74

## 2.21.2

### Patch Changes

- Updated dependencies [[`3392011ce0dddf65ac9072a1a153f28c0e7e846f`](https://github.com/wso2/identity-apps/commit/3392011ce0dddf65ac9072a1a153f28c0e7e846f)]:
  - @wso2is/admin.core.v1@2.22.2
  - @wso2is/admin.extensions.v1@2.21.30
  - @wso2is/admin.identity-providers.v1@2.20.60
  - @wso2is/admin.server-configurations.v1@2.21.2
  - @wso2is/admin.users.v1@2.20.60
  - @wso2is/admin.validation.v1@2.20.60

## 2.21.1

### Patch Changes

- Updated dependencies [[`7f50838d255ffeea0d8c65e1a696f6a923738146`](https://github.com/wso2/identity-apps/commit/7f50838d255ffeea0d8c65e1a696f6a923738146)]:
  - @wso2is/react-components@2.2.14
  - @wso2is/i18n@2.5.1
  - @wso2is/admin.core.v1@2.22.1
  - @wso2is/admin.extensions.v1@2.21.29
  - @wso2is/admin.identity-providers.v1@2.20.59
  - @wso2is/admin.server-configurations.v1@2.21.1
  - @wso2is/admin.users.v1@2.20.59
  - @wso2is/admin.validation.v1@2.20.59
  - @wso2is/dynamic-forms@2.0.72
  - @wso2is/form@2.0.73

## 2.21.0

### Minor Changes

- [#6543](https://github.com/wso2/identity-apps/pull/6543) [`a7d0c020b04ba382733280407fc202910f4fc8f4`](https://github.com/wso2/identity-apps/commit/a7d0c020b04ba382733280407fc202910f4fc8f4) Thanks [@Thumimku](https://github.com/Thumimku)! - Add Impersonation support

### Patch Changes

- Updated dependencies [[`a7d0c020b04ba382733280407fc202910f4fc8f4`](https://github.com/wso2/identity-apps/commit/a7d0c020b04ba382733280407fc202910f4fc8f4)]:
  - @wso2is/admin.server-configurations.v1@2.21.0
  - @wso2is/admin.core.v1@2.22.0
  - @wso2is/i18n@2.5.0
  - @wso2is/admin.extensions.v1@2.21.28
  - @wso2is/admin.identity-providers.v1@2.20.58
  - @wso2is/admin.users.v1@2.20.58
  - @wso2is/admin.validation.v1@2.20.58

## 2.20.57

### Patch Changes

- Updated dependencies [[`f1d9b7ccbe14f1a42b6d3360da664acf39ba6909`](https://github.com/wso2/identity-apps/commit/f1d9b7ccbe14f1a42b6d3360da664acf39ba6909)]:
  - @wso2is/theme@2.0.89
  - @wso2is/admin.extensions.v1@2.21.27
  - @wso2is/admin.identity-providers.v1@2.20.57
  - @wso2is/admin.server-configurations.v1@2.20.57
  - @wso2is/admin.users.v1@2.20.57
  - @wso2is/admin.validation.v1@2.20.57
  - @wso2is/react-components@2.2.13
  - @wso2is/admin.core.v1@2.21.27
  - @wso2is/dynamic-forms@2.0.71
  - @wso2is/form@2.0.72

## 2.20.56

### Patch Changes

- Updated dependencies []:
  - @wso2is/admin.core.v1@2.21.26
  - @wso2is/admin.extensions.v1@2.21.26
  - @wso2is/admin.identity-providers.v1@2.20.56
  - @wso2is/admin.server-configurations.v1@2.20.56
  - @wso2is/admin.users.v1@2.20.56
  - @wso2is/admin.validation.v1@2.20.56

## 2.20.55

### Patch Changes

- Updated dependencies [[`82bbbf2303853076342ef80ef7d987bed16df01f`](https://github.com/wso2/identity-apps/commit/82bbbf2303853076342ef80ef7d987bed16df01f)]:
  - @wso2is/admin.core.v1@2.21.25
  - @wso2is/i18n@2.4.8
  - @wso2is/admin.extensions.v1@2.21.25
  - @wso2is/admin.identity-providers.v1@2.20.55
  - @wso2is/admin.server-configurations.v1@2.20.55
  - @wso2is/admin.users.v1@2.20.55
  - @wso2is/admin.validation.v1@2.20.55

## 2.20.54

### Patch Changes

- Updated dependencies [[`1820d54f7dd5fa826c4747964fd2c1af9b7c3d8c`](https://github.com/wso2/identity-apps/commit/1820d54f7dd5fa826c4747964fd2c1af9b7c3d8c)]:
  - @wso2is/admin.core.v1@2.21.24
  - @wso2is/admin.extensions.v1@2.21.24
  - @wso2is/admin.identity-providers.v1@2.20.54
  - @wso2is/admin.server-configurations.v1@2.20.54
  - @wso2is/admin.users.v1@2.20.54
  - @wso2is/admin.validation.v1@2.20.54

## 2.20.53

### Patch Changes

- Updated dependencies [[`a533e58d21d759f0a27d804f17b042a2819a8955`](https://github.com/wso2/identity-apps/commit/a533e58d21d759f0a27d804f17b042a2819a8955)]:
  - @wso2is/admin.extensions.v1@2.21.23
  - @wso2is/i18n@2.4.7
  - @wso2is/admin.core.v1@2.21.23
  - @wso2is/admin.identity-providers.v1@2.20.53
  - @wso2is/admin.server-configurations.v1@2.20.53
  - @wso2is/admin.users.v1@2.20.53
  - @wso2is/admin.validation.v1@2.20.53

## 2.20.52

### Patch Changes

- Updated dependencies [[`1201f1179cda981617c35b6d9839abe768d5a394`](https://github.com/wso2/identity-apps/commit/1201f1179cda981617c35b6d9839abe768d5a394)]:
  - @wso2is/admin.extensions.v1@2.21.22
  - @wso2is/theme@2.0.88
  - @wso2is/admin.core.v1@2.21.22
  - @wso2is/admin.identity-providers.v1@2.20.52
  - @wso2is/admin.server-configurations.v1@2.20.52
  - @wso2is/admin.users.v1@2.20.52
  - @wso2is/admin.validation.v1@2.20.52
  - @wso2is/react-components@2.2.12
  - @wso2is/dynamic-forms@2.0.70
  - @wso2is/form@2.0.71

## 2.20.51

### Patch Changes

- Updated dependencies [[`8fa06039e0791823d9de3c290cb4e93557f77f81`](https://github.com/wso2/identity-apps/commit/8fa06039e0791823d9de3c290cb4e93557f77f81)]:
  - @wso2is/admin.extensions.v1@2.21.21
  - @wso2is/admin.core.v1@2.21.21
  - @wso2is/admin.identity-providers.v1@2.20.51
  - @wso2is/admin.server-configurations.v1@2.20.51
  - @wso2is/admin.users.v1@2.20.51
  - @wso2is/admin.validation.v1@2.20.51

## 2.20.50

### Patch Changes

- Updated dependencies [[`d376f489cceae4ab415dcf6ae1ffd536baa47f9a`](https://github.com/wso2/identity-apps/commit/d376f489cceae4ab415dcf6ae1ffd536baa47f9a)]:
  - @wso2is/admin.extensions.v1@2.21.20
  - @wso2is/admin.core.v1@2.21.20
  - @wso2is/admin.identity-providers.v1@2.20.50
  - @wso2is/admin.server-configurations.v1@2.20.50
  - @wso2is/admin.users.v1@2.20.50
  - @wso2is/admin.validation.v1@2.20.50

## 2.20.49

### Patch Changes

- Updated dependencies [[`8b4b5e35cc4ec7a96f5d68bf2cf65c8400c72b57`](https://github.com/wso2/identity-apps/commit/8b4b5e35cc4ec7a96f5d68bf2cf65c8400c72b57)]:
  - @wso2is/admin.users.v1@2.20.49
  - @wso2is/admin.core.v1@2.21.19
  - @wso2is/admin.extensions.v1@2.21.19
  - @wso2is/admin.server-configurations.v1@2.20.49
  - @wso2is/admin.validation.v1@2.20.49
  - @wso2is/admin.identity-providers.v1@2.20.49

## 2.20.48

### Patch Changes

- Updated dependencies [[`1e079568c0ba1f4e158ec9a666df58c2f7c17d02`](https://github.com/wso2/identity-apps/commit/1e079568c0ba1f4e158ec9a666df58c2f7c17d02)]:
  - @wso2is/admin.identity-providers.v1@2.20.48
  - @wso2is/admin.extensions.v1@2.21.18
  - @wso2is/admin.core.v1@2.21.18
  - @wso2is/admin.server-configurations.v1@2.20.48
  - @wso2is/admin.users.v1@2.20.48
  - @wso2is/admin.validation.v1@2.20.48

## 2.20.47

### Patch Changes

- Updated dependencies [[`c58df1f13afd6ccc28cc129518ac86bab6419744`](https://github.com/wso2/identity-apps/commit/c58df1f13afd6ccc28cc129518ac86bab6419744)]:
  - @wso2is/admin.extensions.v1@2.21.17
  - @wso2is/admin.core.v1@2.21.17
  - @wso2is/admin.identity-providers.v1@2.20.47
  - @wso2is/admin.server-configurations.v1@2.20.47
  - @wso2is/admin.users.v1@2.20.47
  - @wso2is/admin.validation.v1@2.20.47

## 2.20.46

### Patch Changes

- Updated dependencies [[`85600f55bcb1db924b28681c903a4e98b9558116`](https://github.com/wso2/identity-apps/commit/85600f55bcb1db924b28681c903a4e98b9558116)]:
  - @wso2is/react-components@2.2.11
  - @wso2is/access-control@3.0.11
  - @wso2is/dynamic-forms@2.0.69
  - @wso2is/validation@2.0.6
  - @wso2is/forms@2.0.41
  - @wso2is/theme@2.0.87
  - @wso2is/core@2.0.51
  - @wso2is/form@2.0.70
  - @wso2is/i18n@2.4.6
  - @wso2is/admin.core.v1@2.21.16
  - @wso2is/admin.extensions.v1@2.21.16
  - @wso2is/admin.identity-providers.v1@2.20.46
  - @wso2is/admin.server-configurations.v1@2.20.46
  - @wso2is/admin.users.v1@2.20.46
  - @wso2is/admin.validation.v1@2.20.46

## 2.20.45

### Patch Changes

- Updated dependencies []:
  - @wso2is/admin.core.v1@2.21.15
  - @wso2is/admin.extensions.v1@2.21.15
  - @wso2is/admin.identity-providers.v1@2.20.45
  - @wso2is/admin.server-configurations.v1@2.20.45
  - @wso2is/admin.users.v1@2.20.45
  - @wso2is/admin.validation.v1@2.20.45

## 2.20.44

### Patch Changes

- Updated dependencies [[`2ba92ddb826fded335a6264d598a5183dc5d79d0`](https://github.com/wso2/identity-apps/commit/2ba92ddb826fded335a6264d598a5183dc5d79d0)]:
  - @wso2is/admin.extensions.v1@2.21.14
  - @wso2is/admin.users.v1@2.20.44
  - @wso2is/admin.core.v1@2.21.14
  - @wso2is/admin.identity-providers.v1@2.20.44
  - @wso2is/admin.server-configurations.v1@2.20.44
  - @wso2is/admin.validation.v1@2.20.44

## 2.20.43

### Patch Changes

- Updated dependencies [[`f19ab7f15f718590204385c8522e3fc83a6055b3`](https://github.com/wso2/identity-apps/commit/f19ab7f15f718590204385c8522e3fc83a6055b3)]:
  - @wso2is/admin.extensions.v1@2.21.13
  - @wso2is/admin.core.v1@2.21.13
  - @wso2is/admin.identity-providers.v1@2.20.43
  - @wso2is/admin.server-configurations.v1@2.20.43
  - @wso2is/admin.users.v1@2.20.43
  - @wso2is/admin.validation.v1@2.20.43

## 2.20.42

### Patch Changes

- Updated dependencies []:
  - @wso2is/admin.core.v1@2.21.12
  - @wso2is/admin.extensions.v1@2.21.12
  - @wso2is/admin.users.v1@2.20.42
  - @wso2is/admin.identity-providers.v1@2.20.42
  - @wso2is/admin.server-configurations.v1@2.20.42
  - @wso2is/admin.validation.v1@2.20.42

## 2.20.41

### Patch Changes

- Updated dependencies [[`df3842a93f108a90146d8e8b9b1bb90fc6a32465`](https://github.com/wso2/identity-apps/commit/df3842a93f108a90146d8e8b9b1bb90fc6a32465), [`fb99538a3379188e56c3a537281a2ba880c34804`](https://github.com/wso2/identity-apps/commit/fb99538a3379188e56c3a537281a2ba880c34804)]:
  - @wso2is/admin.identity-providers.v1@2.20.41
  - @wso2is/admin.extensions.v1@2.21.11
  - @wso2is/i18n@2.4.5
  - @wso2is/admin.core.v1@2.21.11
  - @wso2is/admin.server-configurations.v1@2.20.41
  - @wso2is/admin.users.v1@2.20.41
  - @wso2is/admin.validation.v1@2.20.41

## 2.20.40

### Patch Changes

- Updated dependencies [[`dea861307c887c802107a741662d0413399aba03`](https://github.com/wso2/identity-apps/commit/dea861307c887c802107a741662d0413399aba03)]:
  - @wso2is/admin.extensions.v1@2.21.10
  - @wso2is/admin.core.v1@2.21.10
  - @wso2is/admin.identity-providers.v1@2.20.40
  - @wso2is/admin.server-configurations.v1@2.20.40
  - @wso2is/admin.users.v1@2.20.40
  - @wso2is/admin.validation.v1@2.20.40

## 2.20.39

### Patch Changes

- Updated dependencies [[`2a0f4df1570a146aaf079cfc50b2fb52ff3c9465`](https://github.com/wso2/identity-apps/commit/2a0f4df1570a146aaf079cfc50b2fb52ff3c9465)]:
  - @wso2is/i18n@2.4.4
  - @wso2is/admin.core.v1@2.21.9
  - @wso2is/admin.extensions.v1@2.21.9
  - @wso2is/admin.identity-providers.v1@2.20.39
  - @wso2is/admin.server-configurations.v1@2.20.39
  - @wso2is/admin.users.v1@2.20.39
  - @wso2is/admin.validation.v1@2.20.39

## 2.20.38

### Patch Changes

- Updated dependencies [[`6cbe0406657561063905c5c35e6981f16ef87387`](https://github.com/wso2/identity-apps/commit/6cbe0406657561063905c5c35e6981f16ef87387)]:
  - @wso2is/admin.identity-providers.v1@2.20.38
  - @wso2is/admin.extensions.v1@2.21.8
  - @wso2is/admin.core.v1@2.21.8
  - @wso2is/admin.server-configurations.v1@2.20.38
  - @wso2is/admin.users.v1@2.20.38
  - @wso2is/admin.validation.v1@2.20.38

## 2.20.37

### Patch Changes

- Updated dependencies [[`14c6c8a32fd3743db494423cc0535f84dfc8e023`](https://github.com/wso2/identity-apps/commit/14c6c8a32fd3743db494423cc0535f84dfc8e023)]:
  - @wso2is/admin.identity-providers.v1@2.20.37
  - @wso2is/admin.core.v1@2.21.7
  - @wso2is/admin.extensions.v1@2.21.7
  - @wso2is/admin.server-configurations.v1@2.20.37
  - @wso2is/admin.users.v1@2.20.37
  - @wso2is/admin.validation.v1@2.20.37

## 2.20.36

### Patch Changes

- Updated dependencies [[`e44d40bd90aeb8b04042aa3b4836f9b4883d0e34`](https://github.com/wso2/identity-apps/commit/e44d40bd90aeb8b04042aa3b4836f9b4883d0e34)]:
  - @wso2is/i18n@2.4.3
  - @wso2is/admin.core.v1@2.21.6
  - @wso2is/admin.extensions.v1@2.21.6
  - @wso2is/admin.identity-providers.v1@2.20.36
  - @wso2is/admin.server-configurations.v1@2.20.36
  - @wso2is/admin.users.v1@2.20.36
  - @wso2is/admin.validation.v1@2.20.36

## 2.20.35

### Patch Changes

- Updated dependencies [[`b1e9c3064894e54fce5dcaa9c5afcf3be68cde49`](https://github.com/wso2/identity-apps/commit/b1e9c3064894e54fce5dcaa9c5afcf3be68cde49)]:
  - @wso2is/admin.identity-providers.v1@2.20.35
  - @wso2is/admin.extensions.v1@2.21.5
  - @wso2is/admin.core.v1@2.21.5
  - @wso2is/theme@2.0.86
  - @wso2is/admin.server-configurations.v1@2.20.35
  - @wso2is/admin.users.v1@2.20.35
  - @wso2is/admin.validation.v1@2.20.35
  - @wso2is/react-components@2.2.10
  - @wso2is/dynamic-forms@2.0.68
  - @wso2is/form@2.0.69

## 2.20.34

### Patch Changes

- Updated dependencies [[`724b808017d8ed4649eb672ba53d95dc59251741`](https://github.com/wso2/identity-apps/commit/724b808017d8ed4649eb672ba53d95dc59251741)]:
  - @wso2is/admin.identity-providers.v1@2.20.34
  - @wso2is/admin.extensions.v1@2.21.4
  - @wso2is/admin.core.v1@2.21.4
  - @wso2is/admin.server-configurations.v1@2.20.34
  - @wso2is/admin.users.v1@2.20.34
  - @wso2is/admin.validation.v1@2.20.34

## 2.20.33

### Patch Changes

- Updated dependencies [[`6cd6be837b6bee2ba92bb745bf9470f47d080a90`](https://github.com/wso2/identity-apps/commit/6cd6be837b6bee2ba92bb745bf9470f47d080a90)]:
  - @wso2is/admin.extensions.v1@2.21.3
  - @wso2is/admin.core.v1@2.21.3
  - @wso2is/admin.identity-providers.v1@2.20.33
  - @wso2is/admin.server-configurations.v1@2.20.33
  - @wso2is/admin.users.v1@2.20.33
  - @wso2is/admin.validation.v1@2.20.33

## 2.20.32

### Patch Changes

- [#6418](https://github.com/wso2/identity-apps/pull/6418) [`1e59bc54a206b22f49ddeae4ef3645e5ca351188`](https://github.com/wso2/identity-apps/commit/1e59bc54a206b22f49ddeae4ef3645e5ca351188) Thanks [@RushanNanayakkara](https://github.com/RushanNanayakkara)! - Introduce sms otp for password recovery

- Updated dependencies [[`d6a846aec10597470a11ecce90c27cdf0c6b240d`](https://github.com/wso2/identity-apps/commit/d6a846aec10597470a11ecce90c27cdf0c6b240d), [`1e59bc54a206b22f49ddeae4ef3645e5ca351188`](https://github.com/wso2/identity-apps/commit/1e59bc54a206b22f49ddeae4ef3645e5ca351188)]:
  - @wso2is/admin.extensions.v1@2.21.2
  - @wso2is/admin.users.v1@2.20.32
  - @wso2is/admin.core.v1@2.21.2
  - @wso2is/access-control@3.0.10
  - @wso2is/core@2.0.50
  - @wso2is/admin.server-configurations.v1@2.20.32
  - @wso2is/i18n@2.4.2
  - @wso2is/admin.identity-providers.v1@2.20.32
  - @wso2is/admin.validation.v1@2.20.32
  - @wso2is/dynamic-forms@2.0.67
  - @wso2is/form@2.0.68
  - @wso2is/forms@2.0.40
  - @wso2is/react-components@2.2.9

## 2.20.31

### Patch Changes

- Updated dependencies [[`2539cb9a769fdeedb6c44985dd76fee91114ced6`](https://github.com/wso2/identity-apps/commit/2539cb9a769fdeedb6c44985dd76fee91114ced6), [`0215c1a74a2f8940d7049e54ec2425b996e50d78`](https://github.com/wso2/identity-apps/commit/0215c1a74a2f8940d7049e54ec2425b996e50d78)]:
  - @wso2is/i18n@2.4.1
  - @wso2is/core@2.0.49
  - @wso2is/admin.core.v1@2.21.1
  - @wso2is/admin.extensions.v1@2.21.1
  - @wso2is/admin.identity-providers.v1@2.20.31
  - @wso2is/admin.server-configurations.v1@2.20.31
  - @wso2is/admin.users.v1@2.20.31
  - @wso2is/admin.validation.v1@2.20.31
  - @wso2is/access-control@3.0.9
  - @wso2is/dynamic-forms@2.0.66
  - @wso2is/form@2.0.67
  - @wso2is/forms@2.0.39
  - @wso2is/react-components@2.2.8

## 2.20.30

### Patch Changes

- Updated dependencies [[`5fb9e9e3037d4f04e586e4fd9c39d577b994c4b1`](https://github.com/wso2/identity-apps/commit/5fb9e9e3037d4f04e586e4fd9c39d577b994c4b1), [`b339d3a607f060015b115a90219989d663ec02bf`](https://github.com/wso2/identity-apps/commit/b339d3a607f060015b115a90219989d663ec02bf)]:
  - @wso2is/admin.extensions.v1@2.21.0
  - @wso2is/admin.core.v1@2.21.0
  - @wso2is/i18n@2.4.0
  - @wso2is/admin.identity-providers.v1@2.20.30
  - @wso2is/admin.server-configurations.v1@2.20.30
  - @wso2is/admin.users.v1@2.20.30
  - @wso2is/admin.validation.v1@2.20.30

## 2.20.29

### Patch Changes

- Updated dependencies []:
  - @wso2is/admin.core.v1@2.20.29
  - @wso2is/admin.extensions.v1@2.20.29
  - @wso2is/admin.identity-providers.v1@2.20.29
  - @wso2is/admin.server-configurations.v1@2.20.29
  - @wso2is/admin.users.v1@2.20.29
  - @wso2is/admin.validation.v1@2.20.29

## 2.20.28

### Patch Changes

- Updated dependencies [[`6f31b8cffa067bfd9c6df26ef425375c528985a6`](https://github.com/wso2/identity-apps/commit/6f31b8cffa067bfd9c6df26ef425375c528985a6), [`0d2c754bd252c3933db2709a5220240efa8bdd96`](https://github.com/wso2/identity-apps/commit/0d2c754bd252c3933db2709a5220240efa8bdd96), [`3bd1bdc4d403f3d4cd06a05813394fba91721e85`](https://github.com/wso2/identity-apps/commit/3bd1bdc4d403f3d4cd06a05813394fba91721e85)]:
  - @wso2is/admin.extensions.v1@2.20.28
  - @wso2is/admin.core.v1@2.20.28
  - @wso2is/admin.identity-providers.v1@2.20.28
  - @wso2is/admin.server-configurations.v1@2.20.28
  - @wso2is/admin.users.v1@2.20.28
  - @wso2is/admin.validation.v1@2.20.28

## 2.20.27

### Patch Changes

- Updated dependencies [[`8af53128066b4b6368193fc9e77db0b5131725c7`](https://github.com/wso2/identity-apps/commit/8af53128066b4b6368193fc9e77db0b5131725c7), [`4b2a916ee2a152d9158f2f6746da35c5f0ec1e0d`](https://github.com/wso2/identity-apps/commit/4b2a916ee2a152d9158f2f6746da35c5f0ec1e0d)]:
  - @wso2is/admin.users.v1@2.20.27
  - @wso2is/admin.extensions.v1@2.20.27
  - @wso2is/admin.core.v1@2.20.27
  - @wso2is/admin.server-configurations.v1@2.20.27
  - @wso2is/admin.validation.v1@2.20.27
  - @wso2is/admin.identity-providers.v1@2.20.27

## 2.20.26

### Patch Changes

- [#6369](https://github.com/wso2/identity-apps/pull/6369) [`31d2e8976ff8d02de3409840b979301ae8a2ea27`](https://github.com/wso2/identity-apps/commit/31d2e8976ff8d02de3409840b979301ae8a2ea27) Thanks [@hwupathum](https://github.com/hwupathum)! - Add username recovery for reCaptcha toggle

- Updated dependencies [[`31d2e8976ff8d02de3409840b979301ae8a2ea27`](https://github.com/wso2/identity-apps/commit/31d2e8976ff8d02de3409840b979301ae8a2ea27), [`70604ae98b23ca3d9c061c56c5bad7a6d144c0f4`](https://github.com/wso2/identity-apps/commit/70604ae98b23ca3d9c061c56c5bad7a6d144c0f4), [`305f37225bcb656a16ce616e0a48b3c27c7da3ab`](https://github.com/wso2/identity-apps/commit/305f37225bcb656a16ce616e0a48b3c27c7da3ab)]:
  - @wso2is/admin.server-configurations.v1@2.20.26
  - @wso2is/admin.extensions.v1@2.20.26
  - @wso2is/i18n@2.3.9
  - @wso2is/admin.core.v1@2.20.26
  - @wso2is/admin.identity-providers.v1@2.20.26
  - @wso2is/admin.users.v1@2.20.26
  - @wso2is/admin.validation.v1@2.20.26

## 2.20.25

### Patch Changes

- Updated dependencies [[`9b3e0fdb829ec2f4bb9000f599ad2b1153a03642`](https://github.com/wso2/identity-apps/commit/9b3e0fdb829ec2f4bb9000f599ad2b1153a03642), [`76d6a48c92070eb6716197c5488f16fce7dc8bf2`](https://github.com/wso2/identity-apps/commit/76d6a48c92070eb6716197c5488f16fce7dc8bf2)]:
  - @wso2is/admin.core.v1@2.20.25
  - @wso2is/admin.extensions.v1@2.20.25
  - @wso2is/admin.identity-providers.v1@2.20.25
  - @wso2is/admin.server-configurations.v1@2.20.25
  - @wso2is/admin.users.v1@2.20.25
  - @wso2is/admin.validation.v1@2.20.25

## 2.20.24

### Patch Changes

- Updated dependencies [[`1aedc77eff0290d8263e290fef298039e4c98e34`](https://github.com/wso2/identity-apps/commit/1aedc77eff0290d8263e290fef298039e4c98e34)]:
  - @wso2is/admin.extensions.v1@2.20.24
  - @wso2is/admin.core.v1@2.20.24
  - @wso2is/admin.identity-providers.v1@2.20.24
  - @wso2is/admin.server-configurations.v1@2.20.24
  - @wso2is/admin.users.v1@2.20.24
  - @wso2is/admin.validation.v1@2.20.24

## 2.20.23

### Patch Changes

- Updated dependencies []:
  - @wso2is/admin.core.v1@2.20.23
  - @wso2is/admin.extensions.v1@2.20.23
  - @wso2is/admin.identity-providers.v1@2.20.23
  - @wso2is/admin.server-configurations.v1@2.20.23
  - @wso2is/admin.users.v1@2.20.23
  - @wso2is/admin.validation.v1@2.20.23

## 2.20.22

### Patch Changes

- Updated dependencies [[`7b935a53556b71947711536e95f548b28aa69eaf`](https://github.com/wso2/identity-apps/commit/7b935a53556b71947711536e95f548b28aa69eaf)]:
  - @wso2is/admin.core.v1@2.20.22
  - @wso2is/admin.extensions.v1@2.20.22
  - @wso2is/admin.identity-providers.v1@2.20.22
  - @wso2is/admin.server-configurations.v1@2.20.22
  - @wso2is/admin.users.v1@2.20.22
  - @wso2is/admin.validation.v1@2.20.22

## 2.20.21

### Patch Changes

- Updated dependencies []:
  - @wso2is/admin.core.v1@2.20.21
  - @wso2is/admin.extensions.v1@2.20.21
  - @wso2is/admin.identity-providers.v1@2.20.21
  - @wso2is/admin.users.v1@2.20.21
  - @wso2is/admin.validation.v1@2.20.21
  - @wso2is/admin.server-configurations.v1@2.20.21

## 2.20.20

### Patch Changes

- Updated dependencies [[`bcbc6964f411192de78ed35f10d8628fa14f2c49`](https://github.com/wso2/identity-apps/commit/bcbc6964f411192de78ed35f10d8628fa14f2c49)]:
  - @wso2is/admin.extensions.v1@2.20.20
  - @wso2is/admin.core.v1@2.20.20
  - @wso2is/admin.identity-providers.v1@2.20.20
  - @wso2is/admin.server-configurations.v1@2.20.20
  - @wso2is/admin.users.v1@2.20.20
  - @wso2is/admin.validation.v1@2.20.20

## 2.20.19

### Patch Changes

- Updated dependencies [[`873362943e2514b84759027c10a555827f12a1ef`](https://github.com/wso2/identity-apps/commit/873362943e2514b84759027c10a555827f12a1ef)]:
  - @wso2is/admin.extensions.v1@2.20.19
  - @wso2is/admin.core.v1@2.20.19
  - @wso2is/admin.identity-providers.v1@2.20.19
  - @wso2is/admin.server-configurations.v1@2.20.19
  - @wso2is/admin.users.v1@2.20.19
  - @wso2is/admin.validation.v1@2.20.19

## 2.20.18

### Patch Changes

- Updated dependencies [[`2ed2890039a51739721918c224da1b0ffc51d7d0`](https://github.com/wso2/identity-apps/commit/2ed2890039a51739721918c224da1b0ffc51d7d0)]:
  - @wso2is/i18n@2.3.8
  - @wso2is/admin.core.v1@2.20.18
  - @wso2is/admin.extensions.v1@2.20.18
  - @wso2is/admin.identity-providers.v1@2.20.18
  - @wso2is/admin.server-configurations.v1@2.20.18
  - @wso2is/admin.users.v1@2.20.18
  - @wso2is/admin.validation.v1@2.20.18

## 2.20.17

### Patch Changes

- Updated dependencies [[`1777f087c138d37bc23104e6fe23302ccd561953`](https://github.com/wso2/identity-apps/commit/1777f087c138d37bc23104e6fe23302ccd561953)]:
  - @wso2is/admin.extensions.v1@2.20.17
  - @wso2is/admin.core.v1@2.20.17
  - @wso2is/admin.identity-providers.v1@2.20.17
  - @wso2is/admin.server-configurations.v1@2.20.17
  - @wso2is/admin.users.v1@2.20.17
  - @wso2is/admin.validation.v1@2.20.17

## 2.20.16

### Patch Changes

- [#6411](https://github.com/wso2/identity-apps/pull/6411) [`e96de7f6afc24c3117a2e833eb5229ca1ebb88e4`](https://github.com/wso2/identity-apps/commit/e96de7f6afc24c3117a2e833eb5229ca1ebb88e4) Thanks [@pavinduLakshan](https://github.com/pavinduLakshan)! - Fix issues with feature labels for features introduced with new authz runtime

- Updated dependencies [[`e96de7f6afc24c3117a2e833eb5229ca1ebb88e4`](https://github.com/wso2/identity-apps/commit/e96de7f6afc24c3117a2e833eb5229ca1ebb88e4), [`5906e411dd31ceb41711159eddfdea025781288d`](https://github.com/wso2/identity-apps/commit/5906e411dd31ceb41711159eddfdea025781288d)]:
  - @wso2is/admin.server-configurations.v1@2.20.16
  - @wso2is/admin.extensions.v1@2.20.16
  - @wso2is/admin.core.v1@2.20.16
  - @wso2is/i18n@2.3.7
  - @wso2is/admin.identity-providers.v1@2.20.16
  - @wso2is/admin.users.v1@2.20.16
  - @wso2is/admin.validation.v1@2.20.16

## 2.20.15

### Patch Changes

- Updated dependencies [[`9dd72ff479e019a6a342f501f14b7d3c6b45a1d3`](https://github.com/wso2/identity-apps/commit/9dd72ff479e019a6a342f501f14b7d3c6b45a1d3)]:
  - @wso2is/admin.users.v1@2.20.15
  - @wso2is/admin.core.v1@2.20.15
  - @wso2is/admin.extensions.v1@2.20.15
  - @wso2is/admin.identity-providers.v1@2.20.15
  - @wso2is/admin.server-configurations.v1@2.20.15
  - @wso2is/admin.validation.v1@2.20.15

## 2.20.14

### Patch Changes

- Updated dependencies []:
  - @wso2is/admin.core.v1@2.20.14
  - @wso2is/admin.extensions.v1@2.20.14
  - @wso2is/admin.identity-providers.v1@2.20.14
  - @wso2is/admin.server-configurations.v1@2.20.14
  - @wso2is/admin.users.v1@2.20.14
  - @wso2is/admin.validation.v1@2.20.14

## 2.20.13

### Patch Changes

- Updated dependencies [[`788230e914a98711b0b8643f0e3a5ce837e3bcb0`](https://github.com/wso2/identity-apps/commit/788230e914a98711b0b8643f0e3a5ce837e3bcb0), [`ac34e645160b42ebdae83a8e3d157bd0ecb1d73a`](https://github.com/wso2/identity-apps/commit/ac34e645160b42ebdae83a8e3d157bd0ecb1d73a), [`1f57b6c10e29e820f0518f15c96e6f463f5bda41`](https://github.com/wso2/identity-apps/commit/1f57b6c10e29e820f0518f15c96e6f463f5bda41)]:
  - @wso2is/admin.users.v1@2.20.13
  - @wso2is/admin.core.v1@2.20.13
  - @wso2is/admin.extensions.v1@2.20.13
  - @wso2is/admin.identity-providers.v1@2.20.13
  - @wso2is/admin.server-configurations.v1@2.20.13
  - @wso2is/admin.validation.v1@2.20.13

## 2.20.12

### Patch Changes

- Updated dependencies []:
  - @wso2is/admin.core.v1@2.20.12
  - @wso2is/admin.extensions.v1@2.20.12
  - @wso2is/admin.identity-providers.v1@2.20.12
  - @wso2is/admin.server-configurations.v1@2.20.12
  - @wso2is/admin.users.v1@2.20.12
  - @wso2is/admin.validation.v1@2.20.12

## 2.20.11

### Patch Changes

- Updated dependencies [[`5f2605962390d4a6055d744e138c5daf10f72b91`](https://github.com/wso2/identity-apps/commit/5f2605962390d4a6055d744e138c5daf10f72b91)]:
  - @wso2is/admin.extensions.v1@2.20.11
  - @wso2is/admin.core.v1@2.20.11
  - @wso2is/admin.users.v1@2.20.11
  - @wso2is/admin.identity-providers.v1@2.20.11
  - @wso2is/admin.server-configurations.v1@2.20.11
  - @wso2is/admin.validation.v1@2.20.11

## 2.20.10

### Patch Changes

- Updated dependencies [[`aaee6df156311d50d3852ee332d6894fa5bfd2cf`](https://github.com/wso2/identity-apps/commit/aaee6df156311d50d3852ee332d6894fa5bfd2cf)]:
  - @wso2is/admin.extensions.v1@2.20.10
  - @wso2is/admin.core.v1@2.20.10
  - @wso2is/admin.identity-providers.v1@2.20.10
  - @wso2is/admin.server-configurations.v1@2.20.10
  - @wso2is/admin.users.v1@2.20.10
  - @wso2is/admin.validation.v1@2.20.10

## 2.20.9

### Patch Changes

- Updated dependencies []:
  - @wso2is/admin.core.v1@2.20.9
  - @wso2is/admin.extensions.v1@2.20.9
  - @wso2is/admin.users.v1@2.20.9
  - @wso2is/admin.identity-providers.v1@2.20.9
  - @wso2is/admin.server-configurations.v1@2.20.9
  - @wso2is/admin.validation.v1@2.20.9

## 2.20.8

### Patch Changes

- Updated dependencies []:
  - @wso2is/admin.core.v1@2.20.8
  - @wso2is/admin.extensions.v1@2.20.8
  - @wso2is/admin.identity-providers.v1@2.20.8
  - @wso2is/admin.server-configurations.v1@2.20.8
  - @wso2is/admin.users.v1@2.20.8
  - @wso2is/admin.validation.v1@2.20.8

## 2.20.7

### Patch Changes

- Updated dependencies []:
  - @wso2is/admin.core.v1@2.20.7
  - @wso2is/admin.extensions.v1@2.20.7
  - @wso2is/admin.identity-providers.v1@2.20.7
  - @wso2is/admin.server-configurations.v1@2.20.7
  - @wso2is/admin.users.v1@2.20.7
  - @wso2is/admin.validation.v1@2.20.7

## 2.20.6

### Patch Changes

- Updated dependencies [[`e01cad085da65461dce7337ef71a1ace2fbfff85`](https://github.com/wso2/identity-apps/commit/e01cad085da65461dce7337ef71a1ace2fbfff85)]:
  - @wso2is/i18n@2.3.6
  - @wso2is/admin.core.v1@2.20.6
  - @wso2is/admin.extensions.v1@2.20.6
  - @wso2is/admin.identity-providers.v1@2.20.6
  - @wso2is/admin.server-configurations.v1@2.20.6
  - @wso2is/admin.users.v1@2.20.6
  - @wso2is/admin.validation.v1@2.20.6

## 2.20.5

### Patch Changes

- Updated dependencies [[`12c6333330c4e22d30f5644800dc9b57b4ca4471`](https://github.com/wso2/identity-apps/commit/12c6333330c4e22d30f5644800dc9b57b4ca4471)]:
  - @wso2is/i18n@2.3.5
  - @wso2is/admin.core.v1@2.20.5
  - @wso2is/admin.extensions.v1@2.20.5
  - @wso2is/admin.identity-providers.v1@2.20.5
  - @wso2is/admin.server-configurations.v1@2.20.5
  - @wso2is/admin.users.v1@2.20.5
  - @wso2is/admin.validation.v1@2.20.5

## 2.20.4

### Patch Changes

- Updated dependencies [[`d615c10f5fd308dbfc8b5e14149dd29fcec1b99e`](https://github.com/wso2/identity-apps/commit/d615c10f5fd308dbfc8b5e14149dd29fcec1b99e)]:
  - @wso2is/theme@2.0.85
  - @wso2is/react-components@2.2.7
  - @wso2is/admin.extensions.v1@2.20.4
  - @wso2is/admin.identity-providers.v1@2.20.4
  - @wso2is/admin.server-configurations.v1@2.20.4
  - @wso2is/admin.users.v1@2.20.4
  - @wso2is/admin.validation.v1@2.20.4
  - @wso2is/admin.core.v1@2.20.4
  - @wso2is/dynamic-forms@2.0.65
  - @wso2is/form@2.0.66

## 2.20.3

### Patch Changes

- [#6348](https://github.com/wso2/identity-apps/pull/6348) [`de4201d75c779ee49c5bea1a63955f88f4b6b966`](https://github.com/wso2/identity-apps/commit/de4201d75c779ee49c5bea1a63955f88f4b6b966) Thanks [@JayaShakthi97](https://github.com/JayaShakthi97)! - Remove unused dependencies and fix version inconsistencies

- Updated dependencies [[`de4201d75c779ee49c5bea1a63955f88f4b6b966`](https://github.com/wso2/identity-apps/commit/de4201d75c779ee49c5bea1a63955f88f4b6b966)]:
  - @wso2is/admin.server-configurations.v1@2.20.3
  - @wso2is/admin.identity-providers.v1@2.20.3
  - @wso2is/admin.extensions.v1@2.20.3
  - @wso2is/admin.validation.v1@2.20.3
  - @wso2is/admin.users.v1@2.20.3
  - @wso2is/admin.core.v1@2.20.3

## 2.20.2

### Patch Changes

- Updated dependencies [[`6cee2b738be4d56d8eba01a78d7e3549ca54b717`](https://github.com/wso2/identity-apps/commit/6cee2b738be4d56d8eba01a78d7e3549ca54b717)]:
  - @wso2is/core@2.0.48
  - @wso2is/admin.core.v1@2.20.2
  - @wso2is/admin.extensions.v1@2.20.2
  - @wso2is/admin.identity-providers.v1@2.20.2
  - @wso2is/admin.server-configurations.v1@2.20.2
  - @wso2is/admin.users.v1@2.20.2
  - @wso2is/admin.validation.v1@2.20.2
  - @wso2is/access-control@3.0.8
  - @wso2is/dynamic-forms@2.0.64
  - @wso2is/form@2.0.65
  - @wso2is/forms@2.0.38
  - @wso2is/i18n@2.3.4
  - @wso2is/react-components@2.2.6

## 2.20.1

### Patch Changes

- Updated dependencies [[`92a48d33e80f8090e86f18cedbbae275927a12eb`](https://github.com/wso2/identity-apps/commit/92a48d33e80f8090e86f18cedbbae275927a12eb)]:
  - @wso2is/admin.identity-providers.v1@2.20.1
  - @wso2is/admin.core.v1@2.20.1
  - @wso2is/admin.extensions.v1@2.20.1
  - @wso2is/admin.server-configurations.v1@2.20.1
  - @wso2is/admin.users.v1@2.20.1
  - @wso2is/admin.validation.v1@2.20.1

## 2.20.0

### Minor Changes

- [#6328](https://github.com/wso2/identity-apps/pull/6328) [`a48348d610accf5e6d946579c71475a79bb7a0f8`](https://github.com/wso2/identity-apps/commit/a48348d610accf5e6d946579c71475a79bb7a0f8) Thanks [@jathushan-r](https://github.com/jathushan-r)! - Standardize import paths by changing relative paths to package names for consistency across features.

### Patch Changes

- Updated dependencies [[`a48348d610accf5e6d946579c71475a79bb7a0f8`](https://github.com/wso2/identity-apps/commit/a48348d610accf5e6d946579c71475a79bb7a0f8)]:
  - @wso2is/admin.server-configurations.v1@2.20.0
  - @wso2is/admin.identity-providers.v1@2.20.0
  - @wso2is/admin.extensions.v1@2.20.0
  - @wso2is/admin.validation.v1@2.20.0
  - @wso2is/admin.users.v1@2.20.0
  - @wso2is/admin.core.v1@2.20.0<|MERGE_RESOLUTION|>--- conflicted
+++ resolved
@@ -1,7 +1,5 @@
 # @wso2is/admin.server-configurations.v1
 
-<<<<<<< HEAD
-=======
 ## 2.21.34
 
 ### Patch Changes
@@ -28,7 +26,6 @@
   - @wso2is/admin.users.v1@2.20.91
   - @wso2is/admin.validation.v1@2.20.91
 
->>>>>>> f63f11e1
 ## 2.21.32
 
 ### Patch Changes
