# @wso2is/admin.subscription.v1

<<<<<<< HEAD
=======
## 1.5.115

### Patch Changes

- Updated dependencies []:
  - @wso2is/admin.core.v1@2.37.23
  - @wso2is/admin.organizations.v1@2.26.115

## 1.5.114

### Patch Changes

- Updated dependencies []:
  - @wso2is/admin.core.v1@2.37.22
  - @wso2is/admin.organizations.v1@2.26.114

## 1.5.113

### Patch Changes

- Updated dependencies [[`b67d22c81d5c8be72c09abd36ed829a88fb22a4b`](https://github.com/wso2/identity-apps/commit/b67d22c81d5c8be72c09abd36ed829a88fb22a4b)]:
  - @wso2is/core@2.6.0
  - @wso2is/admin.core.v1@2.37.21
  - @wso2is/admin.organizations.v1@2.26.113
  - @wso2is/access-control@3.3.14

## 1.5.112

### Patch Changes

- Updated dependencies []:
  - @wso2is/admin.core.v1@2.37.20
  - @wso2is/admin.organizations.v1@2.26.112

## 1.5.111

### Patch Changes

- Updated dependencies [[`9b6fe9141f5260d6e3760298badd6e0f6c7ec499`](https://github.com/wso2/identity-apps/commit/9b6fe9141f5260d6e3760298badd6e0f6c7ec499)]:
  - @wso2is/admin.core.v1@2.37.19
  - @wso2is/admin.organizations.v1@2.26.111

## 1.5.110

### Patch Changes

- Updated dependencies []:
  - @wso2is/admin.core.v1@2.37.18
  - @wso2is/admin.organizations.v1@2.26.110

## 1.5.109

### Patch Changes

- Updated dependencies []:
  - @wso2is/admin.core.v1@2.37.17
  - @wso2is/admin.organizations.v1@2.26.109

## 1.5.108

### Patch Changes

- Updated dependencies []:
  - @wso2is/admin.core.v1@2.37.16
  - @wso2is/admin.organizations.v1@2.26.108

## 1.5.107

### Patch Changes

- Updated dependencies []:
  - @wso2is/admin.core.v1@2.37.15
  - @wso2is/admin.organizations.v1@2.26.107

## 1.5.106

### Patch Changes

- Updated dependencies []:
  - @wso2is/admin.core.v1@2.37.14
  - @wso2is/admin.organizations.v1@2.26.106

## 1.5.105

### Patch Changes

- Updated dependencies [[`92a6766086071fd5e0986f91803804783b9159bf`](https://github.com/wso2/identity-apps/commit/92a6766086071fd5e0986f91803804783b9159bf)]:
  - @wso2is/core@2.5.9
  - @wso2is/admin.core.v1@2.37.13
  - @wso2is/admin.organizations.v1@2.26.105
  - @wso2is/access-control@3.3.13

## 1.5.104

### Patch Changes

- Updated dependencies []:
  - @wso2is/admin.organizations.v1@2.26.104
  - @wso2is/admin.core.v1@2.37.12

## 1.5.103

### Patch Changes

- Updated dependencies []:
  - @wso2is/admin.core.v1@2.37.11
  - @wso2is/admin.organizations.v1@2.26.103

>>>>>>> 4d9cfbc9
## 1.5.102

### Patch Changes

- Updated dependencies []:
  - @wso2is/admin.core.v1@2.37.10
  - @wso2is/admin.organizations.v1@2.26.102

## 1.5.101

### Patch Changes

- Updated dependencies []:
  - @wso2is/admin.core.v1@2.37.9
  - @wso2is/admin.organizations.v1@2.26.101

## 1.5.100

### Patch Changes

- Updated dependencies [[`20852203b5868edd1045c8ea236955076b85cdfc`](https://github.com/wso2/identity-apps/commit/20852203b5868edd1045c8ea236955076b85cdfc)]:
  - @wso2is/admin.core.v1@2.37.8
  - @wso2is/admin.organizations.v1@2.26.100

## 1.5.99

### Patch Changes

- Updated dependencies []:
  - @wso2is/admin.core.v1@2.37.7
  - @wso2is/admin.organizations.v1@2.26.99

## 1.5.98

### Patch Changes

- Updated dependencies []:
  - @wso2is/admin.core.v1@2.37.6
  - @wso2is/admin.organizations.v1@2.26.98

## 1.5.97

### Patch Changes

- Updated dependencies []:
  - @wso2is/admin.core.v1@2.37.5
  - @wso2is/admin.organizations.v1@2.26.97

## 1.5.96

### Patch Changes

- Updated dependencies []:
  - @wso2is/admin.core.v1@2.37.4
  - @wso2is/admin.organizations.v1@2.26.96

## 1.5.95

### Patch Changes

- Updated dependencies [[`31b4e92ae73fea1372a03f9aa0511f062030e44f`](https://github.com/wso2/identity-apps/commit/31b4e92ae73fea1372a03f9aa0511f062030e44f)]:
  - @wso2is/admin.core.v1@2.37.3
  - @wso2is/core@2.5.8
  - @wso2is/admin.organizations.v1@2.26.95
  - @wso2is/access-control@3.3.12

## 1.5.94

### Patch Changes

- Updated dependencies [[`7de99c9b05b5f11e8350796ba370d54e8b2dc181`](https://github.com/wso2/identity-apps/commit/7de99c9b05b5f11e8350796ba370d54e8b2dc181)]:
  - @wso2is/admin.core.v1@2.37.2
  - @wso2is/admin.organizations.v1@2.26.94

## 1.5.93

### Patch Changes

- Updated dependencies []:
  - @wso2is/admin.core.v1@2.37.1
  - @wso2is/admin.organizations.v1@2.26.93

## 1.5.92

### Patch Changes

- Updated dependencies [[`363aeec4c658628cf89027a9f81f52f545421842`](https://github.com/wso2/identity-apps/commit/363aeec4c658628cf89027a9f81f52f545421842), [`50b9ac91f7ff1da3f2e9d3d4ec99a84ff16f3523`](https://github.com/wso2/identity-apps/commit/50b9ac91f7ff1da3f2e9d3d4ec99a84ff16f3523), [`abf5c953b8f48db5cdb855e75f5c1b847d1e42f0`](https://github.com/wso2/identity-apps/commit/abf5c953b8f48db5cdb855e75f5c1b847d1e42f0)]:
  - @wso2is/admin.core.v1@2.37.0
  - @wso2is/core@2.5.7
  - @wso2is/admin.organizations.v1@2.26.92
  - @wso2is/access-control@3.3.11

## 1.5.91

### Patch Changes

- Updated dependencies []:
  - @wso2is/admin.core.v1@2.36.1
  - @wso2is/admin.organizations.v1@2.26.91

## 1.5.90

### Patch Changes

- Updated dependencies [[`066e6a556b348a29874119fdd30e7779e644db84`](https://github.com/wso2/identity-apps/commit/066e6a556b348a29874119fdd30e7779e644db84)]:
  - @wso2is/admin.core.v1@2.36.0
  - @wso2is/admin.organizations.v1@2.26.90

## 1.5.89

### Patch Changes

- Updated dependencies [[`cfe475febd8e3972a545cf12bb86e7fd08d344ea`](https://github.com/wso2/identity-apps/commit/cfe475febd8e3972a545cf12bb86e7fd08d344ea), [`f6939061baec44323111cd5a09164d1e7a441324`](https://github.com/wso2/identity-apps/commit/f6939061baec44323111cd5a09164d1e7a441324)]:
  - @wso2is/admin.core.v1@2.35.27
  - @wso2is/admin.organizations.v1@2.26.89

## 1.5.88

### Patch Changes

- Updated dependencies [[`ad9d93a8a57e076b40ef78674ed0242e8bbeca91`](https://github.com/wso2/identity-apps/commit/ad9d93a8a57e076b40ef78674ed0242e8bbeca91)]:
  - @wso2is/admin.organizations.v1@2.26.88
  - @wso2is/admin.core.v1@2.35.26

## 1.5.87

### Patch Changes

- Updated dependencies []:
  - @wso2is/admin.core.v1@2.35.25
  - @wso2is/admin.organizations.v1@2.26.87

## 1.5.86

### Patch Changes

- Updated dependencies [[`4497e3e2a3ec1ea0ca94aad71d3bd8580e3f1b98`](https://github.com/wso2/identity-apps/commit/4497e3e2a3ec1ea0ca94aad71d3bd8580e3f1b98)]:
  - @wso2is/core@2.5.6
  - @wso2is/admin.core.v1@2.35.24
  - @wso2is/admin.organizations.v1@2.26.86
  - @wso2is/access-control@3.3.10

## 1.5.85

### Patch Changes

- Updated dependencies []:
  - @wso2is/admin.core.v1@2.35.23
  - @wso2is/admin.organizations.v1@2.26.85

## 1.5.84

### Patch Changes

- [#7318](https://github.com/wso2/identity-apps/pull/7318) [`23bd7d4f6d6d70d789ad7115ffd1fbec742455a6`](https://github.com/wso2/identity-apps/commit/23bd7d4f6d6d70d789ad7115ffd1fbec742455a6) Thanks [@JeethJJ](https://github.com/JeethJJ)! - Bump oxygen version and enable active policy view.

* [#7313](https://github.com/wso2/identity-apps/pull/7313) [`ad63bbe54541ed6b28e1f254f3e7f5e7b6767d7b`](https://github.com/wso2/identity-apps/commit/ad63bbe54541ed6b28e1f254f3e7f5e7b6767d7b) Thanks [@JeethJJ](https://github.com/JeethJJ)! - Bump oxygen version

* Updated dependencies [[`23bd7d4f6d6d70d789ad7115ffd1fbec742455a6`](https://github.com/wso2/identity-apps/commit/23bd7d4f6d6d70d789ad7115ffd1fbec742455a6), [`ad63bbe54541ed6b28e1f254f3e7f5e7b6767d7b`](https://github.com/wso2/identity-apps/commit/ad63bbe54541ed6b28e1f254f3e7f5e7b6767d7b), [`5a5577aacf0a12d03246c9b829c8168296b37dcf`](https://github.com/wso2/identity-apps/commit/5a5577aacf0a12d03246c9b829c8168296b37dcf)]:
  - @wso2is/admin.organizations.v1@2.26.84
  - @wso2is/admin.core.v1@2.35.22

## 1.5.83

### Patch Changes

- [#7306](https://github.com/wso2/identity-apps/pull/7306) [`f9db643943377216b8525a183f3ad4855a3bd4af`](https://github.com/wso2/identity-apps/commit/f9db643943377216b8525a183f3ad4855a3bd4af) Thanks [@DonOmalVindula](https://github.com/DonOmalVindula)! - Update oxygen-ui to 2.2.0

- Updated dependencies [[`f9db643943377216b8525a183f3ad4855a3bd4af`](https://github.com/wso2/identity-apps/commit/f9db643943377216b8525a183f3ad4855a3bd4af), [`afd3f3bb5aae4dab8dc85ea58fb529af057e9095`](https://github.com/wso2/identity-apps/commit/afd3f3bb5aae4dab8dc85ea58fb529af057e9095)]:
  - @wso2is/admin.organizations.v1@2.26.83
  - @wso2is/admin.core.v1@2.35.21

## 1.5.82

### Patch Changes

- Updated dependencies []:
  - @wso2is/admin.core.v1@2.35.20
  - @wso2is/admin.organizations.v1@2.26.82

## 1.5.81

### Patch Changes

- Updated dependencies [[`d18c7c8d774be7063e00ab9ccfd8edb65b77ff13`](https://github.com/wso2/identity-apps/commit/d18c7c8d774be7063e00ab9ccfd8edb65b77ff13)]:
  - @wso2is/admin.organizations.v1@2.26.81
  - @wso2is/admin.core.v1@2.35.19

## 1.5.80

### Patch Changes

- Updated dependencies []:
  - @wso2is/admin.organizations.v1@2.26.80
  - @wso2is/admin.core.v1@2.35.18

## 1.5.79

### Patch Changes

- Updated dependencies []:
  - @wso2is/admin.core.v1@2.35.17
  - @wso2is/admin.organizations.v1@2.26.79

## 1.5.78

### Patch Changes

- Updated dependencies [[`e7d200f21f5a9d6113dba7959b07a0b96bc8d118`](https://github.com/wso2/identity-apps/commit/e7d200f21f5a9d6113dba7959b07a0b96bc8d118)]:
  - @wso2is/admin.core.v1@2.35.16
  - @wso2is/admin.organizations.v1@2.26.78

## 1.5.77

### Patch Changes

- Updated dependencies []:
  - @wso2is/admin.core.v1@2.35.15
  - @wso2is/admin.organizations.v1@2.26.77

## 1.5.76

### Patch Changes

- Updated dependencies [[`c2568dbe95e01427899dbb6c71c6e04d8941e308`](https://github.com/wso2/identity-apps/commit/c2568dbe95e01427899dbb6c71c6e04d8941e308)]:
  - @wso2is/admin.organizations.v1@2.26.76
  - @wso2is/admin.core.v1@2.35.14

## 1.5.75

### Patch Changes

- Updated dependencies [[`c01fab399c1832cfe7551229f608a8ff1020b7e8`](https://github.com/wso2/identity-apps/commit/c01fab399c1832cfe7551229f608a8ff1020b7e8)]:
  - @wso2is/core@2.5.5
  - @wso2is/admin.core.v1@2.35.13
  - @wso2is/admin.organizations.v1@2.26.75
  - @wso2is/access-control@3.3.9

## 1.5.74

### Patch Changes

- Updated dependencies []:
  - @wso2is/admin.organizations.v1@2.26.74
  - @wso2is/admin.core.v1@2.35.12

## 1.5.73

### Patch Changes

- Updated dependencies []:
  - @wso2is/admin.core.v1@2.35.11
  - @wso2is/admin.organizations.v1@2.26.73

## 1.5.72

### Patch Changes

- Updated dependencies [[`398c39ec452d460994a3a0a6425115678538e49b`](https://github.com/wso2/identity-apps/commit/398c39ec452d460994a3a0a6425115678538e49b)]:
  - @wso2is/admin.organizations.v1@2.26.72
  - @wso2is/admin.core.v1@2.35.10
  - @wso2is/core@2.5.4
  - @wso2is/access-control@3.3.8

## 1.5.71

### Patch Changes

- Updated dependencies [[`a7a437f20784d7b7423a195f5f9fe0682bc28235`](https://github.com/wso2/identity-apps/commit/a7a437f20784d7b7423a195f5f9fe0682bc28235)]:
  - @wso2is/admin.core.v1@2.35.9
  - @wso2is/admin.organizations.v1@2.26.71

## 1.5.70

### Patch Changes

- Updated dependencies []:
  - @wso2is/admin.core.v1@2.35.8
  - @wso2is/admin.organizations.v1@2.26.70

## 1.5.69

### Patch Changes

- Updated dependencies [[`224842029dc99ae8b90344a146a5bbd1d4fb5c35`](https://github.com/wso2/identity-apps/commit/224842029dc99ae8b90344a146a5bbd1d4fb5c35)]:
  - @wso2is/admin.core.v1@2.35.7
  - @wso2is/admin.organizations.v1@2.26.69

## 1.5.68

### Patch Changes

- [#7258](https://github.com/wso2/identity-apps/pull/7258) [`403d351f2cb978fc4e2c02d49160af509a50a112`](https://github.com/wso2/identity-apps/commit/403d351f2cb978fc4e2c02d49160af509a50a112) Thanks [@pavinduLakshan](https://github.com/pavinduLakshan)! - Revert pnpm version back to v8.7.4

- Updated dependencies [[`403d351f2cb978fc4e2c02d49160af509a50a112`](https://github.com/wso2/identity-apps/commit/403d351f2cb978fc4e2c02d49160af509a50a112)]:
  - @wso2is/admin.organizations.v1@2.26.68
  - @wso2is/admin.core.v1@2.35.6

## 1.5.67

### Patch Changes

- Updated dependencies []:
  - @wso2is/admin.core.v1@2.35.5
  - @wso2is/admin.organizations.v1@2.26.67

## 1.5.66

### Patch Changes

- [#7238](https://github.com/wso2/identity-apps/pull/7238) [`56322497c76af2999e4945502296bf2257f14c10`](https://github.com/wso2/identity-apps/commit/56322497c76af2999e4945502296bf2257f14c10) Thanks [@pavinduLakshan](https://github.com/pavinduLakshan)! - Move React version to pnpm catalog

- Updated dependencies [[`56322497c76af2999e4945502296bf2257f14c10`](https://github.com/wso2/identity-apps/commit/56322497c76af2999e4945502296bf2257f14c10)]:
  - @wso2is/admin.organizations.v1@2.26.66
  - @wso2is/admin.core.v1@2.35.4

## 1.5.65

### Patch Changes

- Updated dependencies [[`97aae1b9168c49e72cd544ded82d53c8fa16fff0`](https://github.com/wso2/identity-apps/commit/97aae1b9168c49e72cd544ded82d53c8fa16fff0)]:
  - @wso2is/core@2.5.3
  - @wso2is/admin.core.v1@2.35.3
  - @wso2is/admin.organizations.v1@2.26.65
  - @wso2is/access-control@3.3.7

## 1.5.64

### Patch Changes

- Updated dependencies [[`d4b2298353d0184ac77d5be3b0a7676a8e94e004`](https://github.com/wso2/identity-apps/commit/d4b2298353d0184ac77d5be3b0a7676a8e94e004)]:
  - @wso2is/admin.core.v1@2.35.2
  - @wso2is/admin.organizations.v1@2.26.64

## 1.5.63

### Patch Changes

- Updated dependencies []:
  - @wso2is/admin.core.v1@2.35.1
  - @wso2is/admin.organizations.v1@2.26.63

## 1.5.62

### Patch Changes

- Updated dependencies [[`8110b4503bc622997af4942727afa5ef65245689`](https://github.com/wso2/identity-apps/commit/8110b4503bc622997af4942727afa5ef65245689), [`0057877859bdf3d91475cf3d1865382a88a1e9e7`](https://github.com/wso2/identity-apps/commit/0057877859bdf3d91475cf3d1865382a88a1e9e7)]:
  - @wso2is/admin.core.v1@2.35.0
  - @wso2is/core@2.5.2
  - @wso2is/admin.organizations.v1@2.26.62
  - @wso2is/access-control@3.3.6

## 1.5.61

### Patch Changes

- Updated dependencies []:
  - @wso2is/admin.core.v1@2.34.61
  - @wso2is/admin.organizations.v1@2.26.61

## 1.5.60

### Patch Changes

- Updated dependencies []:
  - @wso2is/admin.core.v1@2.34.60
  - @wso2is/admin.organizations.v1@2.26.60

## 1.5.59

### Patch Changes

- Updated dependencies []:
  - @wso2is/admin.core.v1@2.34.59
  - @wso2is/admin.organizations.v1@2.26.59

## 1.5.58

### Patch Changes

- Updated dependencies []:
  - @wso2is/admin.core.v1@2.34.58
  - @wso2is/admin.organizations.v1@2.26.58

## 1.5.57

### Patch Changes

- Updated dependencies [[`48167e5ce0601e49097deea7c4d7808cf7bbd064`](https://github.com/wso2/identity-apps/commit/48167e5ce0601e49097deea7c4d7808cf7bbd064)]:
  - @wso2is/admin.organizations.v1@2.26.57
  - @wso2is/admin.core.v1@2.34.57

## 1.5.56

### Patch Changes

- Updated dependencies []:
  - @wso2is/admin.core.v1@2.34.56
  - @wso2is/admin.organizations.v1@2.26.56

## 1.5.55

### Patch Changes

- Updated dependencies [[`1d03b454bd2dcd03ea3c9af5fb78a7320e7b47aa`](https://github.com/wso2/identity-apps/commit/1d03b454bd2dcd03ea3c9af5fb78a7320e7b47aa)]:
  - @wso2is/admin.core.v1@2.34.55
  - @wso2is/core@2.5.1
  - @wso2is/admin.organizations.v1@2.26.55
  - @wso2is/access-control@3.3.5

## 1.5.54

### Patch Changes

- Updated dependencies []:
  - @wso2is/admin.organizations.v1@2.26.54
  - @wso2is/admin.core.v1@2.34.54

## 1.5.53

### Patch Changes

- Updated dependencies []:
  - @wso2is/admin.core.v1@2.34.53
  - @wso2is/admin.organizations.v1@2.26.53

## 1.5.52

### Patch Changes

- Updated dependencies []:
  - @wso2is/admin.core.v1@2.34.52
  - @wso2is/admin.organizations.v1@2.26.52

## 1.5.51

### Patch Changes

- Updated dependencies []:
  - @wso2is/admin.core.v1@2.34.51
  - @wso2is/admin.organizations.v1@2.26.51

## 1.5.50

### Patch Changes

- Updated dependencies []:
  - @wso2is/admin.core.v1@2.34.50
  - @wso2is/admin.organizations.v1@2.26.50

## 1.5.49

### Patch Changes

- Updated dependencies []:
  - @wso2is/admin.core.v1@2.34.49
  - @wso2is/admin.organizations.v1@2.26.49

## 1.5.48

### Patch Changes

- Updated dependencies []:
  - @wso2is/admin.core.v1@2.34.48
  - @wso2is/admin.organizations.v1@2.26.48

## 1.5.47

### Patch Changes

- Updated dependencies []:
  - @wso2is/admin.core.v1@2.34.47
  - @wso2is/admin.organizations.v1@2.26.47

## 1.5.46

### Patch Changes

- Updated dependencies []:
  - @wso2is/admin.core.v1@2.34.46
  - @wso2is/admin.organizations.v1@2.26.46

## 1.5.45

### Patch Changes

- Updated dependencies []:
  - @wso2is/admin.core.v1@2.34.45
  - @wso2is/admin.organizations.v1@2.26.45

## 1.5.44

### Patch Changes

- Updated dependencies []:
  - @wso2is/admin.core.v1@2.34.44
  - @wso2is/admin.organizations.v1@2.26.44

## 1.5.43

### Patch Changes

- Updated dependencies []:
  - @wso2is/admin.core.v1@2.34.43
  - @wso2is/admin.organizations.v1@2.26.43

## 1.5.42

### Patch Changes

- Updated dependencies []:
  - @wso2is/admin.core.v1@2.34.42
  - @wso2is/admin.organizations.v1@2.26.42

## 1.5.41

### Patch Changes

- Updated dependencies [[`9bc415558bc0d26e345b2167799852bccddfb897`](https://github.com/wso2/identity-apps/commit/9bc415558bc0d26e345b2167799852bccddfb897)]:
  - @wso2is/core@2.5.0
  - @wso2is/admin.core.v1@2.34.41
  - @wso2is/admin.organizations.v1@2.26.41
  - @wso2is/access-control@3.3.4

## 1.5.40

### Patch Changes

- Updated dependencies []:
  - @wso2is/admin.core.v1@2.34.40
  - @wso2is/admin.organizations.v1@2.26.40

## 1.5.39

### Patch Changes

- Updated dependencies []:
  - @wso2is/admin.core.v1@2.34.39
  - @wso2is/admin.organizations.v1@2.26.39

## 1.5.38

### Patch Changes

- Updated dependencies []:
  - @wso2is/admin.core.v1@2.34.38
  - @wso2is/admin.organizations.v1@2.26.38

## 1.5.37

### Patch Changes

- Updated dependencies []:
  - @wso2is/admin.core.v1@2.34.37
  - @wso2is/admin.organizations.v1@2.26.37

## 1.5.36

### Patch Changes

- Updated dependencies []:
  - @wso2is/admin.core.v1@2.34.36
  - @wso2is/admin.organizations.v1@2.26.36

## 1.5.35

### Patch Changes

- Updated dependencies [[`1e0439099500238ef3e6eae0ecfe94ab91ae7c51`](https://github.com/wso2/identity-apps/commit/1e0439099500238ef3e6eae0ecfe94ab91ae7c51)]:
  - @wso2is/admin.core.v1@2.34.35
  - @wso2is/admin.organizations.v1@2.26.35

## 1.5.34

### Patch Changes

- Updated dependencies []:
  - @wso2is/admin.core.v1@2.34.34
  - @wso2is/admin.organizations.v1@2.26.34

## 1.5.33

### Patch Changes

- Updated dependencies []:
  - @wso2is/admin.core.v1@2.34.33
  - @wso2is/admin.organizations.v1@2.26.33

## 1.5.32

### Patch Changes

- Updated dependencies []:
  - @wso2is/admin.core.v1@2.34.32
  - @wso2is/admin.organizations.v1@2.26.32

## 1.5.31

### Patch Changes

- Updated dependencies [[`ce35db51c7bbf9fc894b71ecffd52d20413a4dd9`](https://github.com/wso2/identity-apps/commit/ce35db51c7bbf9fc894b71ecffd52d20413a4dd9)]:
  - @wso2is/admin.core.v1@2.34.31
  - @wso2is/core@2.4.3
  - @wso2is/admin.organizations.v1@2.26.31
  - @wso2is/access-control@3.3.3

## 1.5.30

### Patch Changes

- Updated dependencies []:
  - @wso2is/admin.core.v1@2.34.30
  - @wso2is/admin.organizations.v1@2.26.30

## 1.5.29

### Patch Changes

- Updated dependencies [[`10f5bf644f973552f3c3d155fda410b6e071f147`](https://github.com/wso2/identity-apps/commit/10f5bf644f973552f3c3d155fda410b6e071f147)]:
  - @wso2is/core@2.4.2
  - @wso2is/admin.core.v1@2.34.29
  - @wso2is/admin.organizations.v1@2.26.29
  - @wso2is/access-control@3.3.2

## 1.5.28

### Patch Changes

- Updated dependencies []:
  - @wso2is/admin.core.v1@2.34.28
  - @wso2is/admin.organizations.v1@2.26.28

## 1.5.27

### Patch Changes

- Updated dependencies []:
  - @wso2is/admin.core.v1@2.34.27
  - @wso2is/admin.organizations.v1@2.26.27

## 1.5.26

### Patch Changes

- Updated dependencies [[`7e2588d91b8c20927219c6e6fa36daf87a18a0f6`](https://github.com/wso2/identity-apps/commit/7e2588d91b8c20927219c6e6fa36daf87a18a0f6)]:
  - @wso2is/admin.organizations.v1@2.26.26
  - @wso2is/admin.core.v1@2.34.26

## 1.5.25

### Patch Changes

- Updated dependencies []:
  - @wso2is/admin.core.v1@2.34.25
  - @wso2is/admin.organizations.v1@2.26.25

## 1.5.24

### Patch Changes

- Updated dependencies []:
  - @wso2is/admin.core.v1@2.34.24
  - @wso2is/admin.organizations.v1@2.26.24

## 1.5.23

### Patch Changes

- Updated dependencies []:
  - @wso2is/admin.core.v1@2.34.23
  - @wso2is/admin.organizations.v1@2.26.23

## 1.5.22

### Patch Changes

- Updated dependencies [[`34709e98e3fcc87c0659d49f6a202c190a649cfd`](https://github.com/wso2/identity-apps/commit/34709e98e3fcc87c0659d49f6a202c190a649cfd), [`a1ee2568f3fedfb81a6b24b7cd57022e44e8074c`](https://github.com/wso2/identity-apps/commit/a1ee2568f3fedfb81a6b24b7cd57022e44e8074c)]:
  - @wso2is/admin.core.v1@2.34.22
  - @wso2is/admin.organizations.v1@2.26.22

## 1.5.21

### Patch Changes

- Updated dependencies [[`4b477833d0178b12ceba5c8623505c33c288b3c6`](https://github.com/wso2/identity-apps/commit/4b477833d0178b12ceba5c8623505c33c288b3c6)]:
  - @wso2is/core@2.4.1
  - @wso2is/admin.core.v1@2.34.21
  - @wso2is/admin.organizations.v1@2.26.21
  - @wso2is/access-control@3.3.1

## 1.5.20

### Patch Changes

- Updated dependencies []:
  - @wso2is/admin.core.v1@2.34.20
  - @wso2is/admin.organizations.v1@2.26.20

## 1.5.19

### Patch Changes

- [#7091](https://github.com/wso2/identity-apps/pull/7091) [`050facbeac627265737d11bcd18b5ac2f0c32d72`](https://github.com/wso2/identity-apps/commit/050facbeac627265737d11bcd18b5ac2f0c32d72) Thanks [@JayaShakthi97](https://github.com/JayaShakthi97)! - Bump `@oxygen-ui/react` and `@oxygen-ui/react-icons` to v2.0.0

- Updated dependencies [[`050facbeac627265737d11bcd18b5ac2f0c32d72`](https://github.com/wso2/identity-apps/commit/050facbeac627265737d11bcd18b5ac2f0c32d72)]:
  - @wso2is/admin.organizations.v1@2.26.19
  - @wso2is/admin.core.v1@2.34.19

## 1.5.18

### Patch Changes

- Updated dependencies []:
  - @wso2is/admin.core.v1@2.34.18
  - @wso2is/admin.organizations.v1@2.26.18

## 1.5.17

### Patch Changes

- Updated dependencies []:
  - @wso2is/admin.core.v1@2.34.17
  - @wso2is/admin.organizations.v1@2.26.17

## 1.5.16

### Patch Changes

- Updated dependencies []:
  - @wso2is/admin.core.v1@2.34.16
  - @wso2is/admin.organizations.v1@2.26.16

## 1.5.15

### Patch Changes

- Updated dependencies []:
  - @wso2is/admin.core.v1@2.34.15
  - @wso2is/admin.organizations.v1@2.26.15

## 1.5.14

### Patch Changes

- Updated dependencies []:
  - @wso2is/admin.core.v1@2.34.14
  - @wso2is/admin.organizations.v1@2.26.14

## 1.5.13

### Patch Changes

- Updated dependencies []:
  - @wso2is/admin.core.v1@2.34.13
  - @wso2is/admin.organizations.v1@2.26.13

## 1.5.12

### Patch Changes

- Updated dependencies []:
  - @wso2is/admin.core.v1@2.34.12
  - @wso2is/admin.organizations.v1@2.26.12

## 1.5.11

### Patch Changes

- Updated dependencies []:
  - @wso2is/admin.core.v1@2.34.11
  - @wso2is/admin.organizations.v1@2.26.11

## 1.5.10

### Patch Changes

- Updated dependencies []:
  - @wso2is/admin.core.v1@2.34.10
  - @wso2is/admin.organizations.v1@2.26.10

## 1.5.9

### Patch Changes

- Updated dependencies [[`13fc4b33bed8fe69e53268f82a7c95825a2956b1`](https://github.com/wso2/identity-apps/commit/13fc4b33bed8fe69e53268f82a7c95825a2956b1)]:
  - @wso2is/admin.core.v1@2.34.9
  - @wso2is/admin.organizations.v1@2.26.9

## 1.5.8

### Patch Changes

- Updated dependencies [[`03244f11de49d43a6fc4f19ea646be442683d262`](https://github.com/wso2/identity-apps/commit/03244f11de49d43a6fc4f19ea646be442683d262)]:
  - @wso2is/admin.core.v1@2.34.8
  - @wso2is/admin.organizations.v1@2.26.8

## 1.5.7

### Patch Changes

- Updated dependencies []:
  - @wso2is/admin.core.v1@2.34.7
  - @wso2is/admin.organizations.v1@2.26.7

## 1.5.6

### Patch Changes

- Updated dependencies []:
  - @wso2is/admin.core.v1@2.34.6
  - @wso2is/admin.organizations.v1@2.26.6

## 1.5.5

### Patch Changes

- Updated dependencies []:
  - @wso2is/admin.core.v1@2.34.5
  - @wso2is/admin.organizations.v1@2.26.5

## 1.5.4

### Patch Changes

- Updated dependencies []:
  - @wso2is/admin.core.v1@2.34.4
  - @wso2is/admin.organizations.v1@2.26.4

## 1.5.3

### Patch Changes

- Updated dependencies []:
  - @wso2is/admin.core.v1@2.34.3
  - @wso2is/admin.organizations.v1@2.26.3

## 1.5.2

### Patch Changes

- Updated dependencies []:
  - @wso2is/admin.core.v1@2.34.2
  - @wso2is/admin.organizations.v1@2.26.2

## 1.5.1

### Patch Changes

- Updated dependencies [[`60ebbf89887588e81579d4d5ee786dfb4ec6ea0e`](https://github.com/wso2/identity-apps/commit/60ebbf89887588e81579d4d5ee786dfb4ec6ea0e)]:
  - @wso2is/admin.core.v1@2.34.1
  - @wso2is/admin.organizations.v1@2.26.1

## 1.5.0

### Minor Changes

- [#7022](https://github.com/wso2/identity-apps/pull/7022) [`8ee127818ea4c8aac46296a1c93b45806ee887c2`](https://github.com/wso2/identity-apps/commit/8ee127818ea4c8aac46296a1c93b45806ee887c2) Thanks [@brionmario](https://github.com/brionmario)! - - Update `@oxygen-ui` version to `v1.15.2`.
  - Remove unwanted padding in the Oxygen UI text field in the theme config.
  - Fix typo in tenants feature.

### Patch Changes

- Updated dependencies [[`8ee127818ea4c8aac46296a1c93b45806ee887c2`](https://github.com/wso2/identity-apps/commit/8ee127818ea4c8aac46296a1c93b45806ee887c2)]:
  - @wso2is/admin.organizations.v1@2.26.0
  - @wso2is/admin.core.v1@2.34.0
  - @wso2is/access-control@3.3.0
  - @wso2is/core@2.4.0

## 1.4.2

### Patch Changes

- Updated dependencies []:
  - @wso2is/admin.core.v1@2.33.2
  - @wso2is/admin.organizations.v1@2.25.2

## 1.4.1

### Patch Changes

- Updated dependencies []:
  - @wso2is/admin.core.v1@2.33.1
  - @wso2is/admin.organizations.v1@2.25.1

## 1.4.0

### Minor Changes

- [#6962](https://github.com/wso2/identity-apps/pull/6962) [`d54b53ec37367ea29b822c29985c95fb75418f52`](https://github.com/wso2/identity-apps/commit/d54b53ec37367ea29b822c29985c95fb75418f52) Thanks [@brionmario](https://github.com/brionmario)! - Introduce Multi-Tenancy feature

### Patch Changes

- Updated dependencies [[`d54b53ec37367ea29b822c29985c95fb75418f52`](https://github.com/wso2/identity-apps/commit/d54b53ec37367ea29b822c29985c95fb75418f52)]:
  - @wso2is/admin.organizations.v1@2.25.0
  - @wso2is/admin.core.v1@2.33.0
  - @wso2is/access-control@3.2.0
  - @wso2is/core@2.3.0

## 1.3.2

### Patch Changes

- Updated dependencies []:
  - @wso2is/admin.core.v1@2.32.3
  - @wso2is/admin.organizations.v1@2.24.2

## 1.3.1

### Patch Changes

- Updated dependencies []:
  - @wso2is/admin.core.v1@2.32.2
  - @wso2is/admin.organizations.v1@2.24.1

## 1.3.0

### Minor Changes

- [#7012](https://github.com/wso2/identity-apps/pull/7012) [`2bae555318c94d93b0e38304c2781e0b5cd8b5b1`](https://github.com/wso2/identity-apps/commit/2bae555318c94d93b0e38304c2781e0b5cd8b5b1) Thanks [@brionmario](https://github.com/brionmario)! - Bump `@oxygen-ui` to `v1.15.1`

### Patch Changes

- Updated dependencies [[`2bae555318c94d93b0e38304c2781e0b5cd8b5b1`](https://github.com/wso2/identity-apps/commit/2bae555318c94d93b0e38304c2781e0b5cd8b5b1)]:
  - @wso2is/admin.organizations.v1@2.24.0
  - @wso2is/access-control@3.1.0
  - @wso2is/core@2.2.0
  - @wso2is/admin.core.v1@2.32.1

## 1.2.0

### Minor Changes

- [#6985](https://github.com/wso2/identity-apps/pull/6985) [`4fd710e435d292d59de289f4c71293a330a85267`](https://github.com/wso2/identity-apps/commit/4fd710e435d292d59de289f4c71293a330a85267) Thanks [@brionmario](https://github.com/brionmario)! - Bump `@oxygen-ui` version to `v15.x`

### Patch Changes

- Updated dependencies [[`4fd710e435d292d59de289f4c71293a330a85267`](https://github.com/wso2/identity-apps/commit/4fd710e435d292d59de289f4c71293a330a85267)]:
  - @wso2is/admin.organizations.v1@2.23.0
  - @wso2is/admin.core.v1@2.32.0

## 1.1.32

### Patch Changes

- Updated dependencies []:
  - @wso2is/admin.core.v1@2.31.13
  - @wso2is/admin.organizations.v1@2.22.32

## 1.1.31

### Patch Changes

- Updated dependencies []:
  - @wso2is/admin.core.v1@2.31.12
  - @wso2is/admin.organizations.v1@2.22.31

## 1.1.30

### Patch Changes

- Updated dependencies []:
  - @wso2is/admin.core.v1@2.31.11
  - @wso2is/admin.organizations.v1@2.22.30

## 1.1.29

### Patch Changes

- Updated dependencies []:
  - @wso2is/admin.core.v1@2.31.10
  - @wso2is/admin.organizations.v1@2.22.29

## 1.1.28

### Patch Changes

- Updated dependencies []:
  - @wso2is/admin.core.v1@2.31.9
  - @wso2is/admin.organizations.v1@2.22.28

## 1.1.27

### Patch Changes

- Updated dependencies []:
  - @wso2is/admin.core.v1@2.31.8
  - @wso2is/admin.organizations.v1@2.22.27

## 1.1.26

### Patch Changes

- Updated dependencies []:
  - @wso2is/admin.core.v1@2.31.7
  - @wso2is/admin.organizations.v1@2.22.26

## 1.1.25

### Patch Changes

- Updated dependencies []:
  - @wso2is/admin.core.v1@2.31.6
  - @wso2is/admin.organizations.v1@2.22.25

## 1.1.24

### Patch Changes

- Updated dependencies []:
  - @wso2is/admin.core.v1@2.31.5
  - @wso2is/admin.organizations.v1@2.22.24

## 1.1.23

### Patch Changes

- Updated dependencies []:
  - @wso2is/admin.core.v1@2.31.4
  - @wso2is/admin.organizations.v1@2.22.23

## 1.1.22

### Patch Changes

- Updated dependencies []:
  - @wso2is/admin.core.v1@2.31.3
  - @wso2is/admin.organizations.v1@2.22.22

## 1.1.21

### Patch Changes

- Updated dependencies [[`8cca5da311d6bd96d3492b21156b925f4580bc77`](https://github.com/wso2/identity-apps/commit/8cca5da311d6bd96d3492b21156b925f4580bc77)]:
  - @wso2is/admin.core.v1@2.31.2
  - @wso2is/admin.organizations.v1@2.22.21

## 1.1.20

### Patch Changes

- Updated dependencies []:
  - @wso2is/admin.core.v1@2.31.1
  - @wso2is/admin.organizations.v1@2.22.20

## 1.1.19

### Patch Changes

- Updated dependencies [[`ffab5ff5c160aa6d462919d22d24e169d3a146f9`](https://github.com/wso2/identity-apps/commit/ffab5ff5c160aa6d462919d22d24e169d3a146f9)]:
  - @wso2is/admin.core.v1@2.31.0
  - @wso2is/admin.organizations.v1@2.22.19

## 1.1.18

### Patch Changes

- Updated dependencies []:
  - @wso2is/admin.core.v1@2.30.18
  - @wso2is/admin.organizations.v1@2.22.18

## 1.1.17

### Patch Changes

- Updated dependencies []:
  - @wso2is/admin.core.v1@2.30.17
  - @wso2is/admin.organizations.v1@2.22.17

## 1.1.16

### Patch Changes

- Updated dependencies []:
  - @wso2is/admin.core.v1@2.30.16
  - @wso2is/admin.organizations.v1@2.22.16

## 1.1.15

### Patch Changes

- [#6952](https://github.com/wso2/identity-apps/pull/6952) [`15b6ce4fde341d376d15bdfc03a436419d92ee6d`](https://github.com/wso2/identity-apps/commit/15b6ce4fde341d376d15bdfc03a436419d92ee6d) Thanks [@pavinduLakshan](https://github.com/pavinduLakshan)! - Update oxygen ui version

- Updated dependencies [[`15b6ce4fde341d376d15bdfc03a436419d92ee6d`](https://github.com/wso2/identity-apps/commit/15b6ce4fde341d376d15bdfc03a436419d92ee6d)]:
  - @wso2is/admin.organizations.v1@2.22.15
  - @wso2is/admin.core.v1@2.30.15

## 1.1.14

### Patch Changes

- Updated dependencies []:
  - @wso2is/admin.core.v1@2.30.14
  - @wso2is/admin.organizations.v1@2.22.14

## 1.1.13

### Patch Changes

- Updated dependencies []:
  - @wso2is/admin.core.v1@2.30.13
  - @wso2is/admin.organizations.v1@2.22.13

## 1.1.12

### Patch Changes

- Updated dependencies [[`711a03040914f2a76d81cb11a06c6c99d50d2cf7`](https://github.com/wso2/identity-apps/commit/711a03040914f2a76d81cb11a06c6c99d50d2cf7)]:
  - @wso2is/admin.organizations.v1@2.22.12
  - @wso2is/admin.core.v1@2.30.12

## 1.1.11

### Patch Changes

- Updated dependencies []:
  - @wso2is/admin.core.v1@2.30.11
  - @wso2is/admin.organizations.v1@2.22.11

## 1.1.10

### Patch Changes

- Updated dependencies []:
  - @wso2is/admin.core.v1@2.30.10
  - @wso2is/admin.organizations.v1@2.22.10

## 1.1.9

### Patch Changes

- Updated dependencies []:
  - @wso2is/admin.core.v1@2.30.9
  - @wso2is/admin.organizations.v1@2.22.9

## 1.1.8

### Patch Changes

- Updated dependencies []:
  - @wso2is/admin.core.v1@2.30.8
  - @wso2is/admin.organizations.v1@2.22.8

## 1.1.7

### Patch Changes

- Updated dependencies []:
  - @wso2is/admin.core.v1@2.30.7
  - @wso2is/admin.organizations.v1@2.22.7

## 1.1.6

### Patch Changes

- Updated dependencies []:
  - @wso2is/admin.core.v1@2.30.6
  - @wso2is/admin.organizations.v1@2.22.6

## 1.1.5

### Patch Changes

- Updated dependencies []:
  - @wso2is/admin.core.v1@2.30.5
  - @wso2is/admin.organizations.v1@2.22.5

## 1.1.4

### Patch Changes

- Updated dependencies []:
  - @wso2is/admin.core.v1@2.30.4
  - @wso2is/admin.organizations.v1@2.22.4

## 1.1.3

### Patch Changes

- Updated dependencies [[`2310dde3b346c505cacf0189865c1c0959b65b7a`](https://github.com/wso2/identity-apps/commit/2310dde3b346c505cacf0189865c1c0959b65b7a)]:
  - @wso2is/admin.core.v1@2.30.3
  - @wso2is/admin.organizations.v1@2.22.3

## 1.1.2

### Patch Changes

- Updated dependencies []:
  - @wso2is/admin.core.v1@2.30.2
  - @wso2is/admin.organizations.v1@2.22.2

## 1.1.1

### Patch Changes

- Updated dependencies []:
  - @wso2is/admin.core.v1@2.30.1
  - @wso2is/admin.organizations.v1@2.22.1

## 1.1.0

### Minor Changes

- [#6894](https://github.com/wso2/identity-apps/pull/6894) [`e7bf2ba65101f54e8b32cf75588ce1bf79bb0b07`](https://github.com/wso2/identity-apps/commit/e7bf2ba65101f54e8b32cf75588ce1bf79bb0b07) Thanks [@DonOmalVindula](https://github.com/DonOmalVindula)! - Bump auth-react and auth-spa to latest versions

### Patch Changes

- Updated dependencies [[`e7bf2ba65101f54e8b32cf75588ce1bf79bb0b07`](https://github.com/wso2/identity-apps/commit/e7bf2ba65101f54e8b32cf75588ce1bf79bb0b07)]:
  - @wso2is/admin.organizations.v1@2.22.0
  - @wso2is/admin.core.v1@2.30.0
  - @wso2is/core@2.1.0
  - @wso2is/access-control@3.0.24

## 1.0.33

### Patch Changes

- [#6887](https://github.com/wso2/identity-apps/pull/6887) [`cf93bd5d1017bea864075ff2cd80247be3fb27ed`](https://github.com/wso2/identity-apps/commit/cf93bd5d1017bea864075ff2cd80247be3fb27ed) Thanks [@DonOmalVindula](https://github.com/DonOmalVindula)! - Downgrade SDK to 5.1.0

- Updated dependencies [[`cf93bd5d1017bea864075ff2cd80247be3fb27ed`](https://github.com/wso2/identity-apps/commit/cf93bd5d1017bea864075ff2cd80247be3fb27ed)]:
  - @wso2is/admin.organizations.v1@2.21.56
  - @wso2is/admin.core.v1@2.29.15
  - @wso2is/core@2.0.63
  - @wso2is/access-control@3.0.23

## 1.0.32

### Patch Changes

- [#6881](https://github.com/wso2/identity-apps/pull/6881) [`92abc34d6d2586d12b9daa1da208d48451c3c269`](https://github.com/wso2/identity-apps/commit/92abc34d6d2586d12b9daa1da208d48451c3c269) Thanks [@DonOmalVindula](https://github.com/DonOmalVindula)! - Bump auth-react and auth-spa to latest version

- Updated dependencies [[`92abc34d6d2586d12b9daa1da208d48451c3c269`](https://github.com/wso2/identity-apps/commit/92abc34d6d2586d12b9daa1da208d48451c3c269)]:
  - @wso2is/admin.organizations.v1@2.21.55
  - @wso2is/admin.core.v1@2.29.14
  - @wso2is/core@2.0.62
  - @wso2is/access-control@3.0.22

## 1.0.31

### Patch Changes

- Updated dependencies []:
  - @wso2is/admin.core.v1@2.29.13
  - @wso2is/admin.organizations.v1@2.21.54

## 1.0.30

### Patch Changes

- [#6875](https://github.com/wso2/identity-apps/pull/6875) [`a6b8c8c1dd5496ab6aadb7374d412b74cd70dffd`](https://github.com/wso2/identity-apps/commit/a6b8c8c1dd5496ab6aadb7374d412b74cd70dffd) Thanks [@Achintha444](https://github.com/Achintha444)! - bump oxygen-ui to 1.13.10

- Updated dependencies [[`a6b8c8c1dd5496ab6aadb7374d412b74cd70dffd`](https://github.com/wso2/identity-apps/commit/a6b8c8c1dd5496ab6aadb7374d412b74cd70dffd)]:
  - @wso2is/admin.organizations.v1@2.21.53
  - @wso2is/admin.core.v1@2.29.12

## 1.0.29

### Patch Changes

- Updated dependencies []:
  - @wso2is/admin.core.v1@2.29.11
  - @wso2is/admin.organizations.v1@2.21.52

## 1.0.28

### Patch Changes

- Updated dependencies [[`70ab2d6c424442532ce4286efc293651da772657`](https://github.com/wso2/identity-apps/commit/70ab2d6c424442532ce4286efc293651da772657)]:
  - @wso2is/admin.organizations.v1@2.21.51
  - @wso2is/admin.core.v1@2.29.10

## 1.0.27

### Patch Changes

- Updated dependencies []:
  - @wso2is/admin.core.v1@2.29.9
  - @wso2is/admin.organizations.v1@2.21.50

## 1.0.26

### Patch Changes

- Updated dependencies []:
  - @wso2is/admin.core.v1@2.29.8
  - @wso2is/admin.organizations.v1@2.21.49

## 1.0.25

### Patch Changes

- Updated dependencies []:
  - @wso2is/admin.organizations.v1@2.21.48
  - @wso2is/admin.core.v1@2.29.7

## 1.0.24

### Patch Changes

- Updated dependencies []:
  - @wso2is/admin.core.v1@2.29.6
  - @wso2is/admin.organizations.v1@2.21.47

## 1.0.23

### Patch Changes

- Updated dependencies []:
  - @wso2is/admin.core.v1@2.29.5
  - @wso2is/admin.organizations.v1@2.21.46

## 1.0.22

### Patch Changes

- [#6856](https://github.com/wso2/identity-apps/pull/6856) [`e8b882b2c9837535e53ac032a77bbc4e6a776e13`](https://github.com/wso2/identity-apps/commit/e8b882b2c9837535e53ac032a77bbc4e6a776e13) Thanks [@Achintha444](https://github.com/Achintha444)! - Change filter icon to `HorizontalBarsFilterIcon` and change the search icon to `MagnifyingGlassIcon` in the advanced search

- Updated dependencies [[`e8b882b2c9837535e53ac032a77bbc4e6a776e13`](https://github.com/wso2/identity-apps/commit/e8b882b2c9837535e53ac032a77bbc4e6a776e13)]:
  - @wso2is/admin.organizations.v1@2.21.45
  - @wso2is/admin.core.v1@2.29.4

## 1.0.21

### Patch Changes

- Updated dependencies []:
  - @wso2is/admin.core.v1@2.29.3
  - @wso2is/admin.organizations.v1@2.21.44

## 1.0.20

### Patch Changes

- Updated dependencies []:
  - @wso2is/admin.core.v1@2.29.2
  - @wso2is/admin.organizations.v1@2.21.43

## 1.0.19

### Patch Changes

- Updated dependencies []:
  - @wso2is/admin.core.v1@2.29.1
  - @wso2is/admin.organizations.v1@2.21.42

## 1.0.18

### Patch Changes

- Updated dependencies [[`6f5f708ed4a72a19e45d9f0c3a65f9486bd7166c`](https://github.com/wso2/identity-apps/commit/6f5f708ed4a72a19e45d9f0c3a65f9486bd7166c)]:
  - @wso2is/admin.core.v1@2.29.0
  - @wso2is/admin.organizations.v1@2.21.41

## 1.0.17

### Patch Changes

- Updated dependencies []:
  - @wso2is/admin.core.v1@2.28.3
  - @wso2is/admin.organizations.v1@2.21.40

## 1.0.16

### Patch Changes

- Updated dependencies []:
  - @wso2is/admin.core.v1@2.28.2
  - @wso2is/admin.organizations.v1@2.21.39

## 1.0.15

### Patch Changes

- Updated dependencies []:
  - @wso2is/admin.organizations.v1@2.21.38
  - @wso2is/admin.core.v1@2.28.1

## 1.0.14

### Patch Changes

- Updated dependencies [[`862d20ae987422010ba53b3825f86a8ba5685910`](https://github.com/wso2/identity-apps/commit/862d20ae987422010ba53b3825f86a8ba5685910)]:
  - @wso2is/admin.core.v1@2.28.0
  - @wso2is/admin.organizations.v1@2.21.37

## 1.0.13

### Patch Changes

- Updated dependencies [[`47a7d939097403b8374324515efa7a5e52977ecc`](https://github.com/wso2/identity-apps/commit/47a7d939097403b8374324515efa7a5e52977ecc)]:
  - @wso2is/core@2.0.61
  - @wso2is/admin.core.v1@2.27.13
  - @wso2is/admin.organizations.v1@2.21.36
  - @wso2is/access-control@3.0.21

## 1.0.12

### Patch Changes

- Updated dependencies []:
  - @wso2is/admin.core.v1@2.27.12
  - @wso2is/admin.organizations.v1@2.21.35

## 1.0.11

### Patch Changes

- Updated dependencies []:
  - @wso2is/admin.core.v1@2.27.11
  - @wso2is/admin.organizations.v1@2.21.34

## 1.0.10

### Patch Changes

- [#6820](https://github.com/wso2/identity-apps/pull/6820) [`24189079ee5159ad4b312a15f0a1d4f3b99e34f8`](https://github.com/wso2/identity-apps/commit/24189079ee5159ad4b312a15f0a1d4f3b99e34f8) Thanks [@shashimalcse](https://github.com/shashimalcse)! - Bump oxygen ui version

- Updated dependencies [[`24189079ee5159ad4b312a15f0a1d4f3b99e34f8`](https://github.com/wso2/identity-apps/commit/24189079ee5159ad4b312a15f0a1d4f3b99e34f8)]:
  - @wso2is/admin.organizations.v1@2.21.33
  - @wso2is/admin.core.v1@2.27.10

## 1.0.9

### Patch Changes

- Updated dependencies []:
  - @wso2is/admin.core.v1@2.27.9
  - @wso2is/admin.organizations.v1@2.21.32

## 1.0.8

### Patch Changes

- Updated dependencies []:
  - @wso2is/admin.core.v1@2.27.8
  - @wso2is/admin.organizations.v1@2.21.31

## 1.0.7

### Patch Changes

- Updated dependencies []:
  - @wso2is/admin.core.v1@2.27.7
  - @wso2is/admin.organizations.v1@2.21.30

## 1.0.6

### Patch Changes

- Updated dependencies []:
  - @wso2is/admin.core.v1@2.27.6
  - @wso2is/admin.organizations.v1@2.21.29

## 1.0.5

### Patch Changes

- Updated dependencies []:
  - @wso2is/admin.core.v1@2.27.5
  - @wso2is/admin.organizations.v1@2.21.28

## 1.0.4

### Patch Changes

- Updated dependencies []:
  - @wso2is/admin.core.v1@2.27.4
  - @wso2is/admin.organizations.v1@2.21.27

## 1.0.3

### Patch Changes

- Updated dependencies []:
  - @wso2is/admin.core.v1@2.27.3
  - @wso2is/admin.organizations.v1@2.21.26

## 1.0.2

### Patch Changes

- Updated dependencies []:
  - @wso2is/admin.core.v1@2.27.2
  - @wso2is/admin.organizations.v1@2.21.25

## 1.0.1

### Patch Changes

- Updated dependencies []:
  - @wso2is/admin.core.v1@2.27.1
  - @wso2is/admin.organizations.v1@2.21.24

## 1.0.0

### Major Changes

- [#6790](https://github.com/wso2/identity-apps/pull/6790) [`6fd5b32c01294438785c9f6ac9ad15ad310036f8`](https://github.com/wso2/identity-apps/commit/6fd5b32c01294438785c9f6ac9ad15ad310036f8) Thanks [@brionmario](https://github.com/brionmario)! - Create a new feature for manage the tier & subscription information of the tenant.

### Patch Changes

- Updated dependencies [[`6fd5b32c01294438785c9f6ac9ad15ad310036f8`](https://github.com/wso2/identity-apps/commit/6fd5b32c01294438785c9f6ac9ad15ad310036f8)]:
  - @wso2is/admin.core.v1@2.27.0
  - @wso2is/admin.organizations.v1@2.21.23<|MERGE_RESOLUTION|>--- conflicted
+++ resolved
@@ -1,7 +1,5 @@
 # @wso2is/admin.subscription.v1
 
-<<<<<<< HEAD
-=======
 ## 1.5.115
 
 ### Patch Changes
@@ -110,7 +108,6 @@
   - @wso2is/admin.core.v1@2.37.11
   - @wso2is/admin.organizations.v1@2.26.103
 
->>>>>>> 4d9cfbc9
 ## 1.5.102
 
 ### Patch Changes
