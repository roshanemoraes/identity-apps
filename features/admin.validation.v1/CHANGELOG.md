--- conflicted
+++ resolved
@@ -1,7 +1,5 @@
 # @wso2is/admin.validation.v1
 
-<<<<<<< HEAD
-=======
 ## 2.27.53
 
 ### Patch Changes
@@ -200,7 +198,6 @@
   - @wso2is/admin.server-configurations.v1@2.32.28
   - @wso2is/admin.users.v1@2.30.13
 
->>>>>>> 4d9cfbc9
 ## 2.27.40
 
 ### Patch Changes
