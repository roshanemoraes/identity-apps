--- conflicted
+++ resolved
@@ -48,7 +48,6 @@
                     path: "https://localhost:9000/myaccount/overview",
                     tenantQualifiedPath: "https://localhost:9000/t/testorg"
                 },
-<<<<<<< HEAD
                 adminApp: {
                     basePath: "/t/testorg/manage",
                     displayName: "Manage",
@@ -63,8 +62,8 @@
                 clientOriginWithTenant: "https://console.wso2iam.io/t/testorg",
                 debug: false,
                 developerApp: {
-                    basePath: "/t/testorg/develop",
-                    displayName: "Develop",
+                    basePath: "/t/testorg/app",
+                    displayName: "app",
                     path: "/t/testorg/develop/applications"
                 },
                 docSiteUrl: "https://is.docs.wso2.com/",
@@ -73,426 +72,6 @@
                     contentBaseURL: "https://api.github.com/repos/wso2/docs-is/contents/en/docs",
                     githubOptions: {
                         branch: "new_restructure"
-=======
-                imagePrefixURL: "https://github.com/wso2/docs-is/raw/new_restructure/en/docs/",
-                provider: "GITHUB",
-                structureFileType: "YAML",
-                structureFileURL: "https://api.github.com/repos/wso2/docs-is/contents/en/mkdocs.yml"
-            },
-            extensions: {
-                collaboratorUsernameRegex: "^[\\u00C0-\\u00FFa-zA-Z0-9.+\\-_]+@[a-zA-Z0-9.\\-]+\\.[a-zA-Z]{2,10}$",
-                community: "https://wso2iem-en-community.insided.com/ssoproxy/login?ssoType=openidconnect&returnUrl=https://wso2iem-en-community.insided.com/asgardeo-1",
-                feedbackEndPoint: "https://dev.portal.asgardeo.io/api/cloud/v1/feedback/",
-                helpCenterUrl: "https://dev.support.asgardeo.io/asp?id=asgardeo_support_login",
-                defaultBrandedLoginScreenCopyright: "${copyright} ${year} WSO2, Inc.",
-                supportEmail: "asgardeo-help@wso2.com"
-            },
-            idpConfigs: {
-                serverOrigin: "https://dev.api.asgardeo.io",
-                enablePKCE: true,
-                clockTolerance: 300,
-                responseMode: "query",
-                scope: [
-                    "SYSTEM"
-                ],
-                storage: "webWorker",
-                authorizeEndpointURL: "https://api.wso2iam.io/t/a/oauth2/authorize?ut=testorg",
-                logoutEndpointURL: "https://api.wso2iam.io/t/a/oidc/logout",
-                oidcSessionIFrameEndpointURL: "https://api.wso2iam.io/t/a/oidc/checksession"
-            },
-            isSaas: true,
-            loginCallbackURL: "https://dev.console.asgardeo.io/login",
-            logoutCallbackURL: "https://dev.console.asgardeo.io",
-            productVersionConfig: {
-                productVersion: "BETA"
-            },
-            routes: {
-                home: "/t/testorg/getting-started",
-                login: "/t/testorg/login",
-                logout: "/t/testorg/logout"
-            },
-            serverOrigin: "https://dev.api.asgardeo.io",
-            serverOriginWithTenant: "https://api.wso2iam.io/t/testorg",
-            session: {
-                sessionRefreshTimeOut: 300,
-                userIdleWarningTimeOut: 1740,
-                checkSessionInterval: 5,
-                userIdleTimeOut: 1800
-            },
-            superTenant: "carbon.super",
-            tenant: "testorg",
-            tenantPath: "/t/testorg",
-            tenantPrefix: "t",
-            ui: {
-                appCopyright: "${copyright} ${year} WSO2, Inc.",
-                appTitle: "Asgardeo Console",
-                appName: "Console",
-                applicationTemplateLoadingStrategy: "LOCAL",
-                identityProviderTemplateLoadingStrategy: "LOCAL",
-                appLogoPath: "/assets/images/branding/logo.svg",
-                showAppSwitchButton: true,
-                features: {
-                    accountSecurity: {
-                        enabled: true,
-                        disabledFeatures: [],
-                        scopes: {
-                            create: [],
-                            read: [
-                                "internal_governance_view"
-                            ],
-                            update: [
-                                "internal_governance_update"
-                            ],
-                            delete: []
-                        }
-                    },
-                    accountRecovery: {
-                        enabled: true,
-                        disabledFeatures: [],
-                        scopes: {
-                            create: [],
-                            read: [
-                                "internal_governance_view"
-                            ],
-                            update: [
-                                "internal_governance_update"
-                            ],
-                            delete: []
-                        }
-                    },
-                    applications: {
-                        disabledFeatures: [],
-                        enabled: true,
-                        scopes: {
-                            feature: [
-                                "console:applications"
-                            ],
-                            create: [
-                                "internal_application_mgt_create"
-                            ],
-                            read: [
-                                "internal_cors_origins_view",
-                                "internal_application_mgt_view",
-                                "internal_claim_meta_view",
-                                "internal_idp_view"
-                            ],
-                            update: [
-                                "internal_application_mgt_update"
-                            ],
-                            delete: [
-                                "internal_application_mgt_delete"
-                            ]
-                        }
-                    },
-                    approvals: {
-                        disabledFeatures: [],
-                        enabled: false,
-                        scopes: {
-                            create: [
-                                "internal_humantask_view"
-                            ],
-                            read: [
-                                "internal_humantask_view"
-                            ],
-                            update: [
-                                "internal_humantask_view"
-                            ],
-                            delete: [
-                                "internal_humantask_view"
-                            ]
-                        }
-                    },
-                    attributeDialects: {
-                        enabled: true,
-                        disabledFeatures: [],
-                        scopes: {
-                            feature: [
-                                "console:attributes"
-                            ],
-                            create: [
-                                "internal_claim_meta_create"
-                            ],
-                            read: [
-                                "internal_userstore_view",
-                                "internal_claim_meta_view"
-                            ],
-                            update: [
-                                "internal_claim_meta_update"
-                            ],
-                            delete: [
-                                "internal_claim_meta_delete"
-                            ]
-                        }
-                    },
-                    branding: {
-                        enabled: true,
-                        disabledFeatures: [],
-                        scopes: {
-                            create: [
-                                "internal_application_mgt_update"
-                            ],
-                            delete: [
-                                "internal_application_mgt_update"
-                            ],
-                            read: [
-                                "internal_application_mgt_view"
-                            ],
-                            update: [
-                                "internal_application_mgt_update"
-                            ]
-                        }
-                    },
-                    certificates: {
-                        enabled: true,
-                        disabledFeatures: [],
-                        scopes: {
-                            create: [
-                                "internal_keystore_update"
-                            ],
-                            read: [
-                                "internal_keystore_view"
-                            ],
-                            update: [
-                                "internal_keystore_update"
-                            ],
-                            delete: [
-                                "internal_keystore_update"
-                            ]
-                        }
-                    },
-                    developerGettingStarted: {
-                        enabled: true,
-                        disabledFeatures: [],
-                        scopes: {
-                            create: [],
-                            read: [
-                                "internal_application_mgt_create",
-                                "internal_idp_create",
-                                "internal_application_mgt_update"
-                            ],
-                            update: [],
-                            delete: []
-                        }
-                    },
-                    emailTemplates: {
-                        enabled: true,
-                        disabledFeatures: [],
-                        scopes: {
-                            create: [
-                                "internal_email_mgt_create"
-                            ],
-                            read: [
-                                "internal_email_mgt_view"
-                            ],
-                            update: [
-                                "internal_email_mgt_update"
-                            ],
-                            delete: [
-                                "internal_email_mgt_delete"
-                            ]
-                        }
-                    },
-                    governanceConnectors: {
-                        enabled: true,
-                        disabledFeatures: [],
-                        scopes: {
-                            create: [],
-                            read: [
-                                "internal_governance_view"
-                            ],
-                            update: [
-                                "internal_governance_update"
-                            ],
-                            delete: []
-                        }
-                    },
-                    groups: {
-                        enabled: true,
-                        disabledFeatures: [],
-                        scopes: {
-                            feature: [
-                                "console:groups"
-                            ],
-                            create: [
-                                "internal_group_mgt_create"
-                            ],
-                            read: [
-                                "internal_user_mgt_view",
-                                "internal_role_mgt_view",
-                                "internal_group_mgt_view",
-                                "internal_userstore_view"
-                            ],
-                            update: [
-                                "internal_group_mgt_update"
-                            ],
-                            delete: [
-                                "internal_group_mgt_delete"
-                            ]
-                        }
-                    },
-                    identityProviders: {
-                        disabledFeatures: [],
-                        enabled: true,
-                        scopes: {
-                            feature: [
-                                "console:idps"
-                            ],
-                            create: [
-                                "internal_idp_create"
-                            ],
-                            read: [
-                                "internal_userstore_view",
-                                "internal_idp_view",
-                                "internal_role_mgt_view",
-                                "internal_claim_meta_view"
-                            ],
-                            update: [
-                                "internal_idp_update"
-                            ],
-                            delete: [
-                                "internal_idp_delete"
-                            ]
-                        }
-                    },
-                    manageGettingStarted: {
-                        enabled: true,
-                        disabledFeatures: [],
-                        scopes: {
-                            create: [],
-                            read: [
-                                "internal_user_mgt_create",
-                                "internal_group_mgt_create"
-                            ],
-                            update: [],
-                            delete: []
-                        }
-                    },
-                    oidcScopes: {
-                        enabled: true,
-                        disabledFeatures: [],
-                        scopes: {
-                            feature: [
-                                "console:scopes:oidc"
-                            ],
-                            create: [
-                                "internal_oidc_scope_mgt_create"
-                            ],
-                            read: [
-                                "internal_oidc_scope_mgt_view",
-                                "internal_claim_meta_view"
-                            ],
-                            update: [
-                                "internal_oidc_scope_mgt_update"
-                            ],
-                            delete: [
-                                "internal_oidc_scope_mgt_delete"
-                            ]
-                        }
-                    },
-                    secretsManagement: {
-                        enabled: false,
-                        disabledFeatures: [],
-                        scopes: {
-                            create: [
-                                "internal_secret_mgt_add"
-                            ],
-                            read: [
-                                "internal_secret_mgt_view"
-                            ],
-                            update: [
-                                "internal_secret_mgt_update"
-                            ],
-                            delete: [
-                                "internal_secret_mgt_delete"
-                            ]
-                        }
-                    },
-                    remoteFetchConfig: {
-                        enabled: true,
-                        disabledFeatures: [],
-                        scopes: {
-                            create: [
-                                "internal_identity_mgt_view",
-                                "internal_identity_mgt_update",
-                                "internal_identity_mgt_create",
-                                "internal_identity_mgt_delete"
-                            ],
-                            read: [
-                                "internal_identity_mgt_view",
-                                "internal_identity_mgt_update",
-                                "internal_identity_mgt_create",
-                                "internal_identity_mgt_delete"
-                            ],
-                            update: [
-                                "internal_identity_mgt_view",
-                                "internal_identity_mgt_update",
-                                "internal_identity_mgt_create",
-                                "internal_identity_mgt_delete"
-                            ],
-                            delete: [
-                                "internal_identity_mgt_view",
-                                "internal_identity_mgt_update",
-                                "internal_identity_mgt_create",
-                                "internal_identity_mgt_delete"
-                            ]
-                        }
-                    },
-                    roles: {
-                        enabled: true,
-                        disabledFeatures: [],
-                        scopes: {
-                            feature: [
-                                "console:roles"
-                            ],
-                            create: [
-                                "internal_role_mgt_create"
-                            ],
-                            read: [
-                                "internal_user_mgt_view",
-                                "internal_role_mgt_view",
-                                "internal_userstore_view",
-                                "internal_group_mgt_view"
-                            ],
-                            update: [
-                                "internal_role_mgt_update"
-                            ],
-                            delete: [
-                                "internal_role_mgt_delete"
-                            ]
-                        }
-                    },
-                    userOnboarding: {
-                        enabled: true,
-                        disabledFeatures: [],
-                        scopes: {
-                            create: [],
-                            read: [
-                                "internal_governance_view"
-                            ],
-                            update: [
-                                "internal_governance_update"
-                            ],
-                            delete: []
-                        }
-                    },
-                    userStores: {
-                        enabled: true,
-                        disabledFeatures: [],
-                        scopes: {
-                            create: [
-                                "internal_userstore_create"
-                            ],
-                            read: [
-                                "internal_userstore_view"
-                            ],
-                            update: [
-                                "internal_userstore_update"
-                            ],
-                            delete: [
-                                "internal_userstore_delete"
-                            ]
-                        }
->>>>>>> b4f9d898
                     },
                     imagePrefixURL: "https://github.com/wso2/docs-is/raw/new_restructure/en/docs/",
                     provider: "GITHUB",
@@ -500,11 +79,6 @@
                     structureFileURL: "https://api.github.com/repos/wso2/docs-is/contents/en/mkdocs.yml"
                 },
                 extensions: {
-                    applicationInsightsEnabled: false,
-                    applicationInsightsCookieDomain: "",
-                    applicationInsightsCookiePostfix: "",
-                    applicationInsightsInstrumentationKey: "",
-                    applicationInsightsProxyEndpoint: "",
                     collaboratorUsernameRegex: "^[\\u00C0-\\u00FFa-zA-Z0-9.+\\-_]+@[a-zA-Z0-9.\\-]+\\.[a-zA-Z]{2,10}$",
                     community: "https://wso2iem-en-community.insided.com/ssoproxy/login?ssoType=openidconnect&returnUrl=https://wso2iem-en-community.insided.com/asgardeo-1",
                     feedbackEndPoint: "https://dev.portal.asgardeo.io/api/cloud/v1/feedback/",
@@ -537,7 +111,7 @@
                     logout: "/t/testorg/logout"
                 },
                 serverOrigin: "https://dev.api.asgardeo.io",
-                serverOriginWithTenant: "https://dev.api.asgardeo.io/t/testorg",
+                serverOriginWithTenant: "https://api.wso2iam.io/t/testorg",
                 session: {
                     sessionRefreshTimeOut: 300,
                     userIdleWarningTimeOut: 1740,
