--- conflicted
+++ resolved
@@ -141,11 +141,7 @@
                                 />
                             ) }
                             position="top center"
-<<<<<<< HEAD
-                            content={ t("policyAdministration:popup.deactivate") }
-=======
                             content={ t("policyAdministration:popup.activate") }
->>>>>>> 4d9cfbc9
                             inverted
                         />
                         <Typography className="ellipsis-text">{ policy.policyId }</Typography>
