{
    "private": true,
    "name": "@wso2is/common.branding.v1",
    "version": "2.26.60",
    "description": "WSO2 Identity Server Console",
    "author": "WSO2",
    "license": "Apache-2.0",
    "dependencies": {
        "@emotion/react": "^11.11.0",
        "@emotion/styled": "^11.11.0",
        "@mui/icons-material": "^5.11.16",
        "@mui/lab": "5.0.0-alpha.129",
        "@mui/material": "^5.13.0",
        "@mui/system": "^5.12.3",
        "@mui/utils": "^5.12.3",
<<<<<<< HEAD
        "@oxygen-ui/react": "^2.3.2",
        "@wso2is/core": "^2.6.1",
        "@wso2is/admin.core.v1": "^2.38.7",
        "@wso2is/admin.organizations.v1": "^2.26.138",
=======
        "@oxygen-ui/react": "^2.3.4",
        "@wso2is/core": "^2.7.0",
        "@wso2is/admin.core.v1": "^2.40.6",
        "@wso2is/admin.organizations.v1": "^2.26.203",
>>>>>>> 5dbecfef
        "lodash-es": "^4.17.21",
        "react-helmet": "^5.2.1"
    },
    "devDependencies": {
        "@rollup/plugin-commonjs": "^25.0.7",
        "@rollup/plugin-dynamic-import-vars": "^2.1.2",
        "@rollup/plugin-image": "^3.0.3",
        "@rollup/plugin-json": "^6.1.0",
        "@rollup/plugin-node-resolve": "^15.2.3",
        "@rollup/plugin-typescript": "^11.1.6",
        "@svgr/rollup": "^6.2.1",
        "@types/lodash-es": "^4.17.4",
        "@types/react": "^18.0.18",
        "@types/react-redux": "^7.1.25",
        "rollup": "^4.17.2",
        "rollup-plugin-dts": "^6.1.1",
        "rollup-plugin-generate-package-json": "^3.2.0",
        "rollup-plugin-polyfill-node": "^0.13.0",
        "rollup-plugin-scss": "^4.0.0",
        "rollup-plugin-styles": "^4.0.0",
        "rollup-plugin-svg": "^2.0.0",
        "typescript": "^4.6.4"
    },
    "peerDependencies": {
        "react": "^18.2.0",
        "react-dom": "^18.2.0"
    },
    "browserslist": [
        "> 0.2%"
    ]
}<|MERGE_RESOLUTION|>--- conflicted
+++ resolved
@@ -13,17 +13,10 @@
         "@mui/material": "^5.13.0",
         "@mui/system": "^5.12.3",
         "@mui/utils": "^5.12.3",
-<<<<<<< HEAD
-        "@oxygen-ui/react": "^2.3.2",
-        "@wso2is/core": "^2.6.1",
-        "@wso2is/admin.core.v1": "^2.38.7",
-        "@wso2is/admin.organizations.v1": "^2.26.138",
-=======
         "@oxygen-ui/react": "^2.3.4",
         "@wso2is/core": "^2.7.0",
         "@wso2is/admin.core.v1": "^2.40.6",
         "@wso2is/admin.organizations.v1": "^2.26.203",
->>>>>>> 5dbecfef
         "lodash-es": "^4.17.21",
         "react-helmet": "^5.2.1"
     },
