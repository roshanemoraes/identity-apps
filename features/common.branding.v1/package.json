{
    "private": true,
    "name": "@wso2is/common.branding.v1",
<<<<<<< HEAD
    "version": "2.20.90",
=======
    "version": "2.20.92",
>>>>>>> f63f11e1
    "description": "WSO2 Identity Server Console",
    "author": "WSO2",
    "license": "Apache-2.0",
    "dependencies": {
        "@emotion/react": "^11.11.0",
        "@emotion/styled": "^11.11.0",
        "@mui/icons-material": "^5.11.16",
        "@mui/lab": "5.0.0-alpha.129",
        "@mui/material": "^5.13.0",
        "@mui/system": "^5.12.3",
        "@mui/utils": "^5.12.3",
        "@oxygen-ui/react": "^1.13.3",
        "@wso2is/core": "^2.0.60",
<<<<<<< HEAD
        "@wso2is/admin.core.v1": "^2.23.20",
        "@wso2is/admin.organizations.v1": "^2.20.90",
=======
        "@wso2is/admin.core.v1": "^2.23.22",
        "@wso2is/admin.organizations.v1": "^2.20.92",
>>>>>>> f63f11e1
        "lodash-es": "^4.17.21",
        "react-helmet": "^5.2.1"
    },
    "devDependencies": {
        "@rollup/plugin-commonjs": "^25.0.7",
        "@rollup/plugin-dynamic-import-vars": "^2.1.2",
        "@rollup/plugin-image": "^3.0.3",
        "@rollup/plugin-json": "^6.1.0",
        "@rollup/plugin-node-resolve": "^15.2.3",
        "@rollup/plugin-typescript": "^11.1.6",
        "@svgr/rollup": "^6.2.1",
        "@types/lodash-es": "^4.17.4",
        "@types/react": "^18.0.18",
        "@types/react-redux": "^7.1.25",
        "rollup": "^4.17.2",
        "rollup-plugin-dts": "^6.1.1",
        "rollup-plugin-generate-package-json": "^3.2.0",
        "rollup-plugin-polyfill-node": "^0.13.0",
        "rollup-plugin-scss": "^4.0.0",
        "rollup-plugin-styles": "^4.0.0",
        "rollup-plugin-svg": "^2.0.0",
        "typescript": "^4.6.4"
    },
    "peerDependencies": {
        "react": "^18.2.0",
        "react-dom": "^18.2.0"
    },
    "browserslist": [
        "> 0.2%"
    ]
}<|MERGE_RESOLUTION|>--- conflicted
+++ resolved
@@ -1,11 +1,7 @@
 {
     "private": true,
     "name": "@wso2is/common.branding.v1",
-<<<<<<< HEAD
-    "version": "2.20.90",
-=======
     "version": "2.20.92",
->>>>>>> f63f11e1
     "description": "WSO2 Identity Server Console",
     "author": "WSO2",
     "license": "Apache-2.0",
@@ -19,13 +15,8 @@
         "@mui/utils": "^5.12.3",
         "@oxygen-ui/react": "^1.13.3",
         "@wso2is/core": "^2.0.60",
-<<<<<<< HEAD
-        "@wso2is/admin.core.v1": "^2.23.20",
-        "@wso2is/admin.organizations.v1": "^2.20.90",
-=======
         "@wso2is/admin.core.v1": "^2.23.22",
         "@wso2is/admin.organizations.v1": "^2.20.92",
->>>>>>> f63f11e1
         "lodash-es": "^4.17.21",
         "react-helmet": "^5.2.1"
     },
