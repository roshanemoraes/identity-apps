/**
 * Copyright (c) 2019, WSO2 Inc. (http://www.wso2.org) All Rights Reserved.
 *
 * WSO2 Inc. licenses this file to you under the Apache License,
 * Version 2.0 (the "License"); you may not use this file except
 * in compliance with the License.
 * You may obtain a copy of the License at
 *
 *     http://www.apache.org/licenses/LICENSE-2.0
 *
 * Unless required by applicable law or agreed to in writing,
 * software distributed under the License is distributed on an
 * "AS IS" BASIS, WITHOUT WARRANTIES OR CONDITIONS OF ANY
 * KIND, either express or implied. See the License for the
 * specific language governing permissions and limitations
 * under the License
 */

import { Field, Forms, Validation } from "@wso2is/forms";
import { FormValidation } from "@wso2is/validation";
import { isEmpty } from "lodash";
import React, { FunctionComponent, useEffect, useState } from "react";
import { Trans, useTranslation } from "react-i18next";
import { useDispatch, useSelector } from "react-redux";
import { Form, Grid, Icon, List, Placeholder, Popup, Responsive } from "semantic-ui-react";
import { updateProfileInfo } from "../../api";
import * as UIConstants from "../../constants/ui-constants";
import { AlertInterface, AlertLevels, AuthStateInterface, ProfileSchema } from "../../models";
import { AppState } from "../../store";
import { getProfileInformation } from "../../store/actions";
import { flattenSchemas } from "../../utils";
import { EditSection, SettingsSection, UserAvatar } from "../shared";

/**
 * Prop types for the basic details component.
 */
interface ProfileProps {
    onAlertFired: (alert: AlertInterface) => void;
}

/**
 * Basic details component.
 *
 * @param {ProfileProps} props - Props injected to the basic details component.
 * @return {JSX.Element}
 */
export const Profile: FunctionComponent<ProfileProps> = (props: ProfileProps): JSX.Element => {
    const [profileInfo, setProfileInfo] = useState(new Map<string, string>());
    const [profileSchema, setProfileSchema] = useState<ProfileSchema[]>();
    const [editingForm, setEditingForm] = useState(new Map<string, boolean>());
    const { onAlertFired } = props;
    const { t } = useTranslation();
    const dispatch = useDispatch();
    const profileDetails: AuthStateInterface = useSelector((state: AppState) => state.authenticationInformation);
    const profileInfoLoader: boolean = useSelector((state: AppState) => state.loaders.isProfileInfoLoading);
    const profileSchemaLoader: boolean = useSelector((state: AppState) => state.loaders.isProfileSchemaLoading);

    /**
<<<<<<< HEAD
     * This function traverses the whole schema array to find a certain attribute.
     * The found attribute will be returned as a part of the object tree it belongs to.
     * This function is called only when the schema attribute is not found in the `profileInfo` object
     * since there is no way the structure of the attribute to be saved can be known.
     * @param schemas
     */
    const parseSchemas = (
        schemas: ProfileSchema[],
        formName: string,
        values: Map<string, string | string[]>,
        value: {}
    ): {} => {
        let schema: ProfileSchema;
        for (schema of schemas) {
            value = {};
            if (schema.name === formName) {
                if (formName === "givenName" || formName === "familyName") {
                    value[schema.name] = values.get(formName);
                } else {
                    value = [{ type: formName, value: values.get(formName) }];
                }

                return value;
            } else if (schema.subAttributes && schema.subAttributes.length > 0) {
                const returnValue = parseSchemas(schema.subAttributes, formName, values, value);
                if (!isEmpty(returnValue)) {
                    value[schema.name] = returnValue;
                    return value;
                }
            }
        }
        return value;
=======
     * This function extracts the sub attributes from the schemas and appends them to the main schema iterable.
     * The returned iterable will have all the schema attributes in a flat structure so that
     * you can just iterate through them to display them.
     * @param schemas
     */
    const flattenSchemas = (schemas: ProfileSchema[], parentSchemaName?: string): ProfileSchema[] => {
        const tempSchemas: ProfileSchema[] = [];
        schemas.forEach((schema: ProfileSchema) => {
            if (schema.subAttributes && schema.subAttributes.length > 0) {

                /**
                 * If the schema has sub attributes, then this function will be recursively called.
                 * The returned attributes are pushed into the `tempSchemas` array.
                 */
                tempSchemas.push(...flattenSchemas(schema.subAttributes, schema.name));
            } else {
                const tempSchema = { ...schema };
                if (parentSchemaName) {
                    tempSchema.name = parentSchemaName + "." + schema.name;
                }
                tempSchemas.push(tempSchema);
            }
        });
        return tempSchemas;
>>>>>>> cc07b2ce
    };

    /**
     * dispatch getProfileInformation action if the profileDetails object is empty
     */
    useEffect(() => {
        if (isEmpty(profileDetails.profileInfo)) {
            dispatch(getProfileInformation());
        }
    }, []);

    /**
     * Sort the elements of the profileSchema state according by the displayOrder attribute in the ascending order.
     */
    useEffect(() => {
        const sortedSchemas = flattenSchemas([...profileDetails.profileSchemas])
            .sort((a: ProfileSchema, b: ProfileSchema) => {
                if (!a.displayOrder) {
                    return -1;
                } else if (!b.displayOrder) {
                    return 1;
                } else {
                    return parseInt(a.displayOrder, 10) - parseInt(b.displayOrder, 10);
                }
            });
        setProfileSchema(sortedSchemas);
    }, [profileDetails.profileSchemas]);

    /**
     * This also maps profile info to the schema.
     */
    useEffect(() => {
        if (!isEmpty(profileSchema) && !isEmpty(profileDetails) && !isEmpty(profileDetails.profileInfo)) {
            const tempProfileInfo: Map<string, string> = new Map<string, string>();
            profileSchema.forEach((schema: ProfileSchema) => {
                const schemaNames = schema.name.split(".");
                if (schemaNames.length === 1) {
                    schemaNames[0] === "emails"
                        ? tempProfileInfo.set(schema.name, profileDetails.profileInfo[schemaNames[0]][0] as string)
                        : tempProfileInfo.set(schema.name, profileDetails.profileInfo[schemaNames[0]]);
                } else {
                    if (schemaNames[0] === "name") {
                        tempProfileInfo.set(schema.name, profileDetails.profileInfo[schemaNames[0]][schemaNames[1]]);
                    } else {
                        const subValue = profileDetails.profileInfo[schemaNames[0]]
                            && profileDetails.profileInfo[schemaNames[0]]
                                .find((subAttribute) => subAttribute.type === schemaNames[1]);
                        tempProfileInfo.set(
                            schema.name,
                            subValue ? subValue.value : ""
                        );
                    }
                }
            });
            setProfileInfo(tempProfileInfo);
        }
    }, [profileSchema, profileDetails.profileInfo]);

    /**
     * The following method handles the `onSubmit` event of forms.
     *
     * @param values
     * @param formName
     */
    const handleSubmit = (values: Map<string, string | string[]>, formName: string): void => {
        const data = {
            Operations: [
                {
                    op: "replace",
                    value: {}
                }
            ],
            schemas: ["urn:ietf:params:scim:api:messages:2.0:PatchOp"]
        };

        let value = {};
        const schemaNames = formName.split(".");
        if (schemaNames.length === 1) {
            value = schemaNames[0] === "emails"
                ? { emails: [values.get(formName)] }
                : { [schemaNames[0]]: values.get(formName) };
        } else {
            if (schemaNames[0] === "name") {
                value = {
                    name: { [schemaNames[1]]: values.get(formName) }
                };
            } else {
                value = {
                    [schemaNames[0]]: [
                        {
                            type: schemaNames[1],
                            value: values.get(formName)
                        }
                    ]
                };
            }
        }

        data.Operations[0].value = value;
        updateProfileInfo(data).then((response) => {
            if (response.status === 200) {
                onAlertFired({
                    description: t(
                        "views:components.profile.notifications.updateProfileInfo.success.description"
                    ),
                    level: AlertLevels.SUCCESS,
                    message: t(
                        "views:components.profile.notifications.updateProfileInfo.success.message"
                    )
                });

                // Re-fetch the profile information
                dispatch(getProfileInformation(true));
            }
        });

        // Hide corresponding edit view
        hideFormEditView(formName);
    };

    /**
     * The following method handles the onClick event of the edit button.
     *
     * @param formName - Name of the form
     */
    const showFormEditView = (formName: string): void => {
        const tempEditingForm: Map<string, boolean> = new Map<string, boolean>(editingForm);
        tempEditingForm.set(formName, true);
        setEditingForm(tempEditingForm);
    };

    /**
     * The following method handles the onClick event of the cancel button.
     *
     * @param formName - Name of the form
     */
    const hideFormEditView = (formName: string): void => {
        const tempEditingForm: Map<string, boolean> = new Map<string, boolean>(editingForm);
        tempEditingForm.set(formName, false);
        setEditingForm(tempEditingForm);
    };

    /**
     * This function generates the Edit Section based on the input Profile Schema
     * @param {Profile Schema} schema
     */
    const generateSchemaForm = (schema: ProfileSchema): JSX.Element => {
        if (editingForm && editingForm.size > 0 && editingForm.get(schema.name)) {
            const fieldName = t("views:components.profile.fields." + schema.name.replace(".", "_"),
                { defaultValue: schema.displayName }
            );
            return (
                <EditSection>
                    <Grid>
                        <Grid.Row columns={ 2 }>
                            <Grid.Column width={ 4 }>{ fieldName }</Grid.Column>
                            <Grid.Column width={ 12 }>
                                <Forms
                                    onSubmit={ (values) => {
                                        handleSubmit(values, schema.name);
                                    } }
                                >
                                    <Field
                                        label={ fieldName }
                                        name={ schema.name }
                                        placeholder={ t("views:components.profile.forms.generic.inputs.placeholder", {
                                            fieldName
                                        }) }
                                        required={ schema.required }
                                        requiredErrorMessage={ t(
                                            "views:components.profile.forms.generic.inputs.validations.empty",
                                            {
                                                fieldName
                                            }
                                        ) }
                                        type="text"
                                        validation={ (value: string, validation: Validation) => {
                                            switch (schema.name) {
                                                case "emails":
                                                    if (!FormValidation.email(value)) {
                                                        validation.errorMessages.push(
                                                            t(
                                                                "views:components.profile.forms." +
                                                                "generic.inputs.validations.invalidFormat",
                                                                {
                                                                    fieldName
                                                                }
                                                            )
                                                        );
                                                        validation.isValid = false;
                                                    }
                                                    break;
                                                case "mobile":
                                                    if (!FormValidation.mobileNumber(value)) {
                                                        validation.errorMessages.push(t(
                                                            "views:components.profile.forms." +
                                                            "generic.inputs.validations.invalidFormat",
                                                            {
                                                                fieldName
                                                            }
                                                        ));
                                                        validation.isValid = false;
                                                    }
                                                    break;
                                                case "profileUrl":
                                                    if (!FormValidation.url(value)) {
                                                        validation.errorMessages.push(t(
                                                            "views:components.profile.forms." +
                                                            "generic.inputs.validations.invalidFormat",
                                                            {
                                                                fieldName
                                                            }
                                                        ));
                                                        validation.isValid = false;
                                                    }
                                                    break;
                                            }
                                        } }
                                        value={ profileInfo.get(schema.name) }
                                    />
                                    <Field
                                        hidden={ true }
                                        type="divider"
                                    />
                                    <Form.Group>
                                        <Field
                                            size="small"
                                            type="submit"
                                            value={ t("common:save").toString() }
                                        />
                                        <Field
                                            className="link-button"
                                            onClick={ () => {
                                                hideFormEditView(schema.name);
                                            } }
                                            size="small"
                                            type="button"
                                            value={ t("common:cancel").toString() }
                                        />
                                    </Form.Group>
                                </ Forms>
                            </Grid.Column>
                        </Grid.Row>
                    </Grid>
                </EditSection >
            );
        } else {
            const fieldName = t("views:components.profile.fields." + schema.name.replace(".", "_"),
                { defaultValue: schema.displayName }
            );
            return (
                <Grid padded={ true }>
                    <Grid.Row columns={ 3 }>
                        < Grid.Column mobile={ 6 } tablet={ 6 } computer={ 4 } className="first-column">
                            <List.Content>{ fieldName }</List.Content>
                        </Grid.Column>
                        <Grid.Column mobile={ 8 } tablet={ 8 } computer={ 10 }>
                            <List.Content>
                                <List.Description>
                                    {
                                        profileInfoLoader || profileSchemaLoader
                                            ? (
                                                <Placeholder><Placeholder.Line /></Placeholder>
                                            )
                                            : profileInfo.get(schema.name)
                                            || (
                                                <a className="placeholder-text" onClick={ () => { showFormEditView(schema.name); } }>
                                                    { t("views:components.profile.forms.generic.inputs.placeholder",
                                                        {
                                                            fieldName
                                                        })
                                                    }
                                                </a>
                                            )
                                    }
                                </List.Description>
                            </List.Content>
                        </Grid.Column>
                        <Grid.Column
                            mobile={ 2 }
                            tablet={ 2 }
                            computer={ 2 }
                            className={
                                window.innerWidth > Responsive.onlyTablet.minWidth ? "last-column" : ""
                            }
                        >
                            <List.Content floated="right">
                                { schema.mutability !== "READ_ONLY"
                                    && schema.name !== "userName"
                                    && !isEmpty(profileInfo.get(schema.name))
                                    ? (
                                        < Popup
                                            trigger={
                                                (
                                                    <Icon
                                                        link={ true }
                                                        className="list-icon"
                                                        size="small"
                                                        color="grey"
                                                        onClick={ () => showFormEditView(schema.name) }
                                                        name={ !isEmpty(profileInfo.get(schema.name))
                                                            ? "pencil alternate"
                                                            : null }
                                                    />
                                                )
                                            }
                                            position="top center"
                                            content={ !isEmpty(profileInfo.get(schema.name))
                                                ? t("common:edit")
                                                : "" }
                                            inverted={ true }
                                        />
                                    )
                                    : null }
                            </List.Content>
                        </Grid.Column>
                    </Grid.Row>
                </Grid >
            );
        }
    };

    return (
        <SettingsSection
            description={ t("views:sections.profile.description") }
            header={ t("views:sections.profile.heading") }
            icon={ (
                <UserAvatar
                    authState={ profileDetails }
                    size="tiny"
                    showGravatarLabel
                    gravatarInfoPopoverText={ (
                        <Trans i18nKey="views:components.userAvatar.infoPopover">
                            This image has been retrieved from
                            <a href={ UIConstants.GRAVATAR_URL } target="_blank" rel="noopener">Gravatar</a> service.
                        </Trans>
                    ) }
                />
            ) }
            iconMini={
                (
                    <UserAvatar
                        authState={ profileDetails }
                        size="tiny"
                        showGravatarLabel
                        gravatarInfoPopoverText={ (
                            <Trans i18nKey="views:components.userAvatar.infoPopover">
                                This image has been retrieved from
                            <a href={ UIConstants.GRAVATAR_URL } target="_blank" rel="noopener">Gravatar</a> service.
                        </Trans>
                        ) }
                    />
                ) }
        >
            <List divided={ true } verticalAlign="middle" className="main-content-inner">
                {
                    profileSchema && profileSchema.map((schema: ProfileSchema, index: number) => {
                        if (schema.name !== "roles.default") {
                            return (
                                <List.Item key={ index } className="inner-list-item">
                                    { generateSchemaForm(schema) }
                                </List.Item>
                            );
                        }
                    })
                }
            </List>
        </SettingsSection>
    );
};<|MERGE_RESOLUTION|>--- conflicted
+++ resolved
@@ -54,68 +54,6 @@
     const profileDetails: AuthStateInterface = useSelector((state: AppState) => state.authenticationInformation);
     const profileInfoLoader: boolean = useSelector((state: AppState) => state.loaders.isProfileInfoLoading);
     const profileSchemaLoader: boolean = useSelector((state: AppState) => state.loaders.isProfileSchemaLoading);
-
-    /**
-<<<<<<< HEAD
-     * This function traverses the whole schema array to find a certain attribute.
-     * The found attribute will be returned as a part of the object tree it belongs to.
-     * This function is called only when the schema attribute is not found in the `profileInfo` object
-     * since there is no way the structure of the attribute to be saved can be known.
-     * @param schemas
-     */
-    const parseSchemas = (
-        schemas: ProfileSchema[],
-        formName: string,
-        values: Map<string, string | string[]>,
-        value: {}
-    ): {} => {
-        let schema: ProfileSchema;
-        for (schema of schemas) {
-            value = {};
-            if (schema.name === formName) {
-                if (formName === "givenName" || formName === "familyName") {
-                    value[schema.name] = values.get(formName);
-                } else {
-                    value = [{ type: formName, value: values.get(formName) }];
-                }
-
-                return value;
-            } else if (schema.subAttributes && schema.subAttributes.length > 0) {
-                const returnValue = parseSchemas(schema.subAttributes, formName, values, value);
-                if (!isEmpty(returnValue)) {
-                    value[schema.name] = returnValue;
-                    return value;
-                }
-            }
-        }
-        return value;
-=======
-     * This function extracts the sub attributes from the schemas and appends them to the main schema iterable.
-     * The returned iterable will have all the schema attributes in a flat structure so that
-     * you can just iterate through them to display them.
-     * @param schemas
-     */
-    const flattenSchemas = (schemas: ProfileSchema[], parentSchemaName?: string): ProfileSchema[] => {
-        const tempSchemas: ProfileSchema[] = [];
-        schemas.forEach((schema: ProfileSchema) => {
-            if (schema.subAttributes && schema.subAttributes.length > 0) {
-
-                /**
-                 * If the schema has sub attributes, then this function will be recursively called.
-                 * The returned attributes are pushed into the `tempSchemas` array.
-                 */
-                tempSchemas.push(...flattenSchemas(schema.subAttributes, schema.name));
-            } else {
-                const tempSchema = { ...schema };
-                if (parentSchemaName) {
-                    tempSchema.name = parentSchemaName + "." + schema.name;
-                }
-                tempSchemas.push(tempSchema);
-            }
-        });
-        return tempSchemas;
->>>>>>> cc07b2ce
-    };
 
     /**
      * dispatch getProfileInformation action if the profileDetails object is empty
@@ -381,7 +319,10 @@
                                             )
                                             : profileInfo.get(schema.name)
                                             || (
-                                                <a className="placeholder-text" onClick={ () => { showFormEditView(schema.name); } }>
+                                                <a
+                                                    className="placeholder-text"
+                                                    onClick={ () => { showFormEditView(schema.name); } }
+                                                >
                                                     { t("views:components.profile.forms.generic.inputs.placeholder",
                                                         {
                                                             fieldName
@@ -403,8 +344,8 @@
                         >
                             <List.Content floated="right">
                                 { schema.mutability !== "READ_ONLY"
-                                    && schema.name !== "userName"
-                                    && !isEmpty(profileInfo.get(schema.name))
+                                && schema.name !== "userName"
+                                && !isEmpty(profileInfo.get(schema.name))
                                     ? (
                                         < Popup
                                             trigger={
@@ -463,8 +404,10 @@
                         gravatarInfoPopoverText={ (
                             <Trans i18nKey="views:components.userAvatar.infoPopover">
                                 This image has been retrieved from
-                            <a href={ UIConstants.GRAVATAR_URL } target="_blank" rel="noopener">Gravatar</a> service.
-                        </Trans>
+                                <a href={ UIConstants.GRAVATAR_URL } target="_blank" rel="noopener">
+                                    Gravatar
+                                </a> service.
+                            </Trans>
                         ) }
                     />
                 ) }
