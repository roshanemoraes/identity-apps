--- conflicted
+++ resolved
@@ -72,11 +72,11 @@
                         .catch((error) => {
                             onNotificationFired({
                                 description: t(
-                                    "views:linkedAccounts.notifications.getAssociations.error.description",
+                                    "views:components.linkedAccounts.notifications.getAssociations.error.description",
                                     { description: error }
                                 ),
                                 message: t(
-                                    "views:linkedAccounts.notifications.getAssociations.error.message"
+                                    "views:components.linkedAccounts.notifications.getAssociations.error.message"
                                 ),
                                 otherProps: {
                                     negative: true
@@ -98,11 +98,11 @@
             .catch((error) => {
                 onNotificationFired({
                     description: t(
-                        "views:linkedAccounts.notifications.getAssociations.error.description",
+                        "views:components.linkedAccounts.notifications.getAssociations.error.description",
                         { description: error }
                     ),
                     message: t(
-                        "views:linkedAccounts.notifications.getAssociations.error.message"
+                        "views:components.linkedAccounts.notifications.getAssociations.error.message"
                     ),
                     otherProps: {
                         negative: true
@@ -136,10 +136,10 @@
                 if (response.status !== 201) {
                     onNotificationFired({
                         description: t(
-                            "views:linkedAccounts.notifications.addAssociation.error.description"
+                            "views:components.linkedAccounts.notifications.addAssociation.error.description"
                         ),
                         message: t(
-                            "views:linkedAccounts.notifications.addAssociation.error.message"
+                            "views:components.linkedAccounts.notifications.addAssociation.error.message"
                         ),
                         otherProps: {
                             negative: true
@@ -149,10 +149,10 @@
                 } else {
                     onNotificationFired({
                         description: t(
-                            "views:linkedAccounts.notifications.addAssociation.success.description"
+                            "views:components.linkedAccounts.notifications.addAssociation.success.description"
                         ),
                         message: t(
-                            "views:linkedAccounts.notifications.addAssociation.success.message"
+                            "views:components.linkedAccounts.notifications.addAssociation.success.message"
                         ),
                         otherProps: {
                             positive: true
@@ -219,34 +219,33 @@
                                     <Grid.Column width={ 4 }>
                                         { t("views:components.linkedAccounts.accountTypes.local.label") }
                                     </Grid.Column>
-<<<<<<< HEAD
                                     <Grid.Column width={12}>
                                         <FormWrapper
                                             formFields={[
                                                 {
                                                     type: "text",
-                                                    placeholder: t("views:associatedAccounts.forms.addAccountForm" +
-                                                        ".inputs.username.placeholder"),
+                                                    placeholder: t("views:components.linkedAccounts.forms." +
+                                                        "addAccountForm.inputs.username.placeholder"),
                                                     name: "username",
                                                     required: true,
-                                                    requiredErrorMessage: t("views:associatedAccounts.forms." +
-                                                        "addAccountForm.inputs.username.validations.empty"),
+                                                    requiredErrorMessage: t("views:components.linkedAccounts.forms" +
+                                                        ".addAccountForm.inputs.username.validations.empty"),
                                                     validation: () => {
                                                         
                                                     },
-                                                    label: t("views:associatedAccounts.forms.addAccountForm.inputs" +
-                                                        ".username.label")
+                                                    label: t("views:components.linkedAccounts.forms.addAccountForm" +
+                                                        ".inputs.username.label")
                                                 },
                                                 {
                                                     type: "password",
-                                                    placeholder: t("views:associatedAccounts.forms.addAccountForm" +
-                                                        ".inputs.password.placeholder"),
+                                                    placeholder: t("views:components.linkedAccounts.forms" +
+                                                        ".addAccountForm.inputs.password.placeholder"),
                                                     name: "password",
                                                     required: true,
-                                                    requiredErrorMessage: t("views:associatedAccounts.forms" +
+                                                    requiredErrorMessage: t("views:components.linkedAccounts.forms" +
                                                         ".addAccountForm.inputs.password.validations.empty"),
-                                                    label: t("views:associatedAccounts.forms.addAccountForm.inputs" +
-                                                        ".password.label"),
+                                                    label: t("views:components.linkedAccounts.forms.addAccountForm." +
+                                                        "inputs.password.label"),
                                                     validation: () => {
                                                         
                                                     }
@@ -281,57 +280,6 @@
                                                 handleSubmit(values,"addAccountForm")
                                             }}
                                         />
-=======
-                                    <Grid.Column width={ 12 }>
-                                        <Form onSubmit={ () => handleSubmit("addAccountForm") }>
-                                            <Form.Field>
-                                                <label>
-                                                    {
-                                                        t("views:components.linkedAccounts.forms.addAccountForm." +
-                                                            "inputs.username.label")
-                                                    }
-                                                </label>
-                                                <input
-                                                    required
-                                                    placeholder={
-                                                        t("views:components.linkedAccounts.forms.addAccountForm" +
-                                                        ".inputs.username.placeholder")
-                                                    }
-                                                    id="username"
-                                                    onChange={ handleFieldChange }
-                                                />
-                                            </Form.Field>
-                                            <Form.Field>
-                                                <label>
-                                                    {
-                                                        t("views:components.linkedAccounts.forms.addAccountForm." +
-                                                            "inputs.password.label")
-                                                    }
-                                                </label>
-                                                <input
-                                                    required
-                                                    placeholder={
-                                                        t("views:components.linkedAccounts.forms.addAccountForm" +
-                                                        ".inputs.password.placeholder")
-                                                    }
-                                                    type="password"
-                                                    id="password"
-                                                    onChange={ handleFieldChange }
-                                                />
-                                            </Form.Field>
-                                            <Divider hidden/>
-                                            <Button type="submit" primary size="small">
-                                                { t("common:save") }
-                                            </Button>
-                                            <Button
-                                                size="small"
-                                                className="link-button"
-                                                onClick={ () => hideFormEditView("addAccountForm") }
-                                            >
-                                                { t("common:cancel") }
-                                            </Button>
-                                        </Form>
->>>>>>> d913fc36
                                     </Grid.Column>
                                 </Grid.Row>
                             </Grid>
