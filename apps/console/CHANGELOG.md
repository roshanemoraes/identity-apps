--- conflicted
+++ resolved
@@ -1,7 +1,5 @@
 # @wso2is/console
 
-<<<<<<< HEAD
-=======
 ## 2.21.26
 
 ### Patch Changes
@@ -86,7 +84,6 @@
   - @wso2is/admin.workflow-approvals.v1@2.20.91
   - @wso2is/admin.wsfed-configuration.v1@2.20.91
 
->>>>>>> f63f11e1
 ## 2.21.24
 
 ### Patch Changes
