/**
 * Copyright (c) 2023-2024, WSO2 LLC. (https://www.wso2.com).
 *
 * WSO2 LLC. licenses this file to you under the Apache License,
 * Version 2.0 (the "License"); you may not use this file except
 * in compliance with the License.
 * You may obtain a copy of the License at
 *
 *     http://www.apache.org/licenses/LICENSE-2.0
 *
 * Unless required by applicable law or agreed to in writing,
 * software distributed under the License is distributed on an
 * "AS IS" BASIS, WITHOUT WARRANTIES OR CONDITIONS OF ANY
 * KIND, either express or implied. See the License for the
 * specific language governing permissions and limitations
 * under the License.
 */

import {
    ArrowRightToBracketPencilIcon,
    BuildingIcon,
    DocumentCheckIcon,
    EnvelopeGearIcon,
    EnvelopeIcon,
    EnvelopeMagnifyingGlassIcon,
    GearIcon,
    LightbulbOnIcon,
    LinearNodesIcon,
    NodesIcon,
    UserCircleDotIcon
} from "@oxygen-ui/react-icons";
import { LegacyModeInterface, RouteInterface } from "@wso2is/core/models";
import compact from "lodash-es/compact";
import keyBy from "lodash-es/keyBy";
import merge from "lodash-es/merge";
import values from "lodash-es/values";
import React, { FunctionComponent, lazy } from "react";
import { getSidePanelIcons } from "./ui";
import { commonConfig, identityProviderConfig } from "../../../extensions";
import { FeatureGateConstants } from "../../../extensions/components/feature-gate/constants/feature-gate";
import { AppLayout, AuthLayout, DefaultLayout, ErrorLayout } from "../../../layouts";
import { AppView, FullScreenView } from "../../../views";
import { ServerConfigurationsConstants } from "../../server-configurations";
import { AppConstants } from "../constants";

/**
 * Get App View Routes.
 *
 * @remarks
 * Having a unique id for every route is mandatory.
 * Since there are checks performed inside the side
 * panel component to validate the exact clicked route,
 * selected route etc.
 * @example
 * A route can have children and still be clickable.
 * If so, define a path. If no path is defined, the
 * child routes section will be extended in the UI.
 *  \{
 *      children: [ ... ],
 *     ...
 *     path: "/applications"
 *  \}
 */

export const getAppViewRoutes = (): RouteInterface[] => {

    const legacyMode: LegacyModeInterface = window["AppUtils"]?.getConfig()?.ui?.legacyMode;

    const routes: RouteInterface[] = values(
        merge(
            keyBy(
                compact([
                    {
                        component: lazy(() => import("../../../extensions/components/getting-started/getting-started")),
                        exact: false,
                        icon: {
                            icon: getSidePanelIcons().home
                        },
                        id: "gettingStarted",
                        name: "Home",
                        order: 0,
                        path: AppConstants.getPaths().get("GETTING_STARTED"),
                        protected: true,
                        showOnSidePanel: true
                    },
                    {
                        children: [
                            {
                                component: lazy(() => import("../../session-management/pages/session-management")),
                                exact: true,
                                id: "sessionManagement",
                                name: "sessionManagement:title",
                                path: AppConstants.getPaths().get("SESSION_MANAGEMENT"),
                                protected: true,
                                showOnSidePanel: false
                            },
                            {
                                component: lazy(() => import("../../saml2-configuration/pages/saml2-configuration")),
                                exact: true,
                                id: "saml2Configuration",
                                name: "saml2Config:title",
                                path: AppConstants.getPaths().get("SAML2_CONFIGURATION"),
                                protected: true,
                                showOnSidePanel: false
                            },
                            {
                                component: lazy(() => import("../../wsfed-configuration/pages/wsfed-configuration")),
                                exact: true,
                                id: "wsFedConfiguration",
                                name: "wsFederationConfig:title",
                                path: AppConstants.getPaths().get("WSFED_CONFIGURATION"),
                                protected: true,
                                showOnSidePanel: false
                            },
                            {
                                component: lazy(() =>
                                    import(
                                        "../../../features/server-configurations/" +
                                        "pages/connector-edit-page"
                                    )
                                ),
                                exact: true,
                                icon: {
                                    icon: getSidePanelIcons().childIcon
                                },
                                id: "multi-attribute-login",
                                name: "Multi Attribute Login",
                                path: AppConstants.getPaths()
                                    .get("GOVERNANCE_CONNECTOR_EDIT")
                                    .replace(":categoryId",
                                        ServerConfigurationsConstants.ACCOUNT_MANAGEMENT_CATEGORY_ID)
                                    .replace(":connectorId",
                                        ServerConfigurationsConstants.MULTI_ATTRIBUTE_LOGIN_CONNECTOR_ID),
                                protected: true,
                                showOnSidePanel: false
                            },
                            {
                                component: lazy(() =>
                                    import(
                                        "../../../features/server-configurations/" +
                                        "pages/connector-edit-page"
                                    )
                                ),
                                exact: true,
                                icon: {
                                    icon: getSidePanelIcons().childIcon
                                },
                                id: "admin-forced-password-reset",
                                name: "Admin Forced Password Reset",
                                path: AppConstants.getPaths()
                                    .get("GOVERNANCE_CONNECTOR_EDIT")
                                    .replace(":categoryId",
                                        ServerConfigurationsConstants.ACCOUNT_MANAGEMENT_CATEGORY_ID)
                                    .replace(":connectorId",
                                        ServerConfigurationsConstants.ADMIN_FORCED_PASSWORD_RESET),
                                protected: true,
                                showOnSidePanel: false
                            },
                            {
                                component: lazy(() =>
                                    import(
                                        "../../../extensions/components/account-login/" +
                                        "pages/username-validation-edit"
                                    )
                                ),
                                exact: true,
                                icon: {
                                    icon: getSidePanelIcons().childIcon
                                },
                                id: "username-validation",
                                name: "Username Validation",
                                path: AppConstants.getPaths().get("USERNAME_VALIDATION_EDIT"),
                                protected: true,
                                showOnSidePanel: false
                            },
                            {
                                component: lazy(() =>
                                    import(
                                        "../../../extensions/components/account-login/" +
                                        "pages/alternative-login-identifier-edit"
                                    )
                                ),
                                exact: true,
                                icon: {
                                    icon: getSidePanelIcons().childIcon
                                },
                                id: "alternative-login-identifier",
                                name: "Alternative Login Identifier",
                                path: AppConstants.getPaths().get("ALTERNATIVE_LOGIN_IDENTIFIER_EDIT"),
                                protected: true,
                                showOnSidePanel: false
                            }
                        ],
                        component: lazy(() =>
                            import(
                                "../../../features/server-configurations/pages/connector-listing-page"
                            )
                        ),
                        exact: false,
                        icon: {
                            icon: <ArrowRightToBracketPencilIcon />
                        },
                        id: "loginAndRegistration",
                        name: "console:common.sidePanel.loginAndRegistration.label",
                        order: 0,
                        path: AppConstants.getPaths().get("LOGIN_AND_REGISTRATION"),
                        protected: true,
                        showOnSidePanel: true
                    },
                    {
                        category: "console:develop.features.sidePanel.categories.application",
                        children: [
                            {
                                component: lazy(() => import("../../applications/pages/application-template")),
                                exact: true,
                                icon: {
                                    icon: getSidePanelIcons().childIcon
                                },
                                id: "applicationTemplate",
                                name: "Application Templates",
                                path: AppConstants.getPaths().get("APPLICATION_TEMPLATES"),
                                protected: true,
                                showOnSidePanel: false
                            },
                            {
                                component: lazy(() => import("../../applications/pages/application-edit")),
                                exact: true,
                                icon: {
                                    icon: getSidePanelIcons().childIcon
                                },
                                id: "applicationsEdit",
                                name: "Application Edit",
                                path: AppConstants.getPaths().get("APPLICATION_EDIT"),
                                protected: true,
                                showOnSidePanel: false
                            }
                        ],
                        component: lazy(() => import("../../applications/pages/applications")),
                        exact: true,
                        icon: {
                            icon: getSidePanelIcons().applications
                        },
                        id: "applications",
                        name: "common:applications",
                        order: 1,
                        path: AppConstants.getPaths().get("APPLICATIONS"),
                        protected: true,
                        showOnSidePanel: true
                    },
                    {
                        category: "extensions:manage.sidePanel.categories.userManagement",
                        children: [
                            {
                                component: lazy(() => import("../../users/pages/user-edit")),
                                exact: true,
                                icon: {
                                    icon: getSidePanelIcons().childIcon
                                },
                                id: "usersEdit",
                                name: "console:manage.features.sidePanel.editUsers",
                                path: AppConstants.getPaths().get("USER_EDIT"),
                                protected: true,
                                showOnSidePanel: false
                            }
                        ],
                        component: lazy(() => import("../../users/pages/users")),
                        exact: true,
                        icon: {
                            icon: getSidePanelIcons().users
                        },
                        id: "users",
                        name: "console:manage.features.sidePanel.users",
                        order: 2,
                        path: AppConstants.getPaths().get("USERS"),
                        protected: true,
                        showOnSidePanel: true
                    },
                    {
                        category: "console:develop.features.sidePanel.categories.application",
                        children: [
                            {
                                component: lazy(() =>
                                    import("../../connections/pages/connection-templates")
                                ),
                                exact: true,
                                icon: {
                                    icon: getSidePanelIcons().childIcon
                                },
                                id: "identityProviderTemplate",
                                name: "Identity Provider Templates",
                                path: AppConstants.getPaths().get("IDP_TEMPLATES"),
                                protected: true,
                                showOnSidePanel: false
                            },
                            {
                                component: lazy(() =>
                                    import("../../connections/pages/connection-edit")
                                ),
                                exact: true,
                                icon: {
                                    icon: getSidePanelIcons().childIcon
                                },
                                id: "identityProvidersEdit",
                                name: "Identity Providers Edit",
                                path: AppConstants.getPaths().get("IDP_EDIT"),
                                protected: true,
                                showOnSidePanel: false
                            }
                        ],
                        component: lazy(() => import("../../connections/pages/connections")),
                        exact: true,
                        icon: {
                            icon: <NodesIcon />
                        },
                        id: "identityProviders",
                        name: identityProviderConfig?.useNewConnectionsView
                            ? "console:develop.features.sidePanel.authenticationProviders"
                            : "console:develop.features.sidePanel.identityProviders",
                        order: 3,
                        path: AppConstants.getPaths().get("IDP"),
                        protected: true,
                        showOnSidePanel: true
                    },
                    {
                        category: "console:develop.features.sidePanel.categories.application",
                        children: [
                            {
                                component: lazy(() =>
                                    import("../../identity-verification-providers/pages/" +
                                    "identity-verification-provider-template")
                                ),
                                exact: true,
                                icon: {
                                    icon: getSidePanelIcons().childIcon
                                },
                                id: "identityVerificationProviderTemplate",
                                name: "Identity Verification Provider Templates",
                                path: AppConstants.getPaths().get("IDVP_TEMPLATES"),
                                protected: true,
                                showOnSidePanel: false
                            },
                            {
                                component: lazy(() => import(
                                    "../../identity-verification-providers/pages/identity-verification-provider-edit")
                                ),
                                exact: true,
                                icon: {
                                    icon: getSidePanelIcons().childIcon
                                },
                                id: "identityVerificationProvidersEdit",
                                name: "Identity Verification Providers Edit",
                                path: AppConstants.getPaths().get("IDVP_EDIT"),
                                protected: true,
                                showOnSidePanel: false
                            }
                        ],
                        component: lazy(
                            () => import("../../identity-verification-providers/pages/identity-verification-providers")
                        ),
                        exact: true,
                        icon: { icon: getSidePanelIcons().identityVerificationProviders },
                        id: "identityVerificationProviders",
                        name: "console:develop.features.sidePanel.categories.identityVerificationProviders",
                        order: 4,
                        path: AppConstants.getPaths().get("IDVP"),
                        protected: true,
                        showOnSidePanel: true
                    },
                    {
                        category: "extensions:manage.sidePanel.categories.attributeManagement",
                        children: [
                            {
                                component: lazy(() => import("../../claims/pages/local-claims-edit")),
                                exact: true,
                                icon: {
                                    icon: getSidePanelIcons().childIcon
                                },
                                id: "editLocalClaims",
                                name: "console:manage.features.sidePanel.editLocalClaims",
                                path: AppConstants.getPaths().get("LOCAL_CLAIMS_EDIT"),
                                protected: true,
                                showOnSidePanel: false
                            },
                            {
                                component: lazy(() => import("../../claims/pages/local-claims")),
                                exact: true,
                                icon: {
                                    icon: getSidePanelIcons().childIcon
                                },
                                id: "localDialect",
                                name: "console:manage.features.sidePanel.localDialect",
                                path: AppConstants.getPaths().get("LOCAL_CLAIMS"),
                                protected: true,
                                showOnSidePanel: false
                            },
                            {
                                component: lazy(() => import("../../claims/pages/external-dialect-edit")),
                                exact: true,
                                icon: {
                                    icon: getSidePanelIcons().childIcon
                                },
                                id: "editExternalDialect",
                                name: "console:manage.features.sidePanel.editExternalDialect",
                                path: AppConstants.getPaths().get("EXTERNAL_DIALECT_EDIT"),
                                protected: true,
                                showOnSidePanel: false
                            },
                            {
                                component: lazy(() => import("../../claims/pages/attribute-mappings")),
                                exact: true,
                                icon: {
                                    icon: getSidePanelIcons().childIcon
                                },
                                id: "attributeMappings",
                                name: "console.manage.features.sidePanel.attributeMappings",
                                path: AppConstants.getPaths().get("ATTRIBUTE_MAPPINGS"),
                                protected: true,
                                showOnSidePanel: false
                            },
                            {
                                component: lazy(() => import("../../claims/pages/attribute-verification-settings")),
                                exact: true,
                                icon: {
                                    icon: getSidePanelIcons().childIcon
                                },
                                id: "attributeVerificationSettings",
                                name: "console.manage.features.sidePanel.attributeVerificationSettings",
                                path: AppConstants.getPaths().get("CLAIM_VERIFICATION_SETTINGS"),
                                protected: true,
                                showOnSidePanel: false
                            }
                        ],
                        component: lazy(() => import("../../claims/pages/claim-dialects")),
                        exact: true,
                        icon: {
                            icon: getSidePanelIcons().claims
                        },
                        id: "attributeDialects",
                        name: "console:manage.features.sidePanel.attributeDialects",
                        order: 10,
                        path: AppConstants.getPaths().get("CLAIM_DIALECTS"),
                        protected: true,
                        showOnSidePanel: true
                    },
                    {
                        category: "extensions:manage.sidePanel.categories.attributeManagement",
                        children: [
                            {
                                component: lazy(() => import("../../oidc-scopes/pages/oidc-scopes-edit")),
                                exact: true,
                                icon: {
                                    icon: getSidePanelIcons().childIcon
                                },
                                id: "oidcScopesEdit",
                                name: "console:develop.features.sidePanel.oidcScopes",
                                path: AppConstants.getPaths().get("OIDC_SCOPES_EDIT"),
                                protected: true,
                                showOnSidePanel: false
                            }
                        ],
                        component: lazy(() => import("../../oidc-scopes/pages/oidc-scopes")),
                        exact: true,
                        icon: {
                            icon: <UserCircleDotIcon fill="black" className="icon" />
                        },
                        id: "oidcScopes",
                        name: "console:develop.features.sidePanel.oidcScopes",
                        order: 11,
                        path: AppConstants.getPaths().get("OIDC_SCOPES"),
                        protected: true,
                        showOnSidePanel: false
                    },
                    {
                        children: [
                            {
                                component: lazy(() =>
                                    import("../../../features/organizations/pages/organization-edit")
                                ),
                                exact: true,
                                icon: {
                                    icon: getSidePanelIcons().organization
                                },
                                id: "organization-edit",
                                name: "organization Edit",
                                path: AppConstants.getPaths().get("ORGANIZATION_UPDATE"),
                                protected: true,
                                showOnSidePanel: false
                            }
                        ],
                        component: lazy(() => import("../../../features/organizations/pages/organizations")),
                        exact: true,
                        icon: {
                            icon: <BuildingIcon />
                        },
                        id: "organizations",
                        name: "console:manage.features.sidePanel.organizations",
                        order: 12,
                        path: AppConstants.getPaths().get("ORGANIZATIONS"),
                        protected: true,
                        showOnSidePanel: legacyMode?.organizations
                    },
                    {
                        children: [
                            {
                                component: lazy(() => {
                                    // eslint-disable-next-line max-len
                                    return import("../../organization-discovery/pages/assign-organization-discovery-domains-page");
                                }),
                                exact: true,
                                icon: {
                                    icon: getSidePanelIcons().organization
                                },
                                id: "email-domain-assign",
                                name: "Email Domain Assign",
                                path: AppConstants.getPaths().get("ASSIGN_ORGANIZATION_DISCOVERY_DOMAINS"),
                                protected: true,
                                showOnSidePanel: false
                            },
                            {
                                component: lazy(() => {
                                    // eslint-disable-next-line max-len
                                    return import("../../organization-discovery/pages/edit-organization-discovery-domains-page");
                                }),
                                exact: true,
                                icon: {
                                    icon: getSidePanelIcons().organization
                                },
                                id: "email-domain-edit",
                                name: "Email Domain Edit",
                                path: AppConstants.getPaths().get("UPDATE_ORGANIZATION_DISCOVERY_DOMAINS"),
                                protected: true,
                                showOnSidePanel: false
                            }
                        ],
                        component: lazy(() => {
                            return import("../../organization-discovery/pages/organization-discovery-domains-page");
                        }),
                        exact: true,
                        icon: {
                            icon: <EnvelopeMagnifyingGlassIcon />
                        },
                        id: "organizationDiscovery",
                        name: "console:manage.features.sidePanel.emailDomainDiscovery",
                        order: 12,
                        path: AppConstants.getPaths().get("ORGANIZATION_DISCOVERY_DOMAINS"),
                        protected: true,
                        showOnSidePanel: false
                    },
                    {
                        category: "extensions:develop.sidePanel.categories.branding",
                        component: lazy(() => import("../../../features/branding/pages/branding")),
                        exact: true,
                        icon: {
                            icon: import("../../../extensions/assets/images/icons/paint-palette-and-brush-outline.svg")
                        },
                        id: "branding",
                        name: "extensions:develop.sidePanel.stylesAndText",
                        order: 13,
                        path: `${ AppConstants.getDeveloperViewBasePath() }/branding`,
                        protected: true,
                        showOnSidePanel: true
                    },
                    {
                        category: "extensions:develop.sidePanel.categories.branding",
                        component: lazy(() =>
                            import("../../../features/email-management/" + "pages/email-customization")
                        ),
                        exact: true,
                        icon: { icon: <EnvelopeIcon fill="black" className="icon" /> },
                        id: "emailTemplates",
                        name: "Email Templates",
                        order: 14,
                        path: `${ AppConstants.getDeveloperViewBasePath() }/email-management`,
                        protected: true,
                        showOnSidePanel: true
                    },
                    {
                        category: "extensions:develop.sidePanel.categories.branding",
                        component: lazy(() =>
                            import("../../../features/email-and-sms/" + "pages/email-and-sms")
                        ),
                        exact: true,
                        icon: { icon: <EnvelopeGearIcon fill="black" className="icon" /> },
                        id: "notificationChannels",
                        name: "Email & SMS",
                        order: 15,
                        path: `${ AppConstants.getDeveloperViewBasePath() }/email-and-sms`,
                        protected: true,
                        showOnSidePanel: true
                    },
                    {
                        category: "extensions:develop.sidePanel.categories.branding",
                        component: lazy(() =>
                            import("../../../features/email-providers" + "/pages/email-providers")
                        ),
                        exact: true,
                        icon: {
                            icon: <EnvelopeGearIcon fill="black" className="icon" />
                        },
                        id: "emailProviders",
                        name: "extensions:develop.sidePanel.emailProvider",
                        order: 15,
                        path: AppConstants.getPaths().get("EMAIL_PROVIDER"),
                        protected: true,
                        showOnSidePanel: false
                    },
                    {
                        category: "extensions:develop.sidePanel.categories.smsProvider",
                        component: lazy(() =>
                            import("../../../features/sms-providers" + "/pages/sms-providers")
                        ),
                        exact: true,
                        icon: {
                            icon: getSidePanelIcons().sms
                        },
                        id: "smsProviders",
                        name: "SMS",
                        order: 16,
                        path: AppConstants.getPaths().get("SMS_PROVIDER"),
                        protected: true,
                        showOnSidePanel: false
                    },
                    {
                        category: "extensions:manage.sidePanel.categories.AccountManagement",
                        children: [
                            {
                                component: lazy(() =>
                                    import("../../../extensions/components/" + "my-account/pages/my-account-edit")
                                ),
                                exact: true,
                                icon: {
                                    icon: getSidePanelIcons().childIcon
                                },
                                id: "my-account-settings",
                                name: "My Account Settings",
                                path: AppConstants.getPaths().get("MY_ACCOUNT_EDIT"),
                                protected: true,
                                showOnSidePanel: false
                            }
                        ],
                        component: lazy(() => import("../../../extensions/components/my-account/pages/my-account")),
                        exact: true,
                        icon: {
                            icon: import("../../../extensions/assets/images/icons/self-service-portal-icon.svg")
                        },
                        id: "myAccount",
                        name: "Self-Service Portal",
                        order: 16,
                        path: AppConstants.getPaths().get("MY_ACCOUNT"),
                        protected: true,
                        showOnSidePanel: false
                    },
                    {
                        category: "extensions:manage.sidePanel.categories.AccountManagement",
                        children: [
                            {
                                component: lazy(() =>
                                    import("../../../extensions/components/" + "my-account/pages/my-account-edit")
                                ),
                                exact: true,
                                icon: {
                                    icon: getSidePanelIcons().childIcon
                                },
                                id: "my-account-settings",
                                name: "My Account Settings",
                                path: AppConstants.getPaths().get("MY_ACCOUNT_EDIT"),
                                protected: true,
                                showOnSidePanel: false
                            }
                        ],
                        component: lazy(() => import("../../../extensions/components/my-account/pages/my-account")),
                        exact: true,
                        icon: {
                            icon: import("../../../extensions/assets/images/icons/self-service-portal-icon.svg")
                        },
                        id: "myAccount",
                        name: "Self-Service Portal",
                        order: 17,
                        path: AppConstants.getPaths().get("MY_ACCOUNT"),
                        protected: true,
                        showOnSidePanel: false
                    },
                    {
                        category: "extensions:manage.sidePanel.categories.AccountManagement",
                        children: [
                            {
                                component: lazy(() =>
                                    import(
                                        "../../../features/server-configurations/" +
                                        "pages/connector-edit-page"
                                    )
                                ),
                                exact: true,
                                icon: {
                                    icon: getSidePanelIcons().childIcon
                                },
                                id: "self-registration-connector",
                                name: "Self Registration Connector",
                                path: AppConstants.getPaths()
                                    .get("GOVERNANCE_CONNECTOR_EDIT")
                                    .replace(":categoryId", ServerConfigurationsConstants.USER_ONBOARDING_CONNECTOR_ID)
                                    .replace(":connectorId", ServerConfigurationsConstants.SELF_SIGN_UP_CONNECTOR_ID),
                                protected: true,
                                showOnSidePanel: false
                            },
                            {
                                component: lazy(() =>
                                    import(
                                        "../../../features/server-configurations/" +
                                        "pages/connector-edit-page"
                                    )
                                ),
                                exact: true,
                                icon: {
                                    icon: getSidePanelIcons().childIcon
                                },
                                id: "organization-self-service",
                                name: "Organization Self Service",
                                path: AppConstants.getPaths()
                                    .get("GOVERNANCE_CONNECTOR_EDIT")
                                    .replace(":categoryId", ServerConfigurationsConstants.USER_ONBOARDING_CONNECTOR_ID)
                                    .replace(":connectorId",
                                        ServerConfigurationsConstants.ORGANIZATION_SELF_SERVICE_CONNECTOR_ID),
                                protected: true,
                                showOnSidePanel: false
                            },
                            {
                                component: lazy(() =>
                                    import(
                                        "../../../features/server-configurations/" +
                                        "pages/connector-edit-page"
                                    )
                                ),
                                exact: true,
                                icon: {
                                    icon: getSidePanelIcons().childIcon
                                },
                                id: "user-email-verification",
                                name: "Invite User to Set Password",
                                path: AppConstants.getPaths()
                                    .get("GOVERNANCE_CONNECTOR_EDIT")
                                    .replace(":categoryId", ServerConfigurationsConstants.USER_ONBOARDING_CONNECTOR_ID)
                                    .replace(":connectorId",
                                        ServerConfigurationsConstants.ASK_PASSWORD_CONNECTOR_ID),
                                protected: true,
                                showOnSidePanel: false
                            }
                        ],
                        component: lazy(() =>
                            import(
                                "../../../features/server-configurations/pages/connector-listing-page"
                            )
                        ),
                        exact: true,
                        icon: {
                            icon: getSidePanelIcons().connectors[
                                ServerConfigurationsConstants.USER_ONBOARDING_CONNECTOR_ID
                            ]
                        },
                        id: "userOnboarding",
                        name: "Self Registration",
                        order: 18,
                        path: AppConstants.getPaths()
                            .get("GOVERNANCE_CONNECTOR")
                            .replace(":id", ServerConfigurationsConstants.USER_ONBOARDING_CONNECTOR_ID),
                        protected: true,
                        showOnSidePanel: false
                    },
                    {
                        category: "extensions:manage.sidePanel.categories.AccountManagement",
                        children: [
                            {
                                component: lazy(() =>
                                    import(
                                        "../../../features/server-configurations/pages/connector-edit-page"
                                    )
                                ),
                                exact: true,
                                icon: {
                                    icon: getSidePanelIcons().childIcon
                                },
                                id: "password-recovery",
                                name: "Password Recovery",
                                path: AppConstants.getPaths()
                                    .get("GOVERNANCE_CONNECTOR_EDIT")
                                    .replace(
                                        ":categoryId",
                                        ServerConfigurationsConstants.ACCOUNT_MANAGEMENT_CONNECTOR_CATEGORY_ID
                                    )
                                    .replace(
                                        ":connectorId",
                                        ServerConfigurationsConstants.ACCOUNT_RECOVERY_CONNECTOR_ID
                                    ),
                                protected: true,
                                showOnSidePanel: false
                            },
                            {
                                component: lazy(() =>
                                    import(
                                        "../../../features/server-configurations/pages/connector-edit-page"
                                    )
                                ),
                                exact: true,
                                icon: {
                                    icon: getSidePanelIcons().childIcon
                                },
                                id: "username-recovery",
                                name: "Username Recovery",
                                path: AppConstants.getPaths()
                                    .get("USERNAME_RECOVERY_CONNECTOR_EDIT")
                                    .replace(
                                        ":type",
                                        "username"
                                    )
                                    .replace(
                                        ":categoryId",
                                        ServerConfigurationsConstants.ACCOUNT_MANAGEMENT_CONNECTOR_CATEGORY_ID
                                    )
                                    .replace(
                                        ":connectorId",
                                        ServerConfigurationsConstants.ACCOUNT_RECOVERY_CONNECTOR_ID
                                    ),
                                protected: true,
                                showOnSidePanel: false
                            }
                        ],
                        component: lazy(() =>
                            import(
                                "../../../features/server-configurations/pages/connector-listing-page"
                            )
                        ),
                        exact: true,
                        icon: {
                            icon: getSidePanelIcons().connectors[
                                ServerConfigurationsConstants.ACCOUNT_MANAGEMENT_CONNECTOR_CATEGORY_ID
                            ]
                        },
                        id: "accountRecovery",
                        name: "Account Recovery",
                        order: 20,
                        path: AppConstants.getPaths()
                            .get("GOVERNANCE_CONNECTOR")
                            .replace(":id", ServerConfigurationsConstants.ACCOUNT_MANAGEMENT_CONNECTOR_CATEGORY_ID),
                        protected: true,
                        showOnSidePanel: false
                    },
                    {
                        category: "extensions:manage.sidePanel.categories.AccountManagement",
                        children: [
                            {
                                component: lazy(() =>
                                    import(
                                        "../../../features/server-configurations/" +
                                        "pages/connector-edit-page"
                                    )
                                ),
                                exact: true,
                                icon: {
                                    icon: getSidePanelIcons().childIcon
                                },
                                id: "login-attempt-security",
                                name: "Login Attempts Security",
                                path: AppConstants.getPaths()
                                    .get("GOVERNANCE_CONNECTOR_EDIT")
                                    .replace(
                                        ":categoryId",
                                        ServerConfigurationsConstants.LOGIN_ATTEMPT_SECURITY_CONNECTOR_CATEGORY_ID
                                    )
                                    .replace(
                                        ":connectorId",
                                        ServerConfigurationsConstants.ACCOUNT_LOCKING_CONNECTOR_ID
                                    ),
                                protected: true,
                                showOnSidePanel: false
                            },
                            {
                                component: lazy(() =>
                                    import(
                                        "../../../features/server-configurations/pages/connector-edit-page"
                                    )
                                ),
                                exact: true,
                                icon: {
                                    icon: getSidePanelIcons().childIcon
                                },
                                id: "bot-detection",
                                name: "Bot Detection",
                                path: AppConstants.getPaths()
                                    .get("GOVERNANCE_CONNECTOR_EDIT")
                                    .replace(
                                        ":categoryId",
                                        ServerConfigurationsConstants.LOGIN_ATTEMPT_SECURITY_CONNECTOR_CATEGORY_ID
                                    )
                                    .replace(
                                        ":connectorId",
                                        ServerConfigurationsConstants.CAPTCHA_FOR_SSO_LOGIN_CONNECTOR_ID
                                    ),
                                protected: true,
                                showOnSidePanel: false
                            },
                            {
                                component: lazy(() =>
                                    import("../../../features/validation/pages/validation-config-edit")
                                ),
                                exact: true,
                                icon: {
                                    icon: getSidePanelIcons().organization
                                },
                                id: "validation-config-edit",
                                name: "Validation Configuration Edit",
                                path: AppConstants.getPaths().get("VALIDATION_CONFIG_EDIT"),
                                protected: true,
                                showOnSidePanel: false
                            },
                            {
                                component: lazy(() =>
                                    import("../../../features/private-key-jwt/pages/private-key-jwt-config-edit")
                                ),
                                exact: true,
                                icon: {
                                    icon: getSidePanelIcons().jwtKey
                                },
                                id: "private-key-jwt-config-edit",
                                name: "Private Key JWT Client Authentication for OIDC Configuration Edit",
                                path: AppConstants.getPaths().get("PRIVATE_KEY_JWT_CONFIG_EDIT"),
                                protected: true,
                                showOnSidePanel: false
                            }
                        ],
                        component: lazy(() =>
                            import(
                                "../../../features/server-configurations/pages/connector-listing-page"
                            )
                        ),
                        exact: true,
                        icon: {
                            icon: getSidePanelIcons().connectors[
                                ServerConfigurationsConstants.LOGIN_ATTEMPT_SECURITY_CONNECTOR_CATEGORY_ID
                            ]
                        },
                        id: "accountSecurity",
                        name: "Account Security",
                        order: 21,
                        path: AppConstants.getPaths()
                            .get("GOVERNANCE_CONNECTOR")
                            .replace(":id", ServerConfigurationsConstants.LOGIN_ATTEMPT_SECURITY_CONNECTOR_CATEGORY_ID),
                        protected: true,
                        showOnSidePanel: false
                    },
                    {
                        category: "extensions:develop.sidePanel.categories.monitor",
                        component: lazy(() => import("../../../extensions/components/logs/pages/logs")),
                        exact: true,
                        featureGateIds: [ FeatureGateConstants.SAAS_FEATURES_IDENTIFIER ],
                        icon: {
                            icon: import("../../../extensions/assets/images/icons/event-publishing.svg")
                        },
                        id: "logs",
                        name: "extensions:develop.sidePanel.monitor",
                        order: 22,
                        path: `${ AppConstants.getDeveloperViewBasePath() }/logs`,
                        protected: true,
                        showOnSidePanel: true
                    },
                    {
                        category: "extensions:develop.sidePanel.categories.monitor",
                        component: lazy(() => import("../../org-insights/pages/org-insights")),
                        exact: true,
                        featureGateIds: [ FeatureGateConstants.SAAS_FEATURES_IDENTIFIER ],
                        featureStatus: "BETA",
                        featureStatusLabel: "common:beta",
                        icon: {
                            icon: <LightbulbOnIcon fill="black" className="icon" />
                        },
                        id: "insights",
                        name: "Insights",
                        order: 23,
                        path: AppConstants.getPaths().get("INSIGHTS"),
                        protected: true,
                        showOnSidePanel: true
                    },
                    {
                        category: "extensions:manage.sidePanel.categories.monitor",
                        component: lazy(() =>
                            import(
                                "../../../features/server-configurations/pages/connector-edit-page"
                            )
                        ),
                        exact: true,
                        icon: {
                            icon: <LinearNodesIcon fill="black" className="icon" />
                        },
                        id: "analytics",
                        name: "Analytics",
                        order: 24,
                        path: AppConstants.getPaths().get("ANALYTICS")
                            .replace(
                                ":categoryId",
                                ServerConfigurationsConstants.OTHER_SETTINGS_CONNECTOR_CATEGORY_ID
                            )
                            .replace(
                                ":connectorId",
                                ServerConfigurationsConstants.ANALYTICS_ENGINE_CONNECTOR_ID
                            ),
                        protected: true,
                        showOnSidePanel: false
                    },
                    {
                        component: lazy(() =>
                            import(
                                "../../../features/server-configurations/pages/connector-edit-page"
                            )
                        ),
                        exact: true,
                        icon: {
                            icon: <LinearNodesIcon fill="black" className="icon" />
                        },
                        id: "dynamicConnector",
                        name: "Dynamic Connector",
                        order: 24,
                        path: AppConstants.getPaths()
                            .get("GOVERNANCE_CONNECTOR_EDIT"),
                        protected: true,
                        showOnSidePanel: false
                    },
                    {
                        category: "extensions:manage.sidePanel.categories.settings",
                        children: [
                            {
                                component: lazy(() =>
                                    import("../../server/pages/admin-session-advisory-banner-page")
                                ),
                                exact: true,
                                icon: {
                                    icon: getSidePanelIcons().childIcon
                                },
                                id: "admin-session-advisory-banner-edit",
                                name: "Admin Session Advisory Banner",
                                path: AppConstants.getPaths().get("ADMIN_ADVISORY_BANNER_EDIT"),
                                protected: true,
                                showOnSidePanel: false
                            },
                            {
                                component: lazy(() =>
                                    import("../../server/pages/remote-logging-page")
                                ),
                                exact: true,
                                icon: {
                                    icon: getSidePanelIcons().childIcon
                                },
                                id: "remote-logging",
                                name: "Remote Logging",
                                path: AppConstants.getPaths().get("REMOTE_LOGGING"),
                                protected: true,
                                showOnSidePanel: false
                            },
                            {
                                component: lazy(() =>
                                    import("../../server/pages/internal-notification-sending-page")
                                ),
                                exact: true,
                                icon: {
                                    icon: getSidePanelIcons().childIcon
                                },
                                id: "internal-notification-sending",
                                name: "Internal Notification Sending",
                                path: AppConstants.getPaths().get("INTERNAL_NOTIFICATION_SENDING"),
                                protected: true,
                                showOnSidePanel: false
                            }
                        ],
                        component: lazy(() =>
                            import(
                                "../../../features/server/pages/server"
                            )
                        ),
                        exact: true,
                        icon: {
                            icon: getSidePanelIcons().userStore
                        },
                        id: "server",
                        name: "Server",
                        order: 25,
                        path: AppConstants.getPaths().get("SERVER"),
                        protected: true,
                        showOnSidePanel: true
                    },
                    {
                        category: "extensions:manage.sidePanel.categories.userManagement",
                        component: lazy(() => import("../../workflow-approvals/pages/approvals")),
                        exact: true,
                        icon: {
                            icon: <DocumentCheckIcon fill="black" className="icon" />
                        },
                        id: "approvals",
                        name: "console:manage.features.sidePanel.approvals",
                        order: 26,
                        path: AppConstants.getPaths().get("APPROVALS"),
                        protected: true,
                        showOnSidePanel: true
                    },
                    {
                        category: "console:manage.features.sidePanel.categories.legacy",
                        component: lazy(() => import("../../certificates/pages/certificates-keystore")),
                        icon: {
                            icon: getSidePanelIcons().certificate
                        },
                        id: "certificates",
                        name: "console:manage.features.sidePanel.certificates",
                        order: 27,
                        path: AppConstants.getPaths().get("CERTIFICATES"),
                        protected: true,
                        showOnSidePanel: legacyMode?.certificates
                    },
                    {
                        category: "console:manage.features.sidePanel.categories.legacy",
                        children: [
                            {
                                component: lazy(() => import("../../secrets/pages/secret-edit")),
                                exact: false,
                                icon: { icon: getSidePanelIcons().childIcon },
                                id: "secretManagementEdit",
                                name: "secrets:routes.sidePanelChildrenNames.0",
                                path: AppConstants.getPaths().get("SECRET_EDIT"),
                                protected: true,
                                showOnSidePanel: false
                            }
                        ],
                        component: lazy(() => import("../../secrets/pages/secrets")),
                        exact: true,
                        icon: { icon: getSidePanelIcons().secrets },
                        id: "secretsManagement",
                        name: "secrets:routes.name",
                        order: 28,
                        path: AppConstants.getPaths().get("SECRETS"),
                        protected: true,
                        showOnSidePanel: legacyMode?.secretsManagement
                    },
                    {
                        children: [
                            {
                                component: lazy(() => import("../../console-settings/pages/console-roles-edit-page")),
                                exact: false,
                                icon: { icon: getSidePanelIcons().childIcon },
                                id: "consoleRolesEdit",
                                name: "Console Roles Edit",
                                path: AppConstants.getPaths().get("CONSOLE_ROLES_EDIT"),
                                protected: true,
                                showOnSidePanel: false
                            },
                            {
                                component: lazy(() => {
                                    return import("../../console-settings/pages/console-administrator-edit-page");
                                }),
                                exact: false,
                                icon: { icon: getSidePanelIcons().childIcon },
                                id: "consoleAdministratorsEdit",
                                name: "Console Administrators Edit",
                                path: AppConstants.getPaths().get("CONSOLE_ADMINISTRATORS_EDIT"),
                                protected: true,
                                showOnSidePanel: false
                            }
                        ],
                        component: lazy(() => import("../../console-settings/pages/console-settings-page")),
                        exact: true,
                        icon: {
                            icon: <GearIcon fill="black" className="icon" />
                        },
                        id: "consoleSettings",
                        name: "Console Settings",
                        order: 29,
                        path: AppConstants.getPaths().get("CONSOLE_SETTINGS"),
                        protected: true,
                        showOnSidePanel: !legacyMode?.applicationListSystemApps
                    },
                    // the following routes are not onboarded to the side panel
                    {
                        category: "console:manage.features.sidePanel.categories.configurations",
                        component: lazy(() =>
                            import("../../remote-repository-configuration/pages/remote-repository-config")
                        ),
                        exact: true,
                        icon: {
                            icon: getSidePanelIcons().remoteFetch
                        },
                        id: "remoteFetchConfig",
                        name: "console:manage.features.sidePanel.remoteFetchConfig",
                        order: 999,
                        path: AppConstants.getPaths().get("REMOTE_REPO_CONFIG"),
                        protected: true,
                        showOnSidePanel: false
                    },
                    {
                        component: lazy(() => import("../../server-configurations/pages/governance-connectors")),
                        exact: true,
                        icon: null,
                        id: "governanceConnectors",
                        name: "console:manage.features.sidePanel.governanceConnectors",
                        order: 999,
                        path: AppConstants.getPaths().get("GOVERNANCE_CONNECTORS"),
                        protected: true,
                        showOnSidePanel: false
                    },
                    {
                        component: lazy(() => import("../../server-configurations/pages/multi-attribute-login-edit")),
                        exact: true,
                        icon: null,
                        id: "multiAttributeLogin",
                        name: "governanceConnectors:connectorCategories.accountManagement." +
                        "connectors.multiattributeLoginHandler.friendlyName",
                        order: 999,
                        path: AppConstants.getPaths().get("MULTI_ATTRIBUTE_LOGIN"),
                        protected: true,
                        showOnSidePanel: false
                    },
                    ...commonConfig.extendedRoutes()
                ]),
                "id"
            )
        )
    );

<<<<<<< HEAD
=======
    if (useExtendedRoutes) {
        routes.push(
            {
                category: "console:develop.features.sidePanel.categories.application",
                children: [
                    {
                        component: lazy(() =>
                            import("../../../extensions/components/api-resources/pages/api-resource-edit")
                        ),
                        exact: true,
                        id: "apiResources-edit",
                        name: "extensions:develop.sidePanel.apiResources",
                        path: APIResourcesExtensionConstants.getPaths().get("API_RESOURCE_EDIT"),
                        protected: true,
                        showOnSidePanel: false
                    }
                ],
                component: lazy(() =>
                    import("../../../extensions/components/api-resources/pages/api-resources")
                ),
                exact: true,
                icon: {
                    icon: import("../../../extensions/assets/images/icons/api-resources-icon.svg")
                },
                id: "apiResources",
                name: "extensions:develop.sidePanel.apiResources",
                order: 2,
                path: APIResourcesConstants.getPaths().get("API_RESOURCES"),
                protected: true,
                showOnSidePanel: legacyMode?.apiResources
            },
            {
                category: "extensions:manage.sidePanel.categories.userManagement",
                children: [
                    {
                        component: lazy(() =>
                            import("../../../extensions/components/" + "users/pages/consumer-user-edit")
                        ),
                        exact: true,
                        icon: {
                            icon: import("../../../extensions/assets/images/icons/user-icon.svg")
                        },
                        id: "customer-user-edit",
                        name: "Customer Users Edit",
                        path: UsersConstants.getPaths().get("CUSTOMER_USER_EDIT_PATH"),
                        protected: true,
                        showOnSidePanel: false
                    }
                ],
                component: lazy(() => import("../../../extensions/" + "components/users/pages/users")),
                exact: true,
                icon: {
                    icon: import("../../../extensions/assets/images/icons/user-icon.svg")
                },
                id: "users",
                name: "Users",
                order: 4,
                path: UsersConstants.getPaths().get("USERS_PATH"),
                protected: true,
                showOnSidePanel: true
            },
            {
                category: "extensions:manage.sidePanel.categories.userManagement",
                children: [
                    {
                        component: lazy(() =>
                            import("../../../extensions/components/" + "users/pages/guest-user-edit")
                        ),
                        exact: true,
                        icon: {
                            icon: import("../../../extensions/assets/images/icons/admin-icon.svg")
                        },
                        id: "collaborator-user-edit",
                        name: "Collaborator Users Edit",
                        path: UsersConstants.getPaths().get("COLLABORATOR_USER_EDIT_PATH"),
                        protected: true,
                        showOnSidePanel: false
                    },
                    {
                        component: lazy(() =>
                            import("../../../extensions/components/users" + "/pages/administrator-settings")
                        ),
                        exact: true,
                        icon: {
                            icon: getSidePanelIcons().childIcon
                        },
                        id: "administrator-settings-edit",
                        name: "administrator-settings-edit",
                        path: UsersConstants.getPaths().get("COLLABORATOR_SETTINGS_EDIT_PATH"),
                        protected: true,
                        showOnSidePanel: false
                    }
                ],
                component: lazy(() => import("../../../extensions/components/users/pages/administrators")),
                exact: true,
                icon: {
                    icon: import("../../../extensions/assets/images/icons/admin-icon.svg")
                },
                id: "administrators",
                name: "Administrators",
                order: 5,
                path: UsersConstants.getPaths().get("COLLABORATOR_USERS_PATH"),
                protected: true,
                showOnSidePanel: true
            },
            {
                category: "extensions:manage.sidePanel.categories.userManagement",
                children: [
                    {
                        component: lazy(() =>
                            import("../../../extensions/components/" + "groups/pages/groups-edit")
                        ),
                        exact: true,
                        icon: {
                            icon: getSidePanelIcons().childIcon
                        },
                        id: "groupsEdit",
                        name: "console:manage.features.sidePanel.editGroups",
                        path: AppConstants.getPaths().get("GROUP_EDIT"),
                        protected: true,
                        showOnSidePanel: false
                    }
                ],
                component: lazy(() => import("../../../extensions/components/groups/pages/groups")),
                exact: true,
                icon: {
                    icon: <UserGroupIcon className="icon" fill="black" />
                },
                id: "groups",
                name: "Groups",
                order: 6,
                path: AppConstants.getPaths().get("GROUPS"),
                protected: true,
                showOnSidePanel: true
            },
            {
                category: "extensions:manage.sidePanel.categories.userManagement",
                children: [
                    {
                        component: lazy(() => import("../../application-roles/pages/application-role-edit")),
                        exact: true,
                        icon: {
                            icon: getSidePanelIcons().childIcon
                        },
                        id: "applicationRolesEdit",
                        name: "Edit Role",
                        path: AppConstants.getPaths().get("APPLICATION_ROLES_EDIT"),
                        protected: true,
                        showOnSidePanel: false
                    }
                ],
                component: lazy(() => import("../../application-roles/pages/application-roles")),
                exact: true,
                featureStatus: "NEW",
                featureStatusLabel: "common:new",
                icon: {
                    icon: getSidePanelIcons().roles
                },
                id: "applicationRoles",
                name: "Roles",
                order: 8,
                path: AppConstants.getPaths().get("APPLICATION_ROLES"),
                protected: true,
                showOnSidePanel: true
            },
            {
                category: "extensions:manage.sidePanel.categories.userManagement",
                children: [
                    {
                        component: lazy(() => import("../../../features/userstores/pages/user-stores-edit")),
                        exact: true,
                        icon: {
                            icon: getSidePanelIcons().childIcon
                        },
                        id: "edit-user-store",
                        name: "console:manage.features.sidePanel.editUserstore",
                        path: AppConstants.getPaths().get("USERSTORES_EDIT"),
                        protected: true,
                        showOnSidePanel: false
                    },
                    {
                        component: lazy(() =>
                            import(
                                "../../../extensions/components/user-stores/" +
                                "pages/remote-user-store-edit-page"
                            )
                        ),
                        exact: true,
                        icon: {
                            icon: getSidePanelIcons().childIcon
                        },
                        id: "remote-edit-user-store",
                        name: "console:manage.features.sidePanel.editUserstore",
                        path: AppConstants.getPaths()
                            .get("USERSTORES_EDIT")
                            .replace("edit-user-store", userstoresConfig.userstoreEdit.remoteUserStoreEditPath),
                        protected: true,
                        showOnSidePanel: false
                    },
                    {
                        component: lazy(() =>
                            import(
                                "../../../extensions/components/user-stores/pages/" +
                                "remote-customer-user-store-create"
                            )
                        ),
                        icon: {
                            icon: getSidePanelIcons().childIcon
                        },
                        id: "remote-user-store-create",
                        name: "userstore create",
                        path: RemoteUserStoreConstants.getPaths().get("REMOTE_USER_STORE_CREATE"),
                        protected: true,
                        showOnSidePanel: false
                    }
                ],
                component: lazy(() => import("../../../extensions/components/user-stores/pages/user-stores")),
                exact: true,
                icon: {
                    icon: getSidePanelIcons().userStore
                },
                id: "userStores",
                name: "User Stores",
                order: 9,
                path: AppConstants.getPaths().get("USERSTORES"),
                protected: true,
                showOnSidePanel: true
            },
            {
                category: "extensions:manage.sidePanel.categories.userManagement",
                children: [
                    {
                        component: lazy(() => import("../../application-roles/pages/application-roles")),
                        exact: true,
                        icon: {
                            icon: getSidePanelIcons().childIcon
                        },
                        id: "applicationRoles",
                        name: "Application Roles",
                        path: AppConstants.getPaths().get("APPLICATION_ROLES_SUB"),
                        protected: true,
                        showOnSidePanel: false
                    },
                    {
                        component: lazy(() => import("../../application-roles/pages/application-role-edit")),
                        exact: true,
                        icon: {
                            icon: getSidePanelIcons().childIcon
                        },
                        id: "applicationRolesEdit",
                        name: "Edit Application Role",
                        path: AppConstants.getPaths().get("APPLICATION_ROLES_EDIT_SUB"),
                        protected: true,
                        showOnSidePanel: false
                    },
                    {
                        component: lazy(() =>
                            import("../../../features/organizations/pages/organization-roles")
                        ),
                        exact: true,
                        icon: {
                            icon: getSidePanelIcons().roles
                        },
                        id: "organization-roles",
                        name: "Organization Roles",
                        path: AppConstants.getPaths().get("ORGANIZATION_ROLES"),
                        protected: true,
                        showOnSidePanel: false
                    },
                    {
                        component: lazy(() =>
                            import("../../../features/organizations/pages/organization-roles-edit")
                        ),
                        exact: true,
                        icon: {
                            icon: getSidePanelIcons().roles
                        },
                        id: "organization-roles-edit",
                        name: "organization Roles Edit",
                        path: AppConstants.getPaths().get("ORGANIZATION_ROLE_UPDATE"),
                        protected: true,
                        showOnSidePanel: false
                    }
                ],
                component: lazy(() => import("../../parent-roles/parent-roles")),
                exact: true,
                featureStatus: "NEW",
                featureStatusLabel: "common:new",
                icon: {
                    icon: getSidePanelIcons().applicationRoles
                },
                id: "roles",
                name: "Roles",
                order: 7,
                path: AppConstants.getPaths().get("ROLES"),
                protected: true,
                showOnSidePanel: true
            }
        );
    } else {
        routes.push(
            {
                category: "console:develop.features.sidePanel.categories.application",
                children: [
                    {
                        component: lazy(() =>
                            import("../../api-resources/pages/api-resource-edit")
                        ),
                        exact: true,
                        id: "apiResources-edit",
                        name: "extensions:develop.sidePanel.apiResources",
                        path: APIResourcesConstants.getPaths().get("API_RESOURCE_EDIT"),
                        protected: true,
                        showOnSidePanel: false
                    },
                    {
                        component: lazy(() =>
                            import("../../api-resources/pages/api-resources-internal-list")
                        ),
                        exact: true,
                        id: "apiResources-list",
                        name: "extensions:develop.sidePanel.apiResources",
                        path: APIResourcesConstants.getPaths().get("API_RESOURCES_CATEGORY"),
                        protected: true,
                        showOnSidePanel: false
                    }
                ],
                component: lazy(() =>
                    import("../../api-resources/pages/api-resources")
                ),
                exact: true,
                icon: {
                    icon: import("../../../extensions/assets/images/icons/api-resources-icon.svg")
                },
                id: "apiResources",
                name: "extensions:develop.sidePanel.apiResources",
                order: 2,
                path: APIResourcesConstants.getPaths().get("API_RESOURCES"),
                protected: true,
                showOnSidePanel: legacyMode?.apiResources
            },
            {
                category: "extensions:manage.sidePanel.categories.userManagement",
                children: [
                    {
                        component: lazy(() => import("../../users/pages/user-edit")),
                        exact: true,
                        icon: {
                            icon: getSidePanelIcons().childIcon
                        },
                        id: "usersEdit",
                        name: "console:manage.features.sidePanel.editUsers",
                        path: AppConstants.getPaths().get("USER_EDIT"),
                        protected: true,
                        showOnSidePanel: false
                    }
                ],
                component: lazy(() => import("../../users/pages/users")),
                exact: true,
                icon: {
                    icon: getSidePanelIcons().users
                },
                id: "users",
                name: "console:manage.features.sidePanel.users",
                order: 4,
                path: AppConstants.getPaths().get("USERS"),
                protected: true,
                showOnSidePanel: true
            },
            {
                category: "extensions:manage.sidePanel.categories.userManagement",
                children: [
                    {
                        component: lazy(() =>
                            import("../../users/pages/user-edit")
                        ),
                        exact: true,
                        icon: {
                            icon: import("../../../extensions/assets/images/icons/admin-icon.svg")
                        },
                        id: "collaborator-user-edit",
                        name: "Collaborator Users Edit",
                        path: UsersConstants.getPaths().get("COLLABORATOR_USER_EDIT_PATH"),
                        protected: true,
                        showOnSidePanel: false
                    },
                    {
                        component: lazy(() =>
                            import("../../../extensions/components/users" + "/pages/administrator-settings")
                        ),
                        exact: true,
                        icon: {
                            icon: getSidePanelIcons().childIcon
                        },
                        id: "administrator-settings-edit",
                        name: "administrator-settings-edit",
                        path: UsersConstants.getPaths().get("COLLABORATOR_SETTINGS_EDIT_PATH"),
                        protected: true,
                        showOnSidePanel: false
                    }
                ],
                component: lazy(() => import("../../../extensions/components/users/pages/administrators")),
                exact: true,
                icon: {
                    icon: import("../../../extensions/assets/images/icons/admin-icon.svg")
                },
                id: "administrators",
                name: "Administrators",
                order: 5,
                path: UsersConstants.getPaths().get("COLLABORATOR_USERS_PATH"),
                protected: true,
                showOnSidePanel: true
            },
            {
                category: "extensions:manage.sidePanel.categories.userManagement",
                children: [
                    {
                        component: lazy(() =>
                            import("../../groups/pages/group-edit")
                        ),
                        exact: true,
                        icon: {
                            icon: getSidePanelIcons().childIcon
                        },
                        id: "groupsEdit",
                        name: "console:manage.features.sidePanel.editGroups",
                        path: AppConstants.getPaths().get("GROUP_EDIT"),
                        protected: true,
                        showOnSidePanel: false
                    }
                ],
                component: lazy(() => import("../../groups/pages/groups")),
                exact: true,
                icon: {
                    icon: <UserGroupIcon className="icon" fill="black" />
                },
                id: "groups",
                name: "Groups",
                order: 6,
                path: AppConstants.getPaths().get("GROUPS"),
                protected: true,
                showOnSidePanel: true
            },
            {
                category: "extensions:manage.sidePanel.categories.userManagement",
                children: [
                    {
                        component: lazy(() => import("../../userstores/pages/user-stores-edit")),
                        exact: true,
                        icon: {
                            icon: getSidePanelIcons().childIcon
                        },
                        id: "edit-user-store",
                        name: "console:manage.features.sidePanel.editUserstore",
                        path: AppConstants.getPaths().get("USERSTORES_EDIT"),
                        protected: true,
                        showOnSidePanel: false
                    },
                    {
                        component: lazy(() =>
                            import("../../userstores/pages/userstores-templates")
                        ),
                        exact: true,
                        icon: {
                            icon: getSidePanelIcons().childIcon
                        },
                        id: "userstore-templates",
                        name: "console:manage.features.sidePanel.userstoreTemplates",
                        path: AppConstants.getPaths().get("USERSTORE_TEMPLATES"),
                        protected: true,
                        showOnSidePanel: false
                    }
                ],
                component: lazy(() => import("../../userstores/pages/user-stores")),
                exact: true,
                icon: {
                    icon: getSidePanelIcons().userStore
                },
                id: "userStores",
                name: "console:manage.features.sidePanel.userstores",
                order: 9,
                path: AppConstants.getPaths().get("USERSTORES"),
                protected: true,
                showOnSidePanel: true
            },
            {
                category: "extensions:manage.sidePanel.categories.userManagement",
                component: lazy(() => import("../../provisioning/pages/outbound-provisioning-settings")),
                exact: true,
                icon: {
                    icon: getSidePanelIcons().childIcon
                },
                id: "residentOutboundProvisioning",
                name: "applications:resident.provisioning.outbound.heading",
                order: 6,
                path: AppConstants.getPaths().get("OUTBOUND_PROVISIONING_SETTINGS"),
                protected: true,
                showOnSidePanel: false
            }
        );

        if (legacyMode?.rolesV1) {
            // Push the roles v1 routes.
            routes.push({
                category: "extensions:manage.sidePanel.categories.userManagement",
                children: [
                    {
                        component: lazy(() => import("../../roles-v1/pages/role-edit")),
                        exact: true,
                        icon: {
                            icon: getSidePanelIcons().childIcon
                        },
                        id: "rolesV1Edit",
                        name: "console:manage.features.sidePanel.editRoles",
                        path: AppConstants.getPaths().get("ROLE_EDIT"),
                        protected: true,
                        showOnSidePanel: false
                    }
                ],
                component: lazy(() => import("../../roles-v1/pages/role")),
                exact: true,
                icon: {
                    icon: getSidePanelIcons().applicationRoles
                },
                id: "userV1Roles",
                name: "console:manage.features.sidePanel.roles",
                order: 7,
                path: AppConstants.getPaths().get("ROLES"),
                protected: true,
                showOnSidePanel: legacyMode?.rolesV1
            });
        } else {
            // Push the roles v2 routes.
            routes.push({
                category: "extensions:manage.sidePanel.categories.userManagement",
                children: [
                    {
                        component: lazy(() => import("../../roles/pages/role-edit")),
                        exact: true,
                        icon: {
                            icon: getSidePanelIcons().childIcon
                        },
                        id: "rolesEdit",
                        name: "console:manage.features.sidePanel.editRoles",
                        path: AppConstants.getPaths().get("ROLE_EDIT"),
                        protected: true,
                        showOnSidePanel: false
                    },
                    {
                        component: lazy(() => import("../../roles/pages/create-role-wizard")),
                        exact: true,
                        icon: {
                            icon: getSidePanelIcons().childIcon
                        },
                        id: "rolesCreate",
                        name: "console:manage.features.sidePanel.createRole",
                        path: AppConstants.getPaths().get("ROLE_CREATE"),
                        protected: true,
                        showOnSidePanel: false
                    }
                ],
                component: lazy(() => import("../../roles/pages/role")),
                exact: true,
                icon: {
                    icon: getSidePanelIcons().applicationRoles
                },
                id: "userRoles",
                name: "console:manage.features.sidePanel.roles",
                order: 7,
                path: AppConstants.getPaths().get("ROLES"),
                protected: true,
                showOnSidePanel: !legacyMode?.rolesV1
            });
        }
    }

>>>>>>> 9bcc44cf
    routes.push({
        component: null,
        icon: null,
        id: "404",
        name: "404",
        path: "*",
        protected: true,
        redirectTo: AppConstants.getPaths().get("PAGE_NOT_FOUND"),
        showOnSidePanel: false
    });

    return routes;
};

/**
 * Get full screen layout routes.
 *
 * @returns
 */
export const getFullScreenViewRoutes = (): RouteInterface[] => {
    const routes: RouteInterface[] = [
        {
            component: null,
            icon: null,
            id: "404",
            name: "404",
            path: "*",
            protected: true,
            redirectTo: AppConstants.getPaths().get("PAGE_NOT_FOUND"),
            showOnSidePanel: false
        }
    ];

    return routes;
};

/**
 * Get default page layout routes.
 *
 * @returns
 */
export const getDefaultLayoutRoutes = (): RouteInterface[] => {
    const routes: RouteInterface[] = [];

    routes.push({
        component: lazy(() => import("../pages/privacy")),
        icon: null,
        id: "privacy",
        name: "console:common.sidePanel.privacy",
        path: AppConstants.getPaths().get("PRIVACY"),
        protected: true,
        showOnSidePanel: false
    });

    return routes;
};

/**
 * Get error page layout routes.
 *
 * @returns
 */
export const getErrorLayoutRoutes = (): RouteInterface[] => {
    return [
        {
            component: lazy(() => import("../pages/errors/unauthorized")),
            exact: true,
            icon: null,
            id: "unauthorized",
            name: "Unauthorized",
            path: AppConstants.getPaths().get("UNAUTHORIZED"),
            protected: true,
            showOnSidePanel: false
        },
        {
            component: lazy(() => import("../pages/errors/404")),
            exact: true,
            icon: null,
            id: "pageNotFound",
            name: "404",
            path: AppConstants.getPaths().get("PAGE_NOT_FOUND"),
            protected: true,
            showOnSidePanel: false
        },
        {
            component: lazy(() => import("../pages/errors/storage-disabled")),
            exact: true,
            icon: null,
            id: "storingDataDisabled",
            name: "storingDataDisabled",
            path: AppConstants.getPaths().get("STORING_DATA_DISABLED"),
            protected: false,
            showOnSidePanel: false
        }
    ];
};

/**
 * Get auth page layout routes.
 *
 * @returns
 */
export const getAuthLayoutRoutes = (): RouteInterface[] => {
    const routes: RouteInterface[] = [
        {
            component: lazy(() => import("../../../extensions/components/tenants/pages/create-tenant")),
            exact: true,
            icon: null,
            id: "createTenant",
            name: "createTenant",
            path: AppConstants.getPaths().get("CREATE_TENANT"),
            protected: true,
            showOnSidePanel: false
        },
        {
            component: lazy(() => import("../../authentication/pages/sign-out")),
            icon: null,
            id: "authLayoutLogout",
            name: "Logout",
            path: AppConstants.getPaths().get("LOGOUT"),
            protected: false,
            showOnSidePanel: false
        }
    ];

    return routes;
};

/**
 * If a layout doesn't use a sub base path i.e `console`, `manage`, then all the routes in that layout
 * has to be registered in the root layout path (`getAppLayoutRoutes`). This function will help inject the
 * proper layout by reusing the defined routes rather than duplicating.
 *
 * @example
 *     Without this, we'll have to manually let the app know to use the `AuthLayout` if someone hits `/login`.
 *
 *    @example \{
 *          component: AuthLayout,
 *          icon: null,
 *          id: "appRouteLogin",
 *          name: "Login",
 *          path: AppConstants.getPaths().get("LOGIN"),
 *          protected: false,
 *          showOnSidePanel: false
 *    \},
 *
 * @param routes - Set of routes in the layout.
 * @param layout - Layout to be used.
 *
 * @returns
 */
const getLayoutAssignedToRoutes = (routes: RouteInterface[], layout: FunctionComponent) => {
    let modifiedRoutes: RouteInterface[] = [ ...routes ];

    modifiedRoutes = modifiedRoutes.map((route: RouteInterface) => {
        return {
            ...route,
            component: layout
        };
    });

    return modifiedRoutes;
};

/**
 * Get all the app layout routes.
 *
 * @returns
 */
export const getAppLayoutRoutes = (): RouteInterface[] => {
    return [
        ...getLayoutAssignedToRoutes(getAuthLayoutRoutes(), AuthLayout),
        ...getLayoutAssignedToRoutes(getDefaultLayoutRoutes(), DefaultLayout),
        ...getLayoutAssignedToRoutes(getErrorLayoutRoutes(), ErrorLayout),
        {
            component: FullScreenView,
            icon: null,
            id: "full-screen-view",
            name: "Full Screen View",
            path: AppConstants.getFullScreenViewBasePath(),
            protected: false,
            showOnSidePanel: false
        },
        {
            component: AppView,
            icon: null,
            id: "app",
            name: "App",
            path: AppConstants.getPaths().get("ROOT"),
            protected: false,
            showOnSidePanel: false
        },
        {
            component: null,
            icon: null,
            id: "404",
            name: "404",
            path: "*",
            protected: true,
            redirectTo: AppConstants.getPaths().get("PAGE_NOT_FOUND"),
            showOnSidePanel: false
        }
    ];
};

/**
 * Get base layout routes.
 *
 * @returns
 */
export const getBaseRoutes = (): RouteInterface[] => {
    return [
        {
            component: AppLayout,
            icon: null,
            id: "app",
            name: "App",
            path: AppConstants.getPaths().get("ROOT"),
            protected: false,
            showOnSidePanel: false
        }
    ];
};<|MERGE_RESOLUTION|>--- conflicted
+++ resolved
@@ -1220,585 +1220,6 @@
         )
     );
 
-<<<<<<< HEAD
-=======
-    if (useExtendedRoutes) {
-        routes.push(
-            {
-                category: "console:develop.features.sidePanel.categories.application",
-                children: [
-                    {
-                        component: lazy(() =>
-                            import("../../../extensions/components/api-resources/pages/api-resource-edit")
-                        ),
-                        exact: true,
-                        id: "apiResources-edit",
-                        name: "extensions:develop.sidePanel.apiResources",
-                        path: APIResourcesExtensionConstants.getPaths().get("API_RESOURCE_EDIT"),
-                        protected: true,
-                        showOnSidePanel: false
-                    }
-                ],
-                component: lazy(() =>
-                    import("../../../extensions/components/api-resources/pages/api-resources")
-                ),
-                exact: true,
-                icon: {
-                    icon: import("../../../extensions/assets/images/icons/api-resources-icon.svg")
-                },
-                id: "apiResources",
-                name: "extensions:develop.sidePanel.apiResources",
-                order: 2,
-                path: APIResourcesConstants.getPaths().get("API_RESOURCES"),
-                protected: true,
-                showOnSidePanel: legacyMode?.apiResources
-            },
-            {
-                category: "extensions:manage.sidePanel.categories.userManagement",
-                children: [
-                    {
-                        component: lazy(() =>
-                            import("../../../extensions/components/" + "users/pages/consumer-user-edit")
-                        ),
-                        exact: true,
-                        icon: {
-                            icon: import("../../../extensions/assets/images/icons/user-icon.svg")
-                        },
-                        id: "customer-user-edit",
-                        name: "Customer Users Edit",
-                        path: UsersConstants.getPaths().get("CUSTOMER_USER_EDIT_PATH"),
-                        protected: true,
-                        showOnSidePanel: false
-                    }
-                ],
-                component: lazy(() => import("../../../extensions/" + "components/users/pages/users")),
-                exact: true,
-                icon: {
-                    icon: import("../../../extensions/assets/images/icons/user-icon.svg")
-                },
-                id: "users",
-                name: "Users",
-                order: 4,
-                path: UsersConstants.getPaths().get("USERS_PATH"),
-                protected: true,
-                showOnSidePanel: true
-            },
-            {
-                category: "extensions:manage.sidePanel.categories.userManagement",
-                children: [
-                    {
-                        component: lazy(() =>
-                            import("../../../extensions/components/" + "users/pages/guest-user-edit")
-                        ),
-                        exact: true,
-                        icon: {
-                            icon: import("../../../extensions/assets/images/icons/admin-icon.svg")
-                        },
-                        id: "collaborator-user-edit",
-                        name: "Collaborator Users Edit",
-                        path: UsersConstants.getPaths().get("COLLABORATOR_USER_EDIT_PATH"),
-                        protected: true,
-                        showOnSidePanel: false
-                    },
-                    {
-                        component: lazy(() =>
-                            import("../../../extensions/components/users" + "/pages/administrator-settings")
-                        ),
-                        exact: true,
-                        icon: {
-                            icon: getSidePanelIcons().childIcon
-                        },
-                        id: "administrator-settings-edit",
-                        name: "administrator-settings-edit",
-                        path: UsersConstants.getPaths().get("COLLABORATOR_SETTINGS_EDIT_PATH"),
-                        protected: true,
-                        showOnSidePanel: false
-                    }
-                ],
-                component: lazy(() => import("../../../extensions/components/users/pages/administrators")),
-                exact: true,
-                icon: {
-                    icon: import("../../../extensions/assets/images/icons/admin-icon.svg")
-                },
-                id: "administrators",
-                name: "Administrators",
-                order: 5,
-                path: UsersConstants.getPaths().get("COLLABORATOR_USERS_PATH"),
-                protected: true,
-                showOnSidePanel: true
-            },
-            {
-                category: "extensions:manage.sidePanel.categories.userManagement",
-                children: [
-                    {
-                        component: lazy(() =>
-                            import("../../../extensions/components/" + "groups/pages/groups-edit")
-                        ),
-                        exact: true,
-                        icon: {
-                            icon: getSidePanelIcons().childIcon
-                        },
-                        id: "groupsEdit",
-                        name: "console:manage.features.sidePanel.editGroups",
-                        path: AppConstants.getPaths().get("GROUP_EDIT"),
-                        protected: true,
-                        showOnSidePanel: false
-                    }
-                ],
-                component: lazy(() => import("../../../extensions/components/groups/pages/groups")),
-                exact: true,
-                icon: {
-                    icon: <UserGroupIcon className="icon" fill="black" />
-                },
-                id: "groups",
-                name: "Groups",
-                order: 6,
-                path: AppConstants.getPaths().get("GROUPS"),
-                protected: true,
-                showOnSidePanel: true
-            },
-            {
-                category: "extensions:manage.sidePanel.categories.userManagement",
-                children: [
-                    {
-                        component: lazy(() => import("../../application-roles/pages/application-role-edit")),
-                        exact: true,
-                        icon: {
-                            icon: getSidePanelIcons().childIcon
-                        },
-                        id: "applicationRolesEdit",
-                        name: "Edit Role",
-                        path: AppConstants.getPaths().get("APPLICATION_ROLES_EDIT"),
-                        protected: true,
-                        showOnSidePanel: false
-                    }
-                ],
-                component: lazy(() => import("../../application-roles/pages/application-roles")),
-                exact: true,
-                featureStatus: "NEW",
-                featureStatusLabel: "common:new",
-                icon: {
-                    icon: getSidePanelIcons().roles
-                },
-                id: "applicationRoles",
-                name: "Roles",
-                order: 8,
-                path: AppConstants.getPaths().get("APPLICATION_ROLES"),
-                protected: true,
-                showOnSidePanel: true
-            },
-            {
-                category: "extensions:manage.sidePanel.categories.userManagement",
-                children: [
-                    {
-                        component: lazy(() => import("../../../features/userstores/pages/user-stores-edit")),
-                        exact: true,
-                        icon: {
-                            icon: getSidePanelIcons().childIcon
-                        },
-                        id: "edit-user-store",
-                        name: "console:manage.features.sidePanel.editUserstore",
-                        path: AppConstants.getPaths().get("USERSTORES_EDIT"),
-                        protected: true,
-                        showOnSidePanel: false
-                    },
-                    {
-                        component: lazy(() =>
-                            import(
-                                "../../../extensions/components/user-stores/" +
-                                "pages/remote-user-store-edit-page"
-                            )
-                        ),
-                        exact: true,
-                        icon: {
-                            icon: getSidePanelIcons().childIcon
-                        },
-                        id: "remote-edit-user-store",
-                        name: "console:manage.features.sidePanel.editUserstore",
-                        path: AppConstants.getPaths()
-                            .get("USERSTORES_EDIT")
-                            .replace("edit-user-store", userstoresConfig.userstoreEdit.remoteUserStoreEditPath),
-                        protected: true,
-                        showOnSidePanel: false
-                    },
-                    {
-                        component: lazy(() =>
-                            import(
-                                "../../../extensions/components/user-stores/pages/" +
-                                "remote-customer-user-store-create"
-                            )
-                        ),
-                        icon: {
-                            icon: getSidePanelIcons().childIcon
-                        },
-                        id: "remote-user-store-create",
-                        name: "userstore create",
-                        path: RemoteUserStoreConstants.getPaths().get("REMOTE_USER_STORE_CREATE"),
-                        protected: true,
-                        showOnSidePanel: false
-                    }
-                ],
-                component: lazy(() => import("../../../extensions/components/user-stores/pages/user-stores")),
-                exact: true,
-                icon: {
-                    icon: getSidePanelIcons().userStore
-                },
-                id: "userStores",
-                name: "User Stores",
-                order: 9,
-                path: AppConstants.getPaths().get("USERSTORES"),
-                protected: true,
-                showOnSidePanel: true
-            },
-            {
-                category: "extensions:manage.sidePanel.categories.userManagement",
-                children: [
-                    {
-                        component: lazy(() => import("../../application-roles/pages/application-roles")),
-                        exact: true,
-                        icon: {
-                            icon: getSidePanelIcons().childIcon
-                        },
-                        id: "applicationRoles",
-                        name: "Application Roles",
-                        path: AppConstants.getPaths().get("APPLICATION_ROLES_SUB"),
-                        protected: true,
-                        showOnSidePanel: false
-                    },
-                    {
-                        component: lazy(() => import("../../application-roles/pages/application-role-edit")),
-                        exact: true,
-                        icon: {
-                            icon: getSidePanelIcons().childIcon
-                        },
-                        id: "applicationRolesEdit",
-                        name: "Edit Application Role",
-                        path: AppConstants.getPaths().get("APPLICATION_ROLES_EDIT_SUB"),
-                        protected: true,
-                        showOnSidePanel: false
-                    },
-                    {
-                        component: lazy(() =>
-                            import("../../../features/organizations/pages/organization-roles")
-                        ),
-                        exact: true,
-                        icon: {
-                            icon: getSidePanelIcons().roles
-                        },
-                        id: "organization-roles",
-                        name: "Organization Roles",
-                        path: AppConstants.getPaths().get("ORGANIZATION_ROLES"),
-                        protected: true,
-                        showOnSidePanel: false
-                    },
-                    {
-                        component: lazy(() =>
-                            import("../../../features/organizations/pages/organization-roles-edit")
-                        ),
-                        exact: true,
-                        icon: {
-                            icon: getSidePanelIcons().roles
-                        },
-                        id: "organization-roles-edit",
-                        name: "organization Roles Edit",
-                        path: AppConstants.getPaths().get("ORGANIZATION_ROLE_UPDATE"),
-                        protected: true,
-                        showOnSidePanel: false
-                    }
-                ],
-                component: lazy(() => import("../../parent-roles/parent-roles")),
-                exact: true,
-                featureStatus: "NEW",
-                featureStatusLabel: "common:new",
-                icon: {
-                    icon: getSidePanelIcons().applicationRoles
-                },
-                id: "roles",
-                name: "Roles",
-                order: 7,
-                path: AppConstants.getPaths().get("ROLES"),
-                protected: true,
-                showOnSidePanel: true
-            }
-        );
-    } else {
-        routes.push(
-            {
-                category: "console:develop.features.sidePanel.categories.application",
-                children: [
-                    {
-                        component: lazy(() =>
-                            import("../../api-resources/pages/api-resource-edit")
-                        ),
-                        exact: true,
-                        id: "apiResources-edit",
-                        name: "extensions:develop.sidePanel.apiResources",
-                        path: APIResourcesConstants.getPaths().get("API_RESOURCE_EDIT"),
-                        protected: true,
-                        showOnSidePanel: false
-                    },
-                    {
-                        component: lazy(() =>
-                            import("../../api-resources/pages/api-resources-internal-list")
-                        ),
-                        exact: true,
-                        id: "apiResources-list",
-                        name: "extensions:develop.sidePanel.apiResources",
-                        path: APIResourcesConstants.getPaths().get("API_RESOURCES_CATEGORY"),
-                        protected: true,
-                        showOnSidePanel: false
-                    }
-                ],
-                component: lazy(() =>
-                    import("../../api-resources/pages/api-resources")
-                ),
-                exact: true,
-                icon: {
-                    icon: import("../../../extensions/assets/images/icons/api-resources-icon.svg")
-                },
-                id: "apiResources",
-                name: "extensions:develop.sidePanel.apiResources",
-                order: 2,
-                path: APIResourcesConstants.getPaths().get("API_RESOURCES"),
-                protected: true,
-                showOnSidePanel: legacyMode?.apiResources
-            },
-            {
-                category: "extensions:manage.sidePanel.categories.userManagement",
-                children: [
-                    {
-                        component: lazy(() => import("../../users/pages/user-edit")),
-                        exact: true,
-                        icon: {
-                            icon: getSidePanelIcons().childIcon
-                        },
-                        id: "usersEdit",
-                        name: "console:manage.features.sidePanel.editUsers",
-                        path: AppConstants.getPaths().get("USER_EDIT"),
-                        protected: true,
-                        showOnSidePanel: false
-                    }
-                ],
-                component: lazy(() => import("../../users/pages/users")),
-                exact: true,
-                icon: {
-                    icon: getSidePanelIcons().users
-                },
-                id: "users",
-                name: "console:manage.features.sidePanel.users",
-                order: 4,
-                path: AppConstants.getPaths().get("USERS"),
-                protected: true,
-                showOnSidePanel: true
-            },
-            {
-                category: "extensions:manage.sidePanel.categories.userManagement",
-                children: [
-                    {
-                        component: lazy(() =>
-                            import("../../users/pages/user-edit")
-                        ),
-                        exact: true,
-                        icon: {
-                            icon: import("../../../extensions/assets/images/icons/admin-icon.svg")
-                        },
-                        id: "collaborator-user-edit",
-                        name: "Collaborator Users Edit",
-                        path: UsersConstants.getPaths().get("COLLABORATOR_USER_EDIT_PATH"),
-                        protected: true,
-                        showOnSidePanel: false
-                    },
-                    {
-                        component: lazy(() =>
-                            import("../../../extensions/components/users" + "/pages/administrator-settings")
-                        ),
-                        exact: true,
-                        icon: {
-                            icon: getSidePanelIcons().childIcon
-                        },
-                        id: "administrator-settings-edit",
-                        name: "administrator-settings-edit",
-                        path: UsersConstants.getPaths().get("COLLABORATOR_SETTINGS_EDIT_PATH"),
-                        protected: true,
-                        showOnSidePanel: false
-                    }
-                ],
-                component: lazy(() => import("../../../extensions/components/users/pages/administrators")),
-                exact: true,
-                icon: {
-                    icon: import("../../../extensions/assets/images/icons/admin-icon.svg")
-                },
-                id: "administrators",
-                name: "Administrators",
-                order: 5,
-                path: UsersConstants.getPaths().get("COLLABORATOR_USERS_PATH"),
-                protected: true,
-                showOnSidePanel: true
-            },
-            {
-                category: "extensions:manage.sidePanel.categories.userManagement",
-                children: [
-                    {
-                        component: lazy(() =>
-                            import("../../groups/pages/group-edit")
-                        ),
-                        exact: true,
-                        icon: {
-                            icon: getSidePanelIcons().childIcon
-                        },
-                        id: "groupsEdit",
-                        name: "console:manage.features.sidePanel.editGroups",
-                        path: AppConstants.getPaths().get("GROUP_EDIT"),
-                        protected: true,
-                        showOnSidePanel: false
-                    }
-                ],
-                component: lazy(() => import("../../groups/pages/groups")),
-                exact: true,
-                icon: {
-                    icon: <UserGroupIcon className="icon" fill="black" />
-                },
-                id: "groups",
-                name: "Groups",
-                order: 6,
-                path: AppConstants.getPaths().get("GROUPS"),
-                protected: true,
-                showOnSidePanel: true
-            },
-            {
-                category: "extensions:manage.sidePanel.categories.userManagement",
-                children: [
-                    {
-                        component: lazy(() => import("../../userstores/pages/user-stores-edit")),
-                        exact: true,
-                        icon: {
-                            icon: getSidePanelIcons().childIcon
-                        },
-                        id: "edit-user-store",
-                        name: "console:manage.features.sidePanel.editUserstore",
-                        path: AppConstants.getPaths().get("USERSTORES_EDIT"),
-                        protected: true,
-                        showOnSidePanel: false
-                    },
-                    {
-                        component: lazy(() =>
-                            import("../../userstores/pages/userstores-templates")
-                        ),
-                        exact: true,
-                        icon: {
-                            icon: getSidePanelIcons().childIcon
-                        },
-                        id: "userstore-templates",
-                        name: "console:manage.features.sidePanel.userstoreTemplates",
-                        path: AppConstants.getPaths().get("USERSTORE_TEMPLATES"),
-                        protected: true,
-                        showOnSidePanel: false
-                    }
-                ],
-                component: lazy(() => import("../../userstores/pages/user-stores")),
-                exact: true,
-                icon: {
-                    icon: getSidePanelIcons().userStore
-                },
-                id: "userStores",
-                name: "console:manage.features.sidePanel.userstores",
-                order: 9,
-                path: AppConstants.getPaths().get("USERSTORES"),
-                protected: true,
-                showOnSidePanel: true
-            },
-            {
-                category: "extensions:manage.sidePanel.categories.userManagement",
-                component: lazy(() => import("../../provisioning/pages/outbound-provisioning-settings")),
-                exact: true,
-                icon: {
-                    icon: getSidePanelIcons().childIcon
-                },
-                id: "residentOutboundProvisioning",
-                name: "applications:resident.provisioning.outbound.heading",
-                order: 6,
-                path: AppConstants.getPaths().get("OUTBOUND_PROVISIONING_SETTINGS"),
-                protected: true,
-                showOnSidePanel: false
-            }
-        );
-
-        if (legacyMode?.rolesV1) {
-            // Push the roles v1 routes.
-            routes.push({
-                category: "extensions:manage.sidePanel.categories.userManagement",
-                children: [
-                    {
-                        component: lazy(() => import("../../roles-v1/pages/role-edit")),
-                        exact: true,
-                        icon: {
-                            icon: getSidePanelIcons().childIcon
-                        },
-                        id: "rolesV1Edit",
-                        name: "console:manage.features.sidePanel.editRoles",
-                        path: AppConstants.getPaths().get("ROLE_EDIT"),
-                        protected: true,
-                        showOnSidePanel: false
-                    }
-                ],
-                component: lazy(() => import("../../roles-v1/pages/role")),
-                exact: true,
-                icon: {
-                    icon: getSidePanelIcons().applicationRoles
-                },
-                id: "userV1Roles",
-                name: "console:manage.features.sidePanel.roles",
-                order: 7,
-                path: AppConstants.getPaths().get("ROLES"),
-                protected: true,
-                showOnSidePanel: legacyMode?.rolesV1
-            });
-        } else {
-            // Push the roles v2 routes.
-            routes.push({
-                category: "extensions:manage.sidePanel.categories.userManagement",
-                children: [
-                    {
-                        component: lazy(() => import("../../roles/pages/role-edit")),
-                        exact: true,
-                        icon: {
-                            icon: getSidePanelIcons().childIcon
-                        },
-                        id: "rolesEdit",
-                        name: "console:manage.features.sidePanel.editRoles",
-                        path: AppConstants.getPaths().get("ROLE_EDIT"),
-                        protected: true,
-                        showOnSidePanel: false
-                    },
-                    {
-                        component: lazy(() => import("../../roles/pages/create-role-wizard")),
-                        exact: true,
-                        icon: {
-                            icon: getSidePanelIcons().childIcon
-                        },
-                        id: "rolesCreate",
-                        name: "console:manage.features.sidePanel.createRole",
-                        path: AppConstants.getPaths().get("ROLE_CREATE"),
-                        protected: true,
-                        showOnSidePanel: false
-                    }
-                ],
-                component: lazy(() => import("../../roles/pages/role")),
-                exact: true,
-                icon: {
-                    icon: getSidePanelIcons().applicationRoles
-                },
-                id: "userRoles",
-                name: "console:manage.features.sidePanel.roles",
-                order: 7,
-                path: AppConstants.getPaths().get("ROLES"),
-                protected: true,
-                showOnSidePanel: !legacyMode?.rolesV1
-            });
-        }
-    }
-
->>>>>>> 9bcc44cf
     routes.push({
         component: null,
         icon: null,
