/**
 * Copyright (c) 2023-2024, WSO2 LLC. (https://www.wso2.com).
 *
 * WSO2 LLC. licenses this file to you under the Apache License,
 * Version 2.0 (the "License"); you may not use this file except
 * in compliance with the License.
 * You may obtain a copy of the License at
 *
 *     http://www.apache.org/licenses/LICENSE-2.0
 *
 * Unless required by applicable law or agreed to in writing,
 * software distributed under the License is distributed on an
 * "AS IS" BASIS, WITHOUT WARRANTIES OR CONDITIONS OF ANY
 * KIND, either express or implied. See the License for the
 * specific language governing permissions and limitations
 * under the License.
 */

import { DocumentationConstants } from "@wso2is/core/constants";
import { DocumentationProviders, DocumentationStructureFileTypes } from "@wso2is/core/models";
import { I18nModuleInitOptions, I18nModuleOptionsInterface, MetaI18N, generateBackendPaths } from "@wso2is/i18n";
import { getFeatureGateResourceEndpoints } from "../../../extensions/components/feature-gate/configs";
import { getExtendedFeatureResourceEndpoints } from "../../../extensions/configs/endpoints";
import { getAPIResourceEndpoints } from "../../api-resources/configs/endpoint";
import { getApplicationsResourceEndpoints } from "../../applications/configs/endpoints";
import isLegacyAuthzRuntime from "../../authorization/utils/get-legacy-authz-runtime";
import { getBrandingResourceEndpoints } from "../../branding/configs/endpoints";
import { getCertificatesResourceEndpoints } from "../../certificates";
import { getClaimResourceEndpoints } from "../../claims/configs/endpoints";
import { getConnectionResourceEndpoints } from "../../connections";
import { getConsoleSettingsResourceEndpoints } from "../../console-settings/configs/endpoints";
import { getEmailTemplatesResourceEndpoints } from "../../email-templates";
import { getGroupsResourceEndpoints } from "../../groups";
import { getIDPResourceEndpoints } from "../../identity-providers/configs/endpoints";
import { getIDVPResourceEndpoints } from "../../identity-verification-providers";
import { getScopesResourceEndpoints } from "../../oidc-scopes";
import { getInsightsResourceEndpoints } from "../../org-insights/config/org-insights";
import { getOrganizationsResourceEndpoints } from "../../organizations/configs";
import { OrganizationUtils } from "../../organizations/utils";
import { getJWTAuthenticationServiceEndpoints } from "../../private-key-jwt/configs";
import { getRemoteFetchConfigResourceEndpoints } from "../../remote-repository-configuration";
import { getRolesResourceEndpoints } from "../../roles/configs/endpoints";
import { getSecretsManagementEndpoints } from "../../secrets/configs/endpoints";
import { getServerConfigurationsResourceEndpoints } from "../../server-configurations";
import { getTenantResourceEndpoints } from "../../tenants/configs/endpoints";
import { getUsersResourceEndpoints } from "../../users/configs/endpoints";
import { getUserstoreResourceEndpoints } from "../../userstores/configs/endpoints";
import { getValidationServiceEndpoints } from "../../validation/configs";
import { getApprovalsResourceEndpoints } from "../../workflow-approvals";
import { I18nConstants, UIConstants } from "../constants";
import { DeploymentConfigInterface, ServiceResourceEndpointsInterface, UIConfigInterface } from "../models";
import { store } from "../store";

/**
 * Class to handle application config operations.
 */
export class Config {
    /**
     * Private constructor to avoid object instantiation from outside
     * the class.
     *
     */
    private constructor() { }

    /**
     * This method adds organization path to the server host if an organization is selected.
     *
     * @param enforceOrgPath - Enforces the organization path
     *
     * @returns Server host.
     */
    public static resolveServerHost(enforceOrgPath?: boolean, skipAuthzRuntimePath?: boolean): string {
        if (isLegacyAuthzRuntime()) {
            if ((OrganizationUtils.isSuperOrganization(store.getState().organization.organization)
                || store.getState().organization.isFirstLevelOrganization) && !enforceOrgPath) {
                return window[ "AppUtils" ]?.getConfig()?.serverOriginWithTenant;
            } else {
                return `${
                    window[ "AppUtils" ]?.getConfig()?.serverOrigin }/o/${ store.getState().organization.organization.id
                }`;
            }
        }

        if (skipAuthzRuntimePath) {
            return window[ "AppUtils" ]?.getConfig()?.serverOriginWithTenant?.replace("/o", "");
        }

        return window[ "AppUtils" ]?.getConfig()?.serverOriginWithTenant;
    }

    /**
     * This method adds organization path (t/org_uuid) to the server host if a sub-org is selected.
     *
     * @param enforceOrgPath - Enforces the organization path
     *
     * @returns Server host.
     */
    public static resolveServerHostforFG(enforceOrgPath?: boolean): string {
        if ((OrganizationUtils.isSuperOrganization(store.getState().organization.organization)
            || store.getState().organization.isFirstLevelOrganization) && !enforceOrgPath) {
            return window[ "AppUtils" ]?.getConfig()?.serverOriginWithTenant;
        } else {
            return `${
                window[ "AppUtils" ]?.getConfig()?.serverOrigin }/t/${ store.getState().organization.organization.id
            }`;
        }
    }

    /**
     * Get the deployment config.
     *
     * @returns Deployment config object.
     */
    public static getDeploymentConfig(): DeploymentConfigInterface {
        return {
            accountApp: window[ "AppUtils" ]?.getConfig()?.accountApp,
            adminApp: window[ "AppUtils" ]?.getConfig()?.adminApp,
            allowMultipleAppProtocols: window[ "AppUtils" ]?.getConfig()?.allowMultipleAppProtocols,
            appBaseName: window[ "AppUtils" ]?.getConfig()?.appBaseWithTenant,
            appBaseNameWithoutTenant: window[ "AppUtils" ]?.getConfig()?.appBase,
            appHomePath: window[ "AppUtils" ]?.getConfig()?.routes?.home,
            appLoginPath: window[ "AppUtils" ]?.getConfig()?.routes?.login,
            appLogoutPath: window[ "AppUtils" ]?.getConfig()?.routes?.logout,
            clientHost: window[ "AppUtils" ]?.getConfig()?.clientOriginWithTenant,
            clientID: window[ "AppUtils" ]?.getConfig()?.clientID,
            clientOrigin: window[ "AppUtils" ]?.getConfig()?.clientOrigin,
            customServerHost: window[ "AppUtils" ]?.getConfig()?.customServerHost,
            developerApp: window[ "AppUtils" ]?.getConfig()?.developerApp,
            docSiteURL: window[ "AppUtils" ]?.getConfig()?.docSiteUrl,
            documentation: {
                baseURL: window[ "AppUtils" ]?.getConfig()?.documentation?.baseURL
                    ?? DocumentationConstants.GITHUB_API_BASE_URL,
                contentBaseURL: window[ "AppUtils" ]?.getConfig()?.documentation?.contentBaseURL
                    ?? DocumentationConstants.DEFAULT_CONTENT_BASE_URL,
                githubOptions: {
                    branch: window[ "AppUtils" ]?.getConfig()?.documentation?.githubOptions?.branch
                        ?? DocumentationConstants.DEFAULT_BRANCH
                },
                imagePrefixURL: window[ "AppUtils" ]?.getConfig()?.documentation?.imagePrefixURL
                    ?? DocumentationConstants.DEFAULT_IMAGE_PREFIX_URL,
                provider: window[ "AppUtils" ]?.getConfig()?.documentation?.provider
                    ?? DocumentationProviders.GITHUB,
                structureFileType: window[ "AppUtils" ]?.getConfig()?.documentation?.structureFileType
                    ?? DocumentationStructureFileTypes.YAML,
                structureFileURL: window[ "AppUtils" ]?.getConfig()?.documentation?.structureFileURL
                    ?? DocumentationConstants.DEFAULT_STRUCTURE_FILE_URL
            },
            extensions: window[ "AppUtils" ]?.getConfig()?.extensions,
            idpConfigs: window[ "AppUtils" ]?.getConfig()?.idpConfigs,
            loginCallbackUrl: window[ "AppUtils" ]?.getConfig()?.loginCallbackURL,
            organizationPrefix: window["AppUtils"]?.getConfig()?.organizationPrefix,
            serverHost: window[ "AppUtils" ]?.getConfig()?.serverOriginWithTenant,
            serverOrigin: window[ "AppUtils" ]?.getConfig()?.serverOrigin,
            superTenant: window[ "AppUtils" ]?.getConfig()?.superTenant,
            tenant: window[ "AppUtils" ]?.getConfig()?.tenant,
            tenantPath: window[ "AppUtils" ]?.getConfig()?.tenantPath,
            tenantPrefix: window[ "AppUtils" ]?.getConfig()?.tenantPrefix
        };
    }

    /**
     * I18n init options.
     *
     * @remarks
     * Since the portals are not deployed per tenant, looking for static resources in tenant qualified URLs will fail.
     * Using `appBaseNameWithoutTenant` will create a path without the tenant. Therefore, `loadPath()` function will
     * look for resource files in `https://localhost:9443/<PORTAL>/resources/i18n` rather than looking for the
     * files in `https://localhost:9443/t/wso2.com/<PORTAL>/resources/i18n`.
     *
     * @param metaFile - Meta File.
     * @returns I18n init options.
     */
    public static generateModuleInitOptions(metaFile: MetaI18N): I18nModuleInitOptions {
        return {
            backend: {
                loadPath: (language: string[], namespace: string[]) => generateBackendPaths(
                    language,
                    namespace,
                    window[ "AppUtils" ]?.getConfig()?.appBase,
                    Config.getI18nConfig() ?? {
                        langAutoDetectEnabled: I18nConstants.LANG_AUTO_DETECT_ENABLED,
                        namespaceDirectories: I18nConstants.BUNDLE_NAMESPACE_DIRECTORIES,
                        overrideOptions: I18nConstants.INIT_OPTIONS_OVERRIDE,
                        resourcePath: "/resources/i18n",
                        xhrBackendPluginEnabled: I18nConstants.XHR_BACKEND_PLUGIN_ENABLED
                    },
                    metaFile
                )
            },
            load: "currentOnly", // lookup only current lang key(en-US). Prevents 404 from `en`.
            ns: [
                I18nConstants.COMMON_NAMESPACE,
                I18nConstants.CONSOLE_PORTAL_NAMESPACE,
                I18nConstants.EXTENSIONS_NAMESPACE,
<<<<<<< HEAD
                I18nConstants.INSIGHTS_NAMESPACE,
                I18nConstants.SMS_PROVIDERS_NAMESPACE
=======
                I18nConstants.CLAIMS_NAMESPACE,
                I18nConstants.EMAIL_LOCALE_NAMESPACE,
                I18nConstants.HELP_PANEL_NAMESPACE,
                I18nConstants.SUBORGANIZATIONS_NAMESPACE,
                I18nConstants.CONSOLE_SETTINGS_NAMESPACE,
                I18nConstants.SECRETS_NAMESPACE,
                I18nConstants.BRANDING_NAMESPACE,
                I18nConstants.EMAIL_TEMPLATES_NAMESPACE,
                I18nConstants.AUTHENTICATION_PROVIDER_NAMESPACE,
                I18nConstants.CERTIFICATES_NAMESPACE
>>>>>>> dccf7d5b
            ],
            preload: []
        };
    }

    /**
     * Get i18n module config.
     *
     * @param metaFile - Meta file.
     * @returns i18n config object.
     */
    public static getI18nConfig(metaFile?: MetaI18N): I18nModuleOptionsInterface {
        return {
            initOptions: this.generateModuleInitOptions(metaFile),
            langAutoDetectEnabled: window[ "AppUtils" ]?.getConfig()?.ui?.i18nConfigs?.langAutoDetectEnabled
                ?? I18nConstants.LANG_AUTO_DETECT_ENABLED,
            namespaceDirectories: I18nConstants.BUNDLE_NAMESPACE_DIRECTORIES,
            overrideOptions: I18nConstants.INIT_OPTIONS_OVERRIDE,
            resourcePath: "/resources/i18n",
            xhrBackendPluginEnabled: I18nConstants.XHR_BACKEND_PLUGIN_ENABLED
        };
    }

    /**
     * Get the the list of service resource endpoints.
     *
     * @returns Service resource endpoints as an object.
     */
    public static getServiceResourceEndpoints(): ServiceResourceEndpointsInterface {
        return {
            ...getAPIResourceEndpoints(this.resolveServerHost()),
            ...getApplicationsResourceEndpoints(this.resolveServerHost()),
            ...getApprovalsResourceEndpoints(this.getDeploymentConfig()?.serverHost),
            ...getBrandingResourceEndpoints(this.resolveServerHost()),
            ...getClaimResourceEndpoints(this.getDeploymentConfig()?.serverHost, this.resolveServerHost()),
            ...getCertificatesResourceEndpoints(this.getDeploymentConfig()?.serverHost),
            ...getIDPResourceEndpoints(this.resolveServerHost()),
            ...getIDVPResourceEndpoints(this.resolveServerHost()),
            ...getEmailTemplatesResourceEndpoints(this.resolveServerHost()),
            ...getConnectionResourceEndpoints(this.resolveServerHost()),
            ...getRolesResourceEndpoints(this.resolveServerHost(), this.getDeploymentConfig().serverHost),
            ...getServerConfigurationsResourceEndpoints(this.resolveServerHost()),
            ...getUsersResourceEndpoints(this.resolveServerHost()),
            ...getUserstoreResourceEndpoints(this.resolveServerHost()),
            ...getScopesResourceEndpoints(this.getDeploymentConfig()?.serverHost),
            ...getGroupsResourceEndpoints(this.resolveServerHost()),
            ...getValidationServiceEndpoints(this.resolveServerHost()),
            ...getJWTAuthenticationServiceEndpoints(this.resolveServerHost()),
            ...getRemoteFetchConfigResourceEndpoints(this.getDeploymentConfig()?.serverHost),
            ...getSecretsManagementEndpoints(this.getDeploymentConfig()?.serverHost),
            ...getExtendedFeatureResourceEndpoints(this.resolveServerHost(), this.getDeploymentConfig()),
            ...getOrganizationsResourceEndpoints(this.resolveServerHost(true), this.getDeploymentConfig().serverHost),
            ...getTenantResourceEndpoints(this.getDeploymentConfig().serverOrigin),
            ...getFeatureGateResourceEndpoints(this.resolveServerHostforFG(false)),
            ...getInsightsResourceEndpoints(this.getDeploymentConfig()?.serverHost),
            ...getConsoleSettingsResourceEndpoints(this.getDeploymentConfig()?.serverHost),
            CORSOrigins: `${ this.getDeploymentConfig()?.serverHost }/api/server/v1/cors/origins`,
            // TODO: Remove this endpoint and use ID token to get the details
            me: `${ this.getDeploymentConfig()?.serverHost }/scim2/Me`,
            saml2Meta: `${ this.resolveServerHost(false, true) }/identity/metadata/saml2`,
            wellKnown: `${ this.resolveServerHost(false, true) }/oauth2/token/.well-known/openid-configuration`
        };
    }

    /**
     * Get UI config.
     *
     * @returns UI config object.
     */
    public static getUIConfig(): UIConfigInterface {
        return {
            administratorRoleDisplayName: window[ "AppUtils" ]?.getConfig()?.ui?.administratorRoleDisplayName ??
                UIConstants.ADMINISTRATOR_ROLE_DISPLAY_NAME,
            announcements: window[ "AppUtils" ]?.getConfig()?.ui?.announcements,
            appCopyright: window[ "AppUtils" ]?.getConfig()?.ui?.appCopyright
                .replace("${copyright}", "\u00A9")
                .replace("${year}", new Date().getFullYear()),
            appLogo: {
                defaultLogoPath: window[ "AppUtils" ]?.getConfig()?.ui?.appLogo?.defaultLogoPath
                    ?? window[ "AppUtils" ]?.getConfig()?.ui?.appLogoPath,
                defaultWhiteLogoPath: window[ "AppUtils" ]?.getConfig()?.ui?.appLogo?.defaultWhiteLogoPath
                    ?? window[ "AppUtils" ]?.getConfig()?.ui?.defaultWhiteLogoPath
            },
            appName: window[ "AppUtils" ]?.getConfig()?.ui?.appName,
            appTitle: window[ "AppUtils" ]?.getConfig()?.ui?.appTitle,
            applicationTemplateLoadingStrategy:
                window[ "AppUtils" ]?.getConfig()?.ui?.applicationTemplateLoadingStrategy,
            connectionResourcesUrl: window[ "AppUtils" ]?.getConfig()?.ui?.connectionResourcesUrl,
            cookiePolicyUrl: window[ "AppUtils" ]?.getConfig()?.ui?.cookiePolicyUrl,
            emailTemplates: {
                defaultLogoUrl: window[ "AppUtils" ]?.getConfig()?.ui?.emailTemplates?.defaultLogoUrl,
                defaultWhiteLogoUrl: window[ "AppUtils" ]?.getConfig()?.ui?.emailTemplates?.defaultWhiteLogoUrl
            },
            enableCustomEmailTemplates: window[ "AppUtils" ]?.getConfig()?.ui?.enableCustomEmailTemplates,
            enableEmailDomain: window[ "AppUtils" ]?.getConfig()?.ui?.enableEmailDomain ?? false,
            enableIdentityClaims: window[ "AppUtils" ]?.getConfig()?.ui?.enableIdentityClaims ?? true,
            features: window[ "AppUtils" ]?.getConfig()?.ui?.features,
            googleOneTapEnabledTenants: window["AppUtils"]?.getConfig()?.ui?.googleOneTapEnabledTenants,
            governanceConnectors: window["AppUtils"]?.getConfig()?.ui?.governanceConnectors,
            gravatarConfig: window[ "AppUtils" ]?.getConfig()?.ui?.gravatarConfig,
            hiddenAuthenticators: window[ "AppUtils" ]?.getConfig()?.ui?.hiddenAuthenticators,
            hiddenConnectionTemplates: window[ "AppUtils" ]?.getConfig()?.ui?.hiddenConnectionTemplates,
            hiddenUserStores: window[ "AppUtils" ]?.getConfig()?.ui?.hiddenUserStores,
            i18nConfigs: window[ "AppUtils" ]?.getConfig()?.ui?.i18nConfigs,
            identityProviderTemplateLoadingStrategy:
                window[ "AppUtils" ]?.getConfig()?.ui?.identityProviderTemplateLoadingStrategy,
            identityProviderTemplates: window[ "AppUtils" ]?.getConfig()?.ui?.identityProviderTemplates,
            isClientSecretHashEnabled: window[ "AppUtils" ]?.getConfig()?.ui?.isClientSecretHashEnabled,
            isCookieConsentBannerEnabled: window[ "AppUtils" ]?.getConfig()?.ui?.isCookieConsentBannerEnabled,
            isCustomClaimMappingEnabled: window[ "AppUtils" ]?.getConfig()?.ui?.isCustomClaimMappingEnabled,
            isCustomClaimMappingMergeEnabled: window[ "AppUtils" ]?.getConfig()?.ui?.isCustomClaimMappingMergeEnabled,
            isDefaultDialectEditingEnabled: window[ "AppUtils" ]?.getConfig()?.ui?.isDefaultDialectEditingEnabled,
            isDialectAddingEnabled: window[ "AppUtils" ]?.getConfig()?.ui?.isDialectAddingEnabled,
            isFeatureGateEnabled: window[ "AppUtils" ]?.getConfig()?.ui?.isFeatureGateEnabled,
            isGroupAndRoleSeparationEnabled: window[ "AppUtils" ]?.getConfig()?.ui?.isGroupAndRoleSeparationEnabled,
            isHeaderAvatarLabelAllowed: window[ "AppUtils" ]?.getConfig()?.ui?.isHeaderAvatarLabelAllowed,
            isLeftNavigationCategorized: window[ "AppUtils" ]?.getConfig()?.ui?.isLeftNavigationCategorized,
            isMarketingConsentBannerEnabled: window[ "AppUtils" ]?.getConfig()?.ui?.isMarketingConsentBannerEnabled,
            isPasswordInputValidationEnabled: window["AppUtils"]?.getConfig()?.ui?.isPasswordInputValidationEnabled,
            isRequestPathAuthenticationEnabled:
                window[ "AppUtils" ]?.getConfig()?.ui?.isRequestPathAuthenticationEnabled,
            isSAASDeployment: window[ "AppUtils" ]?.getConfig()?.ui?.isSAASDeployment,
            isSignatureValidationCertificateAliasEnabled:
                window[ "AppUtils" ]?.getConfig()?.ui?.isSignatureValidationCertificateAliasEnabled,
            isXacmlConnectorEnabled: window[ "AppUtils" ]?.getConfig()?.ui?.isXacmlConnectorEnabled,
            legacyMode: window[ "AppUtils" ]?.getConfig()?.ui?.legacyMode,
            listAllAttributeDialects: window[ "AppUtils" ]?.getConfig()?.ui?.listAllAttributeDialects,
            privacyPolicyConfigs: window[ "AppUtils" ]?.getConfig()?.ui?.privacyPolicyConfigs,
            productName: window[ "AppUtils" ]?.getConfig()?.ui?.productName,
            productVersionConfig: window[ "AppUtils" ]?.getConfig()?.ui?.productVersionConfig,
            selfAppIdentifier: window[ "AppUtils" ]?.getConfig()?.ui?.selfAppIdentifier,
            showAppSwitchButton: window[ "AppUtils" ]?.getConfig()?.ui?.showAppSwitchButton,
            systemAppsIdentifiers: window[ "AppUtils" ]?.getConfig()?.ui?.systemAppsIdentifiers,
            theme: window[ "AppUtils" ]?.getConfig()?.ui?.theme,
            useRoleClaimAsGroupClaim: window[ "AppUtils" ]?.getConfig()?.ui?.useRoleClaimAsGroupClaim
        };
    }
}<|MERGE_RESOLUTION|>--- conflicted
+++ resolved
@@ -192,10 +192,8 @@
                 I18nConstants.COMMON_NAMESPACE,
                 I18nConstants.CONSOLE_PORTAL_NAMESPACE,
                 I18nConstants.EXTENSIONS_NAMESPACE,
-<<<<<<< HEAD
                 I18nConstants.INSIGHTS_NAMESPACE,
-                I18nConstants.SMS_PROVIDERS_NAMESPACE
-=======
+                I18nConstants.SMS_PROVIDERS_NAMESPACE,
                 I18nConstants.CLAIMS_NAMESPACE,
                 I18nConstants.EMAIL_LOCALE_NAMESPACE,
                 I18nConstants.HELP_PANEL_NAMESPACE,
@@ -206,7 +204,6 @@
                 I18nConstants.EMAIL_TEMPLATES_NAMESPACE,
                 I18nConstants.AUTHENTICATION_PROVIDER_NAMESPACE,
                 I18nConstants.CERTIFICATES_NAMESPACE
->>>>>>> dccf7d5b
             ],
             preload: []
         };
