/**
 * Copyright (c) 2023-2024, WSO2 LLC. (https://www.wso2.com).
 *
 * WSO2 LLC. licenses this file to you under the Apache License,
 * Version 2.0 (the "License"); you may not use this file except
 * in compliance with the License.
 * You may obtain a copy of the License at
 *
 *     http://www.apache.org/licenses/LICENSE-2.0
 *
 * Unless required by applicable law or agreed to in writing,
 * software distributed under the License is distributed on an
 * "AS IS" BASIS, WITHOUT WARRANTIES OR CONDITIONS OF ANY
 * KIND, either express or implied. See the License for the
 * specific language governing permissions and limitations
 * under the License.
 */

import { DocumentationConstants } from "@wso2is/core/constants";
import { DocumentationProviders, DocumentationStructureFileTypes } from "@wso2is/core/models";
import { I18nModuleInitOptions, I18nModuleOptionsInterface, MetaI18N, generateBackendPaths } from "@wso2is/i18n";
import { getFeatureGateResourceEndpoints } from "../../../extensions/components/feature-gate/configs";
import { getExtendedFeatureResourceEndpoints } from "../../../extensions/configs/endpoints";
import { getAPIResourceEndpoints } from "../../api-resources/configs/endpoint";
import { getApplicationsResourceEndpoints } from "../../applications/configs/endpoints";
import isLegacyAuthzRuntime from "../../authorization/utils/get-legacy-authz-runtime";
import { getBrandingResourceEndpoints } from "../../branding/configs/endpoints";
import { getCertificatesResourceEndpoints } from "../../certificates";
import { getClaimResourceEndpoints } from "../../claims/configs/endpoints";
import { getConnectionResourceEndpoints } from "../../connections";
import { getConsoleSettingsResourceEndpoints } from "../../console-settings/configs/endpoints";
import { getEmailTemplatesResourceEndpoints } from "../../email-templates";
import { getGroupsResourceEndpoints } from "../../groups";
import { getIDPResourceEndpoints } from "../../identity-providers/configs/endpoints";
import { getIDVPResourceEndpoints } from "../../identity-verification-providers";
import { getScopesResourceEndpoints } from "../../oidc-scopes";
import { getInsightsResourceEndpoints } from "../../org-insights/config/org-insights";
import { getOrganizationsResourceEndpoints } from "../../organizations/configs";
import { OrganizationUtils } from "../../organizations/utils";
import { getJWTAuthenticationServiceEndpoints } from "../../private-key-jwt/configs";
import { getRemoteFetchConfigResourceEndpoints } from "../../remote-repository-configuration";
import { getRolesResourceEndpoints } from "../../roles/configs/endpoints";
import { getSecretsManagementEndpoints } from "../../secrets/configs/endpoints";
import { getServerConfigurationsResourceEndpoints } from "../../server-configurations";
import { getTenantResourceEndpoints } from "../../tenants/configs/endpoints";
import { getUsersResourceEndpoints } from "../../users/configs/endpoints";
import { getUserstoreResourceEndpoints } from "../../userstores/configs/endpoints";
import { getValidationServiceEndpoints } from "../../validation/configs";
import { getApprovalsResourceEndpoints } from "../../workflow-approvals";
import { I18nConstants, UIConstants } from "../constants";
import { DeploymentConfigInterface, ServiceResourceEndpointsInterface, UIConfigInterface } from "../models";
import { store } from "../store";

/**
 * Class to handle application config operations.
 */
export class Config {
    /**
     * Private constructor to avoid object instantiation from outside
     * the class.
     *
     */
    private constructor() { }

    /**
     * This method adds organization path to the server host if an organization is selected.
     *
     * @param enforceOrgPath - Enforces the organization path
     *
     * @returns Server host.
     */
    public static resolveServerHost(enforceOrgPath?: boolean, skipAuthzRuntimePath?: boolean): string {
        if (isLegacyAuthzRuntime()) {
            if ((OrganizationUtils.isSuperOrganization(store.getState().organization.organization)
                || store.getState().organization.isFirstLevelOrganization) && !enforceOrgPath) {
                return window[ "AppUtils" ]?.getConfig()?.serverOriginWithTenant;
            } else {
                return `${
                    window[ "AppUtils" ]?.getConfig()?.serverOrigin }/o/${ store.getState().organization.organization.id
                }`;
            }
        }

        if (skipAuthzRuntimePath) {
            return window[ "AppUtils" ]?.getConfig()?.serverOriginWithTenant?.replace("/o", "");
        }

        return window[ "AppUtils" ]?.getConfig()?.serverOriginWithTenant;
    }

    /**
     * This method adds organization path (t/org_uuid) to the server host if a sub-org is selected.
     *
     * @param enforceOrgPath - Enforces the organization path
     *
     * @returns Server host.
     */
    public static resolveServerHostforFG(enforceOrgPath?: boolean): string {
        if ((OrganizationUtils.isSuperOrganization(store.getState().organization.organization)
            || store.getState().organization.isFirstLevelOrganization) && !enforceOrgPath) {
            return window[ "AppUtils" ]?.getConfig()?.serverOriginWithTenant;
        } else {
            return `${
                window[ "AppUtils" ]?.getConfig()?.serverOrigin }/t/${ store.getState().organization.organization.id
            }`;
        }
    }

    /**
     * Get the deployment config.
     *
     * @returns Deployment config object.
     */
    public static getDeploymentConfig(): DeploymentConfigInterface {
        return {
            accountApp: window[ "AppUtils" ]?.getConfig()?.accountApp,
            adminApp: window[ "AppUtils" ]?.getConfig()?.adminApp,
            allowMultipleAppProtocols: window[ "AppUtils" ]?.getConfig()?.allowMultipleAppProtocols,
            appBaseName: window[ "AppUtils" ]?.getConfig()?.appBaseWithTenant,
            appBaseNameWithoutTenant: window[ "AppUtils" ]?.getConfig()?.appBase,
            appHomePath: window[ "AppUtils" ]?.getConfig()?.routes?.home,
            appLoginPath: window[ "AppUtils" ]?.getConfig()?.routes?.login,
            appLogoutPath: window[ "AppUtils" ]?.getConfig()?.routes?.logout,
            clientHost: window[ "AppUtils" ]?.getConfig()?.clientOriginWithTenant,
            clientID: window[ "AppUtils" ]?.getConfig()?.clientID,
            clientOrigin: window[ "AppUtils" ]?.getConfig()?.clientOrigin,
            customServerHost: window[ "AppUtils" ]?.getConfig()?.customServerHost,
            developerApp: window[ "AppUtils" ]?.getConfig()?.developerApp,
            docSiteURL: window[ "AppUtils" ]?.getConfig()?.docSiteUrl,
            documentation: {
                baseURL: window[ "AppUtils" ]?.getConfig()?.documentation?.baseURL
                    ?? DocumentationConstants.GITHUB_API_BASE_URL,
                contentBaseURL: window[ "AppUtils" ]?.getConfig()?.documentation?.contentBaseURL
                    ?? DocumentationConstants.DEFAULT_CONTENT_BASE_URL,
                githubOptions: {
                    branch: window[ "AppUtils" ]?.getConfig()?.documentation?.githubOptions?.branch
                        ?? DocumentationConstants.DEFAULT_BRANCH
                },
                imagePrefixURL: window[ "AppUtils" ]?.getConfig()?.documentation?.imagePrefixURL
                    ?? DocumentationConstants.DEFAULT_IMAGE_PREFIX_URL,
                provider: window[ "AppUtils" ]?.getConfig()?.documentation?.provider
                    ?? DocumentationProviders.GITHUB,
                structureFileType: window[ "AppUtils" ]?.getConfig()?.documentation?.structureFileType
                    ?? DocumentationStructureFileTypes.YAML,
                structureFileURL: window[ "AppUtils" ]?.getConfig()?.documentation?.structureFileURL
                    ?? DocumentationConstants.DEFAULT_STRUCTURE_FILE_URL
            },
            extensions: window[ "AppUtils" ]?.getConfig()?.extensions,
            idpConfigs: window[ "AppUtils" ]?.getConfig()?.idpConfigs,
            loginCallbackUrl: window[ "AppUtils" ]?.getConfig()?.loginCallbackURL,
            organizationPrefix: window["AppUtils"]?.getConfig()?.organizationPrefix,
            serverHost: window[ "AppUtils" ]?.getConfig()?.serverOriginWithTenant,
            serverOrigin: window[ "AppUtils" ]?.getConfig()?.serverOrigin,
            superTenant: window[ "AppUtils" ]?.getConfig()?.superTenant,
            tenant: window[ "AppUtils" ]?.getConfig()?.tenant,
            tenantPath: window[ "AppUtils" ]?.getConfig()?.tenantPath,
            tenantPrefix: window[ "AppUtils" ]?.getConfig()?.tenantPrefix
        };
    }

    /**
     * I18n init options.
     *
     * @remarks
     * Since the portals are not deployed per tenant, looking for static resources in tenant qualified URLs will fail.
     * Using `appBaseNameWithoutTenant` will create a path without the tenant. Therefore, `loadPath()` function will
     * look for resource files in `https://localhost:9443/<PORTAL>/resources/i18n` rather than looking for the
     * files in `https://localhost:9443/t/wso2.com/<PORTAL>/resources/i18n`.
     *
     * @param metaFile - Meta File.
     * @returns I18n init options.
     */
    public static generateModuleInitOptions(metaFile: MetaI18N): I18nModuleInitOptions {
        return {
            backend: {
                loadPath: (language: string[], namespace: string[]) => generateBackendPaths(
                    language,
                    namespace,
                    window[ "AppUtils" ]?.getConfig()?.appBase,
                    Config.getI18nConfig() ?? {
                        langAutoDetectEnabled: I18nConstants.LANG_AUTO_DETECT_ENABLED,
                        namespaceDirectories: I18nConstants.BUNDLE_NAMESPACE_DIRECTORIES,
                        overrideOptions: I18nConstants.INIT_OPTIONS_OVERRIDE,
                        resourcePath: "/resources/i18n",
                        xhrBackendPluginEnabled: I18nConstants.XHR_BACKEND_PLUGIN_ENABLED
                    },
                    metaFile
                )
            },
            load: "currentOnly", // lookup only current lang key(en-US). Prevents 404 from `en`.
            ns: [
                I18nConstants.COMMON_NAMESPACE,
                I18nConstants.CONSOLE_PORTAL_NAMESPACE,
                I18nConstants.EXTENSIONS_NAMESPACE,
<<<<<<< HEAD
                I18nConstants.USERSTORES_NAMESPACE,
                I18nConstants.VALIDATION_NAMESPACE,
                I18nConstants.JWT_PRIVATE_KEY_CONFIGURATION_NAMESPACE
=======
                I18nConstants.TRANSFER_LIST_NAMESPACE,
                I18nConstants.USER_NAMESPACE,
                I18nConstants.USERS_NAMESPACE,
                I18nConstants.PAGES_NAMESPACE,
                I18nConstants.IDVP_NAMESPACE,
                I18nConstants.INVITE_NAMESPACE,
                I18nConstants.PARENT_ORG_INVITATIONS_NAMESPACE,
                I18nConstants.OIDC_SCOPES_NAMESPACE,
                I18nConstants.ONBOARDED_NAMESPACE,
                I18nConstants.ORGANIZATION_DISCOVERY_NAMESPACE,
                I18nConstants.ORGANIZATIONS_NAMESPACE,
                I18nConstants.AUTHENTICATION_FLOW_NAMESPACE,
                I18nConstants.REMOTE_FETCH_NAMESPACE,
                I18nConstants.ROLES_NAMESPACE,
                I18nConstants.SERVER_CONFIGS_NAMESPACE,
                I18nConstants.SAML2_CONFIG_NAMESPACE,
                I18nConstants.SESSION_MANAGEMENT_NAMESPACE,
                I18nConstants.WS_FEDERATION_CONFIG_NAMESPACE,
                I18nConstants.INSIGHTS_NAMESPACE,
                I18nConstants.SMS_PROVIDERS_NAMESPACE,
                I18nConstants.CLAIMS_NAMESPACE,
                I18nConstants.EMAIL_LOCALE_NAMESPACE,
                I18nConstants.HELP_PANEL_NAMESPACE,
                I18nConstants.SUBORGANIZATIONS_NAMESPACE,
                I18nConstants.CONSOLE_SETTINGS_NAMESPACE,
                I18nConstants.SECRETS_NAMESPACE,
                I18nConstants.BRANDING_NAMESPACE,
                I18nConstants.EMAIL_TEMPLATES_NAMESPACE,
                I18nConstants.AUTHENTICATION_PROVIDER_NAMESPACE,
                I18nConstants.CERTIFICATES_NAMESPACE,
                I18nConstants.GOVERNANCE_CONNECTORS_NAMESPACE,
                I18nConstants.GROUPS_NAMESPACE
>>>>>>> 63d2d478
            ],
            preload: []
        };
    }

    /**
     * Get i18n module config.
     *
     * @param metaFile - Meta file.
     * @returns i18n config object.
     */
    public static getI18nConfig(metaFile?: MetaI18N): I18nModuleOptionsInterface {
        return {
            initOptions: this.generateModuleInitOptions(metaFile),
            langAutoDetectEnabled: window[ "AppUtils" ]?.getConfig()?.ui?.i18nConfigs?.langAutoDetectEnabled
                ?? I18nConstants.LANG_AUTO_DETECT_ENABLED,
            namespaceDirectories: I18nConstants.BUNDLE_NAMESPACE_DIRECTORIES,
            overrideOptions: I18nConstants.INIT_OPTIONS_OVERRIDE,
            resourcePath: "/resources/i18n",
            xhrBackendPluginEnabled: I18nConstants.XHR_BACKEND_PLUGIN_ENABLED
        };
    }

    /**
     * Get the the list of service resource endpoints.
     *
     * @returns Service resource endpoints as an object.
     */
    public static getServiceResourceEndpoints(): ServiceResourceEndpointsInterface {
        return {
            ...getAPIResourceEndpoints(this.resolveServerHost()),
            ...getApplicationsResourceEndpoints(this.resolveServerHost()),
            ...getApprovalsResourceEndpoints(this.getDeploymentConfig()?.serverHost),
            ...getBrandingResourceEndpoints(this.resolveServerHost()),
            ...getClaimResourceEndpoints(this.getDeploymentConfig()?.serverHost, this.resolveServerHost()),
            ...getCertificatesResourceEndpoints(this.getDeploymentConfig()?.serverHost),
            ...getIDPResourceEndpoints(this.resolveServerHost()),
            ...getIDVPResourceEndpoints(this.resolveServerHost()),
            ...getEmailTemplatesResourceEndpoints(this.resolveServerHost()),
            ...getConnectionResourceEndpoints(this.resolveServerHost()),
            ...getRolesResourceEndpoints(this.resolveServerHost(), this.getDeploymentConfig().serverHost),
            ...getServerConfigurationsResourceEndpoints(this.resolveServerHost()),
            ...getUsersResourceEndpoints(this.resolveServerHost()),
            ...getUserstoreResourceEndpoints(this.resolveServerHost()),
            ...getScopesResourceEndpoints(this.getDeploymentConfig()?.serverHost),
            ...getGroupsResourceEndpoints(this.resolveServerHost()),
            ...getValidationServiceEndpoints(this.resolveServerHost()),
            ...getJWTAuthenticationServiceEndpoints(this.resolveServerHost()),
            ...getRemoteFetchConfigResourceEndpoints(this.getDeploymentConfig()?.serverHost),
            ...getSecretsManagementEndpoints(this.getDeploymentConfig()?.serverHost),
            ...getExtendedFeatureResourceEndpoints(this.resolveServerHost(), this.getDeploymentConfig()),
            ...getOrganizationsResourceEndpoints(this.resolveServerHost(true), this.getDeploymentConfig().serverHost),
            ...getTenantResourceEndpoints(this.getDeploymentConfig().serverOrigin),
            ...getFeatureGateResourceEndpoints(this.resolveServerHostforFG(false)),
            ...getInsightsResourceEndpoints(this.getDeploymentConfig()?.serverHost),
            ...getConsoleSettingsResourceEndpoints(this.getDeploymentConfig()?.serverHost),
            CORSOrigins: `${ this.getDeploymentConfig()?.serverHost }/api/server/v1/cors/origins`,
            // TODO: Remove this endpoint and use ID token to get the details
            me: `${ this.getDeploymentConfig()?.serverHost }/scim2/Me`,
            saml2Meta: `${ this.resolveServerHost(false, true) }/identity/metadata/saml2`,
            wellKnown: `${ this.resolveServerHost(false, true) }/oauth2/token/.well-known/openid-configuration`
        };
    }

    /**
     * Get UI config.
     *
     * @returns UI config object.
     */
    public static getUIConfig(): UIConfigInterface {
        return {
            administratorRoleDisplayName: window[ "AppUtils" ]?.getConfig()?.ui?.administratorRoleDisplayName ??
                UIConstants.ADMINISTRATOR_ROLE_DISPLAY_NAME,
            announcements: window[ "AppUtils" ]?.getConfig()?.ui?.announcements,
            appCopyright: window[ "AppUtils" ]?.getConfig()?.ui?.appCopyright
                .replace("${copyright}", "\u00A9")
                .replace("${year}", new Date().getFullYear()),
            appLogo: {
                defaultLogoPath: window[ "AppUtils" ]?.getConfig()?.ui?.appLogo?.defaultLogoPath
                    ?? window[ "AppUtils" ]?.getConfig()?.ui?.appLogoPath,
                defaultWhiteLogoPath: window[ "AppUtils" ]?.getConfig()?.ui?.appLogo?.defaultWhiteLogoPath
                    ?? window[ "AppUtils" ]?.getConfig()?.ui?.defaultWhiteLogoPath
            },
            appName: window[ "AppUtils" ]?.getConfig()?.ui?.appName,
            appTitle: window[ "AppUtils" ]?.getConfig()?.ui?.appTitle,
            applicationTemplateLoadingStrategy:
                window[ "AppUtils" ]?.getConfig()?.ui?.applicationTemplateLoadingStrategy,
            connectionResourcesUrl: window[ "AppUtils" ]?.getConfig()?.ui?.connectionResourcesUrl,
            cookiePolicyUrl: window[ "AppUtils" ]?.getConfig()?.ui?.cookiePolicyUrl,
            emailTemplates: {
                defaultLogoUrl: window[ "AppUtils" ]?.getConfig()?.ui?.emailTemplates?.defaultLogoUrl,
                defaultWhiteLogoUrl: window[ "AppUtils" ]?.getConfig()?.ui?.emailTemplates?.defaultWhiteLogoUrl
            },
            enableCustomEmailTemplates: window[ "AppUtils" ]?.getConfig()?.ui?.enableCustomEmailTemplates,
            enableEmailDomain: window[ "AppUtils" ]?.getConfig()?.ui?.enableEmailDomain ?? false,
            enableIdentityClaims: window[ "AppUtils" ]?.getConfig()?.ui?.enableIdentityClaims ?? true,
            features: window[ "AppUtils" ]?.getConfig()?.ui?.features,
            googleOneTapEnabledTenants: window["AppUtils"]?.getConfig()?.ui?.googleOneTapEnabledTenants,
            governanceConnectors: window["AppUtils"]?.getConfig()?.ui?.governanceConnectors,
            gravatarConfig: window[ "AppUtils" ]?.getConfig()?.ui?.gravatarConfig,
            hiddenAuthenticators: window[ "AppUtils" ]?.getConfig()?.ui?.hiddenAuthenticators,
            hiddenConnectionTemplates: window[ "AppUtils" ]?.getConfig()?.ui?.hiddenConnectionTemplates,
            hiddenUserStores: window[ "AppUtils" ]?.getConfig()?.ui?.hiddenUserStores,
            i18nConfigs: window[ "AppUtils" ]?.getConfig()?.ui?.i18nConfigs,
            identityProviderTemplateLoadingStrategy:
                window[ "AppUtils" ]?.getConfig()?.ui?.identityProviderTemplateLoadingStrategy,
            identityProviderTemplates: window[ "AppUtils" ]?.getConfig()?.ui?.identityProviderTemplates,
            isClientSecretHashEnabled: window[ "AppUtils" ]?.getConfig()?.ui?.isClientSecretHashEnabled,
            isCookieConsentBannerEnabled: window[ "AppUtils" ]?.getConfig()?.ui?.isCookieConsentBannerEnabled,
            isCustomClaimMappingEnabled: window[ "AppUtils" ]?.getConfig()?.ui?.isCustomClaimMappingEnabled,
            isCustomClaimMappingMergeEnabled: window[ "AppUtils" ]?.getConfig()?.ui?.isCustomClaimMappingMergeEnabled,
            isDefaultDialectEditingEnabled: window[ "AppUtils" ]?.getConfig()?.ui?.isDefaultDialectEditingEnabled,
            isDialectAddingEnabled: window[ "AppUtils" ]?.getConfig()?.ui?.isDialectAddingEnabled,
            isFeatureGateEnabled: window[ "AppUtils" ]?.getConfig()?.ui?.isFeatureGateEnabled,
            isGroupAndRoleSeparationEnabled: window[ "AppUtils" ]?.getConfig()?.ui?.isGroupAndRoleSeparationEnabled,
            isHeaderAvatarLabelAllowed: window[ "AppUtils" ]?.getConfig()?.ui?.isHeaderAvatarLabelAllowed,
            isLeftNavigationCategorized: window[ "AppUtils" ]?.getConfig()?.ui?.isLeftNavigationCategorized,
            isMarketingConsentBannerEnabled: window[ "AppUtils" ]?.getConfig()?.ui?.isMarketingConsentBannerEnabled,
            isPasswordInputValidationEnabled: window["AppUtils"]?.getConfig()?.ui?.isPasswordInputValidationEnabled,
            isRequestPathAuthenticationEnabled:
                window[ "AppUtils" ]?.getConfig()?.ui?.isRequestPathAuthenticationEnabled,
            isSAASDeployment: window[ "AppUtils" ]?.getConfig()?.ui?.isSAASDeployment,
            isSignatureValidationCertificateAliasEnabled:
                window[ "AppUtils" ]?.getConfig()?.ui?.isSignatureValidationCertificateAliasEnabled,
            isXacmlConnectorEnabled: window[ "AppUtils" ]?.getConfig()?.ui?.isXacmlConnectorEnabled,
            legacyMode: window[ "AppUtils" ]?.getConfig()?.ui?.legacyMode,
            listAllAttributeDialects: window[ "AppUtils" ]?.getConfig()?.ui?.listAllAttributeDialects,
            privacyPolicyConfigs: window[ "AppUtils" ]?.getConfig()?.ui?.privacyPolicyConfigs,
            productName: window[ "AppUtils" ]?.getConfig()?.ui?.productName,
            productVersionConfig: window[ "AppUtils" ]?.getConfig()?.ui?.productVersionConfig,
            selfAppIdentifier: window[ "AppUtils" ]?.getConfig()?.ui?.selfAppIdentifier,
            showAppSwitchButton: window[ "AppUtils" ]?.getConfig()?.ui?.showAppSwitchButton,
            systemAppsIdentifiers: window[ "AppUtils" ]?.getConfig()?.ui?.systemAppsIdentifiers,
            theme: window[ "AppUtils" ]?.getConfig()?.ui?.theme,
            useRoleClaimAsGroupClaim: window[ "AppUtils" ]?.getConfig()?.ui?.useRoleClaimAsGroupClaim
        };
    }
}<|MERGE_RESOLUTION|>--- conflicted
+++ resolved
@@ -192,11 +192,9 @@
                 I18nConstants.COMMON_NAMESPACE,
                 I18nConstants.CONSOLE_PORTAL_NAMESPACE,
                 I18nConstants.EXTENSIONS_NAMESPACE,
-<<<<<<< HEAD
                 I18nConstants.USERSTORES_NAMESPACE,
                 I18nConstants.VALIDATION_NAMESPACE,
-                I18nConstants.JWT_PRIVATE_KEY_CONFIGURATION_NAMESPACE
-=======
+                I18nConstants.JWT_PRIVATE_KEY_CONFIGURATION_NAMESPACE,
                 I18nConstants.TRANSFER_LIST_NAMESPACE,
                 I18nConstants.USER_NAMESPACE,
                 I18nConstants.USERS_NAMESPACE,
@@ -229,7 +227,6 @@
                 I18nConstants.CERTIFICATES_NAMESPACE,
                 I18nConstants.GOVERNANCE_CONNECTORS_NAMESPACE,
                 I18nConstants.GROUPS_NAMESPACE
->>>>>>> 63d2d478
             ],
             preload: []
         };
