/**
 * Copyright (c) 2023-2024, WSO2 LLC. (https://www.wso2.com).
 *
 * WSO2 LLC. licenses this file to you under the Apache License,
 * Version 2.0 (the "License"); you may not use this file except
 * in compliance with the License.
 * You may obtain a copy of the License at
 *
 *     http://www.apache.org/licenses/LICENSE-2.0
 *
 * Unless required by applicable law or agreed to in writing,
 * software distributed under the License is distributed on an
 * "AS IS" BASIS, WITHOUT WARRANTIES OR CONDITIONS OF ANY
 * KIND, either express or implied. See the License for the
 * specific language governing permissions and limitations
 * under the License.
 */

import { DocumentationConstants } from "@wso2is/core/constants";
import { DocumentationProviders, DocumentationStructureFileTypes } from "@wso2is/core/models";
import { I18nModuleInitOptions, I18nModuleOptionsInterface, MetaI18N, generateBackendPaths } from "@wso2is/i18n";
import { getFeatureGateResourceEndpoints } from "../../../extensions/components/feature-gate/configs";
import { getExtendedFeatureResourceEndpoints } from "../../../extensions/configs/endpoints";
import { getAPIResourceEndpoints } from "../../api-resources/configs/endpoint";
import { getApplicationsResourceEndpoints } from "../../applications/configs/endpoints";
import isLegacyAuthzRuntime from "../../authorization/utils/get-legacy-authz-runtime";
import { getBrandingResourceEndpoints } from "../../branding/configs/endpoints";
import { getCertificatesResourceEndpoints } from "../../certificates";
import { getClaimResourceEndpoints } from "../../claims/configs/endpoints";
import { getConnectionResourceEndpoints } from "../../connections";
import { getConsoleSettingsResourceEndpoints } from "../../console-settings/configs/endpoints";
import { getEmailTemplatesResourceEndpoints } from "../../email-templates";
import { getGroupsResourceEndpoints } from "../../groups";
import { getIDPResourceEndpoints } from "../../identity-providers/configs/endpoints";
import { getIDVPResourceEndpoints } from "../../identity-verification-providers";
import { getScopesResourceEndpoints } from "../../oidc-scopes";
import { getInsightsResourceEndpoints } from "../../org-insights/config/org-insights";
import { getOrganizationsResourceEndpoints } from "../../organizations/configs";
import { OrganizationUtils } from "../../organizations/utils";
import { getJWTAuthenticationServiceEndpoints } from "../../private-key-jwt/configs";
import { getRemoteFetchConfigResourceEndpoints } from "../../remote-repository-configuration";
import { getRolesResourceEndpoints } from "../../roles/configs/endpoints";
import { getSecretsManagementEndpoints } from "../../secrets/configs/endpoints";
import { getServerConfigurationsResourceEndpoints } from "../../server-configurations";
import { getTenantResourceEndpoints } from "../../tenants/configs/endpoints";
import { getUsersResourceEndpoints } from "../../users/configs/endpoints";
import { getUserstoreResourceEndpoints } from "../../userstores/configs/endpoints";
import { getValidationServiceEndpoints } from "../../validation/configs";
import { getApprovalsResourceEndpoints } from "../../workflow-approvals";
import { I18nConstants, UIConstants } from "../constants";
import { DeploymentConfigInterface, ServiceResourceEndpointsInterface, UIConfigInterface } from "../models";
import { store } from "../store";

/**
 * Class to handle application config operations.
 */
export class Config {
    /**
     * Private constructor to avoid object instantiation from outside
     * the class.
     *
     */
    private constructor() { }

    /**
     * This method adds organization path to the server host if an organization is selected.
     *
     * @param enforceOrgPath - Enforces the organization path
     *
     * @returns Server host.
     */
    public static resolveServerHost(enforceOrgPath?: boolean, skipAuthzRuntimePath?: boolean): string {
        if (isLegacyAuthzRuntime()) {
            if ((OrganizationUtils.isSuperOrganization(store.getState().organization.organization)
                || store.getState().organization.isFirstLevelOrganization) && !enforceOrgPath) {
                return window[ "AppUtils" ]?.getConfig()?.serverOriginWithTenant;
            } else {
                return `${
                    window[ "AppUtils" ]?.getConfig()?.serverOrigin }/o/${ store.getState().organization.organization.id
                }`;
            }
        }

        if (skipAuthzRuntimePath) {
            return window[ "AppUtils" ]?.getConfig()?.serverOriginWithTenant?.replace("/o", "");
        }

        return window[ "AppUtils" ]?.getConfig()?.serverOriginWithTenant;
    }

    /**
     * This method adds organization path (t/org_uuid) to the server host if a sub-org is selected.
     *
     * @param enforceOrgPath - Enforces the organization path
     *
     * @returns Server host.
     */
    public static resolveServerHostforFG(enforceOrgPath?: boolean): string {
        if ((OrganizationUtils.isSuperOrganization(store.getState().organization.organization)
            || store.getState().organization.isFirstLevelOrganization) && !enforceOrgPath) {
            return window[ "AppUtils" ]?.getConfig()?.serverOriginWithTenant;
        } else {
            return `${
                window[ "AppUtils" ]?.getConfig()?.serverOrigin }/t/${ store.getState().organization.organization.id
            }`;
        }
    }

    /**
     * Get the deployment config.
     *
     * @returns Deployment config object.
     */
    public static getDeploymentConfig(): DeploymentConfigInterface {
        return {
            accountApp: window[ "AppUtils" ]?.getConfig()?.accountApp,
            adminApp: window[ "AppUtils" ]?.getConfig()?.adminApp,
            allowMultipleAppProtocols: window[ "AppUtils" ]?.getConfig()?.allowMultipleAppProtocols,
            appBaseName: window[ "AppUtils" ]?.getConfig()?.appBaseWithTenant,
            appBaseNameWithoutTenant: window[ "AppUtils" ]?.getConfig()?.appBase,
            appHomePath: window[ "AppUtils" ]?.getConfig()?.routes?.home,
            appLoginPath: window[ "AppUtils" ]?.getConfig()?.routes?.login,
            appLogoutPath: window[ "AppUtils" ]?.getConfig()?.routes?.logout,
            clientHost: window[ "AppUtils" ]?.getConfig()?.clientOriginWithTenant,
            clientID: window[ "AppUtils" ]?.getConfig()?.clientID,
            clientOrigin: window[ "AppUtils" ]?.getConfig()?.clientOrigin,
            customServerHost: window[ "AppUtils" ]?.getConfig()?.customServerHost,
            developerApp: window[ "AppUtils" ]?.getConfig()?.developerApp,
            docSiteURL: window[ "AppUtils" ]?.getConfig()?.docSiteUrl,
            documentation: {
                baseURL: window[ "AppUtils" ]?.getConfig()?.documentation?.baseURL
                    ?? DocumentationConstants.GITHUB_API_BASE_URL,
                contentBaseURL: window[ "AppUtils" ]?.getConfig()?.documentation?.contentBaseURL
                    ?? DocumentationConstants.DEFAULT_CONTENT_BASE_URL,
                githubOptions: {
                    branch: window[ "AppUtils" ]?.getConfig()?.documentation?.githubOptions?.branch
                        ?? DocumentationConstants.DEFAULT_BRANCH
                },
                imagePrefixURL: window[ "AppUtils" ]?.getConfig()?.documentation?.imagePrefixURL
                    ?? DocumentationConstants.DEFAULT_IMAGE_PREFIX_URL,
                provider: window[ "AppUtils" ]?.getConfig()?.documentation?.provider
                    ?? DocumentationProviders.GITHUB,
                structureFileType: window[ "AppUtils" ]?.getConfig()?.documentation?.structureFileType
                    ?? DocumentationStructureFileTypes.YAML,
                structureFileURL: window[ "AppUtils" ]?.getConfig()?.documentation?.structureFileURL
                    ?? DocumentationConstants.DEFAULT_STRUCTURE_FILE_URL
            },
            extensions: window[ "AppUtils" ]?.getConfig()?.extensions,
            idpConfigs: window[ "AppUtils" ]?.getConfig()?.idpConfigs,
            loginCallbackUrl: window[ "AppUtils" ]?.getConfig()?.loginCallbackURL,
            organizationPrefix: window["AppUtils"]?.getConfig()?.organizationPrefix,
            serverHost: window[ "AppUtils" ]?.getConfig()?.serverOriginWithTenant,
            serverOrigin: window[ "AppUtils" ]?.getConfig()?.serverOrigin,
            superTenant: window[ "AppUtils" ]?.getConfig()?.superTenant,
            tenant: window[ "AppUtils" ]?.getConfig()?.tenant,
            tenantPath: window[ "AppUtils" ]?.getConfig()?.tenantPath,
            tenantPrefix: window[ "AppUtils" ]?.getConfig()?.tenantPrefix
        };
    }

    /**
     * I18n init options.
     *
     * @remarks
     * Since the portals are not deployed per tenant, looking for static resources in tenant qualified URLs will fail.
     * Using `appBaseNameWithoutTenant` will create a path without the tenant. Therefore, `loadPath()` function will
     * look for resource files in `https://localhost:9443/<PORTAL>/resources/i18n` rather than looking for the
     * files in `https://localhost:9443/t/wso2.com/<PORTAL>/resources/i18n`.
     *
     * @param metaFile - Meta File.
     * @returns I18n init options.
     */
    public static generateModuleInitOptions(metaFile: MetaI18N): I18nModuleInitOptions {
        return {
            backend: {
                loadPath: (language: string[], namespace: string[]) => generateBackendPaths(
                    language,
                    namespace,
                    window[ "AppUtils" ]?.getConfig()?.appBase,
                    Config.getI18nConfig() ?? {
                        langAutoDetectEnabled: I18nConstants.LANG_AUTO_DETECT_ENABLED,
                        namespaceDirectories: I18nConstants.BUNDLE_NAMESPACE_DIRECTORIES,
                        overrideOptions: I18nConstants.INIT_OPTIONS_OVERRIDE,
                        resourcePath: "/resources/i18n",
                        xhrBackendPluginEnabled: I18nConstants.XHR_BACKEND_PLUGIN_ENABLED
                    },
                    metaFile
                )
            },
            load: "currentOnly", // lookup only current lang key(en-US). Prevents 404 from `en`.
            ns: [
                I18nConstants.COMMON_NAMESPACE,
                I18nConstants.CONSOLE_PORTAL_NAMESPACE,
                I18nConstants.EXTENSIONS_NAMESPACE,
<<<<<<< HEAD
                I18nConstants.SECRETS_NAMESPACE
=======
                I18nConstants.BRANDING_NAMESPACE,
                I18nConstants.EMAIL_TEMPLATES_NAMESPACE,
                I18nConstants.AUTHENTICATION_PROVIDER_NAMESPACE,
                I18nConstants.CERTIFICATES_NAMESPACE
>>>>>>> 7409c2de
            ],
            preload: []
        };
    }

    /**
     * Get i18n module config.
     *
     * @param metaFile - Meta file.
     * @returns i18n config object.
     */
    public static getI18nConfig(metaFile?: MetaI18N): I18nModuleOptionsInterface {
        return {
            initOptions: this.generateModuleInitOptions(metaFile),
            langAutoDetectEnabled: window[ "AppUtils" ]?.getConfig()?.ui?.i18nConfigs?.langAutoDetectEnabled
                ?? I18nConstants.LANG_AUTO_DETECT_ENABLED,
            namespaceDirectories: I18nConstants.BUNDLE_NAMESPACE_DIRECTORIES,
            overrideOptions: I18nConstants.INIT_OPTIONS_OVERRIDE,
            resourcePath: "/resources/i18n",
            xhrBackendPluginEnabled: I18nConstants.XHR_BACKEND_PLUGIN_ENABLED
        };
    }

    /**
     * Get the the list of service resource endpoints.
     *
     * @returns Service resource endpoints as an object.
     */
    public static getServiceResourceEndpoints(): ServiceResourceEndpointsInterface {
        return {
            ...getAPIResourceEndpoints(this.resolveServerHost()),
            ...getApplicationsResourceEndpoints(this.resolveServerHost()),
            ...getApprovalsResourceEndpoints(this.getDeploymentConfig()?.serverHost),
            ...getBrandingResourceEndpoints(this.resolveServerHost()),
            ...getClaimResourceEndpoints(this.getDeploymentConfig()?.serverHost, this.resolveServerHost()),
            ...getCertificatesResourceEndpoints(this.getDeploymentConfig()?.serverHost),
            ...getIDPResourceEndpoints(this.resolveServerHost()),
            ...getIDVPResourceEndpoints(this.resolveServerHost()),
            ...getEmailTemplatesResourceEndpoints(this.resolveServerHost()),
            ...getConnectionResourceEndpoints(this.resolveServerHost()),
            ...getRolesResourceEndpoints(this.resolveServerHost(), this.getDeploymentConfig().serverHost),
            ...getServerConfigurationsResourceEndpoints(this.resolveServerHost()),
            ...getUsersResourceEndpoints(this.resolveServerHost()),
            ...getUserstoreResourceEndpoints(this.resolveServerHost()),
            ...getScopesResourceEndpoints(this.getDeploymentConfig()?.serverHost),
            ...getGroupsResourceEndpoints(this.resolveServerHost()),
            ...getValidationServiceEndpoints(this.resolveServerHost()),
            ...getJWTAuthenticationServiceEndpoints(this.resolveServerHost()),
            ...getRemoteFetchConfigResourceEndpoints(this.getDeploymentConfig()?.serverHost),
            ...getSecretsManagementEndpoints(this.getDeploymentConfig()?.serverHost),
            ...getExtendedFeatureResourceEndpoints(this.resolveServerHost(), this.getDeploymentConfig()),
            ...getOrganizationsResourceEndpoints(this.resolveServerHost(true), this.getDeploymentConfig().serverHost),
            ...getTenantResourceEndpoints(this.getDeploymentConfig().serverOrigin),
            ...getFeatureGateResourceEndpoints(this.resolveServerHostforFG(false)),
            ...getInsightsResourceEndpoints(this.getDeploymentConfig()?.serverHost),
            ...getConsoleSettingsResourceEndpoints(this.getDeploymentConfig()?.serverHost),
            CORSOrigins: `${ this.getDeploymentConfig()?.serverHost }/api/server/v1/cors/origins`,
            // TODO: Remove this endpoint and use ID token to get the details
            me: `${ this.getDeploymentConfig()?.serverHost }/scim2/Me`,
            saml2Meta: `${ this.resolveServerHost(false, true) }/identity/metadata/saml2`,
            wellKnown: `${ this.resolveServerHost(false, true) }/oauth2/token/.well-known/openid-configuration`
        };
    }

    /**
     * Get UI config.
     *
     * @returns UI config object.
     */
    public static getUIConfig(): UIConfigInterface {
        return {
            administratorRoleDisplayName: window[ "AppUtils" ]?.getConfig()?.ui?.administratorRoleDisplayName ??
                UIConstants.ADMINISTRATOR_ROLE_DISPLAY_NAME,
            announcements: window[ "AppUtils" ]?.getConfig()?.ui?.announcements,
            appCopyright: window[ "AppUtils" ]?.getConfig()?.ui?.appCopyright
                .replace("${copyright}", "\u00A9")
                .replace("${year}", new Date().getFullYear()),
            appLogo: {
                defaultLogoPath: window[ "AppUtils" ]?.getConfig()?.ui?.appLogo?.defaultLogoPath
                    ?? window[ "AppUtils" ]?.getConfig()?.ui?.appLogoPath,
                defaultWhiteLogoPath: window[ "AppUtils" ]?.getConfig()?.ui?.appLogo?.defaultWhiteLogoPath
                    ?? window[ "AppUtils" ]?.getConfig()?.ui?.defaultWhiteLogoPath
            },
            appName: window[ "AppUtils" ]?.getConfig()?.ui?.appName,
            appTitle: window[ "AppUtils" ]?.getConfig()?.ui?.appTitle,
            applicationTemplateLoadingStrategy:
                window[ "AppUtils" ]?.getConfig()?.ui?.applicationTemplateLoadingStrategy,
            connectionResourcesUrl: window[ "AppUtils" ]?.getConfig()?.ui?.connectionResourcesUrl,
            cookiePolicyUrl: window[ "AppUtils" ]?.getConfig()?.ui?.cookiePolicyUrl,
            emailTemplates: {
                defaultLogoUrl: window[ "AppUtils" ]?.getConfig()?.ui?.emailTemplates?.defaultLogoUrl,
                defaultWhiteLogoUrl: window[ "AppUtils" ]?.getConfig()?.ui?.emailTemplates?.defaultWhiteLogoUrl
            },
            enableCustomEmailTemplates: window[ "AppUtils" ]?.getConfig()?.ui?.enableCustomEmailTemplates,
            enableEmailDomain: window[ "AppUtils" ]?.getConfig()?.ui?.enableEmailDomain ?? false,
            enableIdentityClaims: window[ "AppUtils" ]?.getConfig()?.ui?.enableIdentityClaims ?? true,
            features: window[ "AppUtils" ]?.getConfig()?.ui?.features,
            googleOneTapEnabledTenants: window["AppUtils"]?.getConfig()?.ui?.googleOneTapEnabledTenants,
            governanceConnectors: window["AppUtils"]?.getConfig()?.ui?.governanceConnectors,
            gravatarConfig: window[ "AppUtils" ]?.getConfig()?.ui?.gravatarConfig,
            hiddenAuthenticators: window[ "AppUtils" ]?.getConfig()?.ui?.hiddenAuthenticators,
            hiddenConnectionTemplates: window[ "AppUtils" ]?.getConfig()?.ui?.hiddenConnectionTemplates,
            hiddenUserStores: window[ "AppUtils" ]?.getConfig()?.ui?.hiddenUserStores,
            i18nConfigs: window[ "AppUtils" ]?.getConfig()?.ui?.i18nConfigs,
            identityProviderTemplateLoadingStrategy:
                window[ "AppUtils" ]?.getConfig()?.ui?.identityProviderTemplateLoadingStrategy,
            identityProviderTemplates: window[ "AppUtils" ]?.getConfig()?.ui?.identityProviderTemplates,
            isClientSecretHashEnabled: window[ "AppUtils" ]?.getConfig()?.ui?.isClientSecretHashEnabled,
            isCookieConsentBannerEnabled: window[ "AppUtils" ]?.getConfig()?.ui?.isCookieConsentBannerEnabled,
            isCustomClaimMappingEnabled: window[ "AppUtils" ]?.getConfig()?.ui?.isCustomClaimMappingEnabled,
            isCustomClaimMappingMergeEnabled: window[ "AppUtils" ]?.getConfig()?.ui?.isCustomClaimMappingMergeEnabled,
            isDefaultDialectEditingEnabled: window[ "AppUtils" ]?.getConfig()?.ui?.isDefaultDialectEditingEnabled,
            isDialectAddingEnabled: window[ "AppUtils" ]?.getConfig()?.ui?.isDialectAddingEnabled,
            isFeatureGateEnabled: window[ "AppUtils" ]?.getConfig()?.ui?.isFeatureGateEnabled,
            isGroupAndRoleSeparationEnabled: window[ "AppUtils" ]?.getConfig()?.ui?.isGroupAndRoleSeparationEnabled,
            isHeaderAvatarLabelAllowed: window[ "AppUtils" ]?.getConfig()?.ui?.isHeaderAvatarLabelAllowed,
            isLeftNavigationCategorized: window[ "AppUtils" ]?.getConfig()?.ui?.isLeftNavigationCategorized,
            isMarketingConsentBannerEnabled: window[ "AppUtils" ]?.getConfig()?.ui?.isMarketingConsentBannerEnabled,
            isPasswordInputValidationEnabled: window["AppUtils"]?.getConfig()?.ui?.isPasswordInputValidationEnabled,
            isRequestPathAuthenticationEnabled:
                window[ "AppUtils" ]?.getConfig()?.ui?.isRequestPathAuthenticationEnabled,
            isSAASDeployment: window[ "AppUtils" ]?.getConfig()?.ui?.isSAASDeployment,
            isSignatureValidationCertificateAliasEnabled:
                window[ "AppUtils" ]?.getConfig()?.ui?.isSignatureValidationCertificateAliasEnabled,
            isXacmlConnectorEnabled: window[ "AppUtils" ]?.getConfig()?.ui?.isXacmlConnectorEnabled,
            legacyMode: window[ "AppUtils" ]?.getConfig()?.ui?.legacyMode,
            listAllAttributeDialects: window[ "AppUtils" ]?.getConfig()?.ui?.listAllAttributeDialects,
            privacyPolicyConfigs: window[ "AppUtils" ]?.getConfig()?.ui?.privacyPolicyConfigs,
            productName: window[ "AppUtils" ]?.getConfig()?.ui?.productName,
            productVersionConfig: window[ "AppUtils" ]?.getConfig()?.ui?.productVersionConfig,
            selfAppIdentifier: window[ "AppUtils" ]?.getConfig()?.ui?.selfAppIdentifier,
            showAppSwitchButton: window[ "AppUtils" ]?.getConfig()?.ui?.showAppSwitchButton,
            systemAppsIdentifiers: window[ "AppUtils" ]?.getConfig()?.ui?.systemAppsIdentifiers,
            theme: window[ "AppUtils" ]?.getConfig()?.ui?.theme,
            useRoleClaimAsGroupClaim: window[ "AppUtils" ]?.getConfig()?.ui?.useRoleClaimAsGroupClaim
        };
    }
}<|MERGE_RESOLUTION|>--- conflicted
+++ resolved
@@ -192,14 +192,11 @@
                 I18nConstants.COMMON_NAMESPACE,
                 I18nConstants.CONSOLE_PORTAL_NAMESPACE,
                 I18nConstants.EXTENSIONS_NAMESPACE,
-<<<<<<< HEAD
-                I18nConstants.SECRETS_NAMESPACE
-=======
+                I18nConstants.SECRETS_NAMESPACE,
                 I18nConstants.BRANDING_NAMESPACE,
                 I18nConstants.EMAIL_TEMPLATES_NAMESPACE,
                 I18nConstants.AUTHENTICATION_PROVIDER_NAMESPACE,
                 I18nConstants.CERTIFICATES_NAMESPACE
->>>>>>> 7409c2de
             ],
             preload: []
         };
