/**
 * Copyright (c) 2020-2024, WSO2 LLC. (https://www.wso2.com).
 *
 * WSO2 LLC. licenses this file to you under the Apache License,
 * Version 2.0 (the "License"); you may not use this file except
 * in compliance with the License.
 * You may obtain a copy of the License at
 *
 *     http://www.apache.org/licenses/LICENSE-2.0
 *
 * Unless required by applicable law or agreed to in writing,
 * software distributed under the License is distributed on an
 * "AS IS" BASIS, WITHOUT WARRANTIES OR CONDITIONS OF ANY
 * KIND, either express or implied. See the License for the
 * specific language governing permissions and limitations
 * under the License.
 */

import { I18nModuleConstants } from "@wso2is/i18n";

/**
 * Class containing portal specific i18n constants.
 */
export class I18nConstants {

    /**
     * Private constructor to avoid object instantiation from outside
     * the class.
     */
    /* eslint-disable @typescript-eslint/no-empty-function */
    private constructor() { }

    /**
     * Common namespace.
     */
    public static readonly COMMON_NAMESPACE: string = I18nModuleConstants.COMMON_NAMESPACE;

    /**
     * Console portal namespace.
     */
    public static readonly CONSOLE_PORTAL_NAMESPACE: string = I18nModuleConstants.CONSOLE_PORTAL_NAMESPACE;

    /**
     * Extensions namespace.
     */
    public static readonly EXTENSIONS_NAMESPACE: string = I18nModuleConstants.EXTENSIONS_NAMESPACE;

    /**
<<<<<<< HEAD
     * suborganizations namespace.
     */
    public static readonly SUBORGANIZATIONS_NAMESPACE: string = I18nModuleConstants.SUBORGANIZATIONS_NAMESPACE;
=======
     * emailTemplates namespace.
     */
    public static readonly EMAIL_TEMPLATES_NAMESPACE: string = I18nModuleConstants.EMAIL_TEMPLATES_NAMESPACE;

    /**
     * Certificates namespace.
     */
    public static readonly CERTIFICATES_NAMESPACE: string = I18nModuleConstants.CERTIFICATES_NAMESPACE;
  
    /**
     * authenticationProvider namespace.
     */
    public static readonly AUTHENTICATION_PROVIDER_NAMESPACE: string =
      I18nModuleConstants.AUTHENTICATION_PROVIDER_NAMESPACE;
>>>>>>> d8050421

    /**
     * Locations of the I18n namespaces.
     */
    public static readonly BUNDLE_NAMESPACE_DIRECTORIES: Map<string, string> = new Map<string, string>([
        [ I18nConstants.COMMON_NAMESPACE, "portals" ],
        [ I18nConstants.CONSOLE_PORTAL_NAMESPACE, "portals" ],
        [ I18nConstants.EXTENSIONS_NAMESPACE, "portals" ],
<<<<<<< HEAD
        [ I18nConstants.SUBORGANIZATIONS_NAMESPACE, "portals" ]
=======
        [ I18nConstants.EMAIL_TEMPLATES_NAMESPACE, "portals" ],
        [ I18nConstants.CERTIFICATES_NAMESPACE, "portals" ],
        [ I18nConstants.AUTHENTICATION_PROVIDER_NAMESPACE, "portals" ]
>>>>>>> d8050421
    ]);

    /**
     * I18n init options override flag. The default options in the module will be overridden if set to true.
     */
    public static readonly INIT_OPTIONS_OVERRIDE: boolean = false;

    /**
     * If the language detector plugin should be enabled or not.
     */
    public static readonly LANG_AUTO_DETECT_ENABLED: boolean = true;

    /**
     * If the xhr backend plugin should be enabled or not.
     */
    public static readonly XHR_BACKEND_PLUGIN_ENABLED: boolean = true;

    /**
     * Default fallback language.
     */
    public static readonly DEFAULT_FALLBACK_LANGUAGE: string = I18nModuleConstants.DEFAULT_FALLBACK_LANGUAGE;
}<|MERGE_RESOLUTION|>--- conflicted
+++ resolved
@@ -46,11 +46,11 @@
     public static readonly EXTENSIONS_NAMESPACE: string = I18nModuleConstants.EXTENSIONS_NAMESPACE;
 
     /**
-<<<<<<< HEAD
      * suborganizations namespace.
      */
     public static readonly SUBORGANIZATIONS_NAMESPACE: string = I18nModuleConstants.SUBORGANIZATIONS_NAMESPACE;
-=======
+  
+    /**
      * emailTemplates namespace.
      */
     public static readonly EMAIL_TEMPLATES_NAMESPACE: string = I18nModuleConstants.EMAIL_TEMPLATES_NAMESPACE;
@@ -65,7 +65,6 @@
      */
     public static readonly AUTHENTICATION_PROVIDER_NAMESPACE: string =
       I18nModuleConstants.AUTHENTICATION_PROVIDER_NAMESPACE;
->>>>>>> d8050421
 
     /**
      * Locations of the I18n namespaces.
@@ -74,13 +73,10 @@
         [ I18nConstants.COMMON_NAMESPACE, "portals" ],
         [ I18nConstants.CONSOLE_PORTAL_NAMESPACE, "portals" ],
         [ I18nConstants.EXTENSIONS_NAMESPACE, "portals" ],
-<<<<<<< HEAD
-        [ I18nConstants.SUBORGANIZATIONS_NAMESPACE, "portals" ]
-=======
+        [ I18nConstants.SUBORGANIZATIONS_NAMESPACE, "portals" ],
         [ I18nConstants.EMAIL_TEMPLATES_NAMESPACE, "portals" ],
         [ I18nConstants.CERTIFICATES_NAMESPACE, "portals" ],
         [ I18nConstants.AUTHENTICATION_PROVIDER_NAMESPACE, "portals" ]
->>>>>>> d8050421
     ]);
 
     /**
