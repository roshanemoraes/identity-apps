/**
 * Copyright (c) 2020-2024, WSO2 LLC. (https://www.wso2.com).
 *
 * WSO2 LLC. licenses this file to you under the Apache License,
 * Version 2.0 (the "License"); you may not use this file except
 * in compliance with the License.
 * You may obtain a copy of the License at
 *
 *     http://www.apache.org/licenses/LICENSE-2.0
 *
 * Unless required by applicable law or agreed to in writing,
 * software distributed under the License is distributed on an
 * "AS IS" BASIS, WITHOUT WARRANTIES OR CONDITIONS OF ANY
 * KIND, either express or implied. See the License for the
 * specific language governing permissions and limitations
 * under the License.
 */

import { I18nModuleConstants } from "@wso2is/i18n";

/**
 * Class containing portal specific i18n constants.
 */
export class I18nConstants {

    /**
     * Private constructor to avoid object instantiation from outside
     * the class.
     */
    /* eslint-disable @typescript-eslint/no-empty-function */
    private constructor() { }

    /**
     * Common namespace.
     */
    public static readonly COMMON_NAMESPACE: string = I18nModuleConstants.COMMON_NAMESPACE;

    /**
     * Console portal namespace.
     */
    public static readonly CONSOLE_PORTAL_NAMESPACE: string = I18nModuleConstants.CONSOLE_PORTAL_NAMESPACE;

    /**
     * Extensions namespace.
     */
    public static readonly EXTENSIONS_NAMESPACE: string = I18nModuleConstants.EXTENSIONS_NAMESPACE;

    /**
<<<<<<< HEAD
     * SAML 2.0 Configuration namespace.
     */
    public static readonly SAML2_CONFIG_NAMESPACE: string = I18nModuleConstants.SAML2_CONFIG_NAMESPACE;

    /**
     * Session management namespace.
     */
    public static readonly SESSION_MANAGEMENT_NAMESPACE: string = I18nModuleConstants.SESSION_MANAGEMENT_NAMESPACE;

    /**
     * WS-Federation Configuration namespace.
     */
    public static readonly WS_FEDERATION_CONFIG_NAMESPACE: string = I18nModuleConstants.WS_FEDERATION_CONFIG_NAMESPACE;
=======
     * insights namespace.
     */
    public static readonly INSIGHTS_NAMESPACE: string = I18nModuleConstants.INSIGHTS_NAMESPACE;

    /**
     * SMS Providers namespace.
     */
    public static readonly SMS_PROVIDERS_NAMESPACE: string = I18nModuleConstants.SMS_PROVIDERS_NAMESPACE;
  
    /**
     * Claims namespace.
     */
    public static readonly CLAIMS_NAMESPACE: string = I18nModuleConstants.CLAIMS_NAMESPACE;

    /**
     * Email locale namespace.
     */
    public static readonly EMAIL_LOCALE_NAMESPACE: string = I18nModuleConstants.EMAIL_LOCALE_NAMESPACE;
  
    /**
     * Help Panel namespace.
     */
    public static readonly HELP_PANEL_NAMESPACE: string = I18nModuleConstants.HELP_PANEL_NAMESPACE;
  
    /**
     * suborganizations namespace.
     */
    public static readonly SUBORGANIZATIONS_NAMESPACE: string = I18nModuleConstants.SUBORGANIZATIONS_NAMESPACE;
  
    /**
     * console settings namespace.
     */
    public static readonly CONSOLE_SETTINGS_NAMESPACE: string = I18nModuleConstants.CONSOLE_SETTINGS_NAMESPACE;
  
    /**
     * Secrets namespace.
     */
    public static readonly SECRETS_NAMESPACE: string = I18nModuleConstants.SECRETS_NAMESPACE;
  
    /**
     * Branding namespace.
     */
    public static readonly BRANDING_NAMESPACE: string = I18nModuleConstants.BRANDING_NAMESPACE;
  
    /**
     * emailTemplates namespace.
     */
    public static readonly EMAIL_TEMPLATES_NAMESPACE: string = I18nModuleConstants.EMAIL_TEMPLATES_NAMESPACE;

    /**
     * Certificates namespace.
     */
    public static readonly CERTIFICATES_NAMESPACE: string = I18nModuleConstants.CERTIFICATES_NAMESPACE;
  
    /**
     * authenticationProvider namespace.
     */
    public static readonly AUTHENTICATION_PROVIDER_NAMESPACE: string =
      I18nModuleConstants.AUTHENTICATION_PROVIDER_NAMESPACE;
>>>>>>> 623fbbbf

    /**
     * Locations of the I18n namespaces.
     */
    public static readonly BUNDLE_NAMESPACE_DIRECTORIES: Map<string, string> = new Map<string, string>([
        [ I18nConstants.COMMON_NAMESPACE, "portals" ],
        [ I18nConstants.CONSOLE_PORTAL_NAMESPACE, "portals" ],
        [ I18nConstants.EXTENSIONS_NAMESPACE, "portals" ],
<<<<<<< HEAD
        [ I18nConstants.SAML2_CONFIG_NAMESPACE, "portals" ],
        [ I18nConstants.SESSION_MANAGEMENT_NAMESPACE, "portals" ],
        [ I18nConstants.WS_FEDERATION_CONFIG_NAMESPACE, "portals" ]

=======
        [ I18nConstants.INSIGHTS_NAMESPACE, "portals" ],
        [ I18nConstants.SMS_PROVIDERS_NAMESPACE, "portals" ],
        [ I18nConstants.CLAIMS_NAMESPACE, "portals" ],
        [ I18nConstants.EMAIL_LOCALE_NAMESPACE, "portals" ],
        [ I18nConstants.HELP_PANEL_NAMESPACE, "portals" ],
        [ I18nConstants.SUBORGANIZATIONS_NAMESPACE, "portals" ],
        [ I18nConstants.CONSOLE_SETTINGS_NAMESPACE, "portals" ],
        [ I18nConstants.SECRETS_NAMESPACE, "portals" ],
        [ I18nConstants.BRANDING_NAMESPACE, "portals" ],
        [ I18nConstants.EMAIL_TEMPLATES_NAMESPACE, "portals" ],
        [ I18nConstants.CERTIFICATES_NAMESPACE, "portals" ],
        [ I18nConstants.AUTHENTICATION_PROVIDER_NAMESPACE, "portals" ]
>>>>>>> 623fbbbf
    ]);

    /**
     * I18n init options override flag. The default options in the module will be overridden if set to true.
     */
    public static readonly INIT_OPTIONS_OVERRIDE: boolean = false;

    /**
     * If the language detector plugin should be enabled or not.
     */
    public static readonly LANG_AUTO_DETECT_ENABLED: boolean = true;

    /**
     * If the xhr backend plugin should be enabled or not.
     */
    public static readonly XHR_BACKEND_PLUGIN_ENABLED: boolean = true;

    /**
     * Default fallback language.
     */
    public static readonly DEFAULT_FALLBACK_LANGUAGE: string = I18nModuleConstants.DEFAULT_FALLBACK_LANGUAGE;
}<|MERGE_RESOLUTION|>--- conflicted
+++ resolved
@@ -46,7 +46,6 @@
     public static readonly EXTENSIONS_NAMESPACE: string = I18nModuleConstants.EXTENSIONS_NAMESPACE;
 
     /**
-<<<<<<< HEAD
      * SAML 2.0 Configuration namespace.
      */
     public static readonly SAML2_CONFIG_NAMESPACE: string = I18nModuleConstants.SAML2_CONFIG_NAMESPACE;
@@ -60,7 +59,8 @@
      * WS-Federation Configuration namespace.
      */
     public static readonly WS_FEDERATION_CONFIG_NAMESPACE: string = I18nModuleConstants.WS_FEDERATION_CONFIG_NAMESPACE;
-=======
+  
+    /**
      * insights namespace.
      */
     public static readonly INSIGHTS_NAMESPACE: string = I18nModuleConstants.INSIGHTS_NAMESPACE;
@@ -120,7 +120,6 @@
      */
     public static readonly AUTHENTICATION_PROVIDER_NAMESPACE: string =
       I18nModuleConstants.AUTHENTICATION_PROVIDER_NAMESPACE;
->>>>>>> 623fbbbf
 
     /**
      * Locations of the I18n namespaces.
@@ -129,12 +128,9 @@
         [ I18nConstants.COMMON_NAMESPACE, "portals" ],
         [ I18nConstants.CONSOLE_PORTAL_NAMESPACE, "portals" ],
         [ I18nConstants.EXTENSIONS_NAMESPACE, "portals" ],
-<<<<<<< HEAD
         [ I18nConstants.SAML2_CONFIG_NAMESPACE, "portals" ],
         [ I18nConstants.SESSION_MANAGEMENT_NAMESPACE, "portals" ],
-        [ I18nConstants.WS_FEDERATION_CONFIG_NAMESPACE, "portals" ]
-
-=======
+        [ I18nConstants.WS_FEDERATION_CONFIG_NAMESPACE, "portals" ],
         [ I18nConstants.INSIGHTS_NAMESPACE, "portals" ],
         [ I18nConstants.SMS_PROVIDERS_NAMESPACE, "portals" ],
         [ I18nConstants.CLAIMS_NAMESPACE, "portals" ],
@@ -147,7 +143,6 @@
         [ I18nConstants.EMAIL_TEMPLATES_NAMESPACE, "portals" ],
         [ I18nConstants.CERTIFICATES_NAMESPACE, "portals" ],
         [ I18nConstants.AUTHENTICATION_PROVIDER_NAMESPACE, "portals" ]
->>>>>>> 623fbbbf
     ]);
 
     /**
