--- conflicted
+++ resolved
@@ -295,7 +295,6 @@
             .set("ROLES", `${ AppConstants.getAdminViewBasePath() }/roles`)
             .set("ROLE_EDIT", `${ AppConstants.getAdminViewBasePath() }/roles/:id`)
             .set("ROOT", "/")
-<<<<<<< HEAD
             .set("GOVERNANCE_CONNECTORS", `${AppConstants.getAdminViewBasePath()}/governance-connectors/:id`)
             .set("UNAUTHORIZED", `${AppConstants.getMainViewBasePath()}/unauthorized`)
             .set("USERS", `${AppConstants.getAdminViewBasePath()}/users`)
@@ -315,25 +314,6 @@
             .set("CREATE_TENANT", `${AppConstants.getMainViewBasePath()}/create-tenant`)
             .set("ORGANIZATIONS", `${AppConstants.getAdminViewBasePath()}/organizations`)
             .set("ORGANIZATION_UPDATE", `${AppConstants.getAdminViewBasePath()}/organizations/:id`);
-=======
-            .set("GOVERNANCE_CONNECTORS", `${ AppConstants.getAdminViewBasePath() }/governance-connectors/:id`)
-            .set("UNAUTHORIZED", `${ AppConstants.getMainViewBasePath() }/unauthorized`)
-            .set("USERS", `${ AppConstants.getAdminViewBasePath() }/users`)
-            .set("USER_EDIT", `${ AppConstants.getAdminViewBasePath() }/users/:id`)
-            .set("USERSTORES", `${ AppConstants.getAdminViewBasePath() }/user-stores`)
-            .set("USERSTORES_EDIT", `${ AppConstants.getAdminViewBasePath() }/edit-user-store/:id`)
-            .set("USERSTORE_TEMPLATES", `${ AppConstants.getAdminViewBasePath() }/userstore-templates`)
-            .set("STORING_DATA_DISABLED", `${ AppConstants.getMainViewBasePath() }/storing_data_disabled`)
-            .set("GOVERNANCE_CONNECTOR", `${ AppConstants.getAdminViewBasePath() }/connector/:id`)
-            .set("GOVERNANCE_CONNECTOR_EDIT", `${
-                AppConstants.getAdminViewBasePath() }/connector/:categoryId/:connectorId`)
-            .set("SECRETS", `${ AppConstants.getDeveloperViewBasePath() }/secrets`)
-            .set("SECRET_EDIT", `${ AppConstants.getDeveloperViewBasePath() }/secrets/:type/:name`)
-            .set("ATTRIBUTE_MAPPINGS", `${ AppConstants.getAdminViewBasePath() }/attribute-mappings/:type`)
-            .set("CREATE_TENANT", `${ AppConstants.getMainViewBasePath() }/create-tenant`)
-            .set("ORGANIZATIONS", `${ AppConstants.getAdminViewBasePath() }/organizations`);
-
->>>>>>> 5ff97339
     }
 
     /**
