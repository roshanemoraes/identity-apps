--- conflicted
+++ resolved
@@ -232,13 +232,8 @@
                 </ResourceTab.Pane>
             )
         },
-<<<<<<< HEAD
         isSuperOrganization() && roleV1Enabled ? {
-            menuItem: t("console:manage.features.users.editUser.tab.menuItems.2"),
-=======
-        isSuperOrganization && roleV1Enabled ? {
             menuItem: t("users:editUser.tab.menuItems.2"),
->>>>>>> 9bcc44cf
             render: () => (
                 <ResourceTab.Pane controlledSegmentation attached={ false }>
                     <UserRolesV1List
@@ -252,26 +247,16 @@
             )
         } : null,
         // ToDo - Enabled only for root organizations as BE doesn't have full SCIM support for organizations yet
-<<<<<<< HEAD
         isSuperOrganization() && !roleV1Enabled ? {
-            menuItem: t("console:manage.features.users.editUser.tab.menuItems.2"),
-=======
-        isSuperOrganization && !roleV1Enabled ? {
             menuItem: t("users:editUser.tab.menuItems.2"),
->>>>>>> 9bcc44cf
             render: () => (
                 <ResourceTab.Pane controlledSegmentation attached={ false }>
                     <UserRolesList user={ user } />
                 </ResourceTab.Pane>
             )
         } : null,
-<<<<<<< HEAD
         {
-            menuItem: t("console:manage.features.users.editUser.tab.menuItems.3"),
-=======
-        isSuperOrganization && {
             menuItem: t("users:editUser.tab.menuItems.3"),
->>>>>>> 9bcc44cf
             render: () => (
                 <ResourceTab.Pane controlledSegmentation attached={ false }>
                     <UserSessions
