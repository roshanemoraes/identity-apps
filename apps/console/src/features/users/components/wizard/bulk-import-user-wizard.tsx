/**
 * Copyright (c) 2023, WSO2 LLC. (https://www.wso2.com).
 *
 * WSO2 LLC. licenses this file to you under the Apache License,
 * Version 2.0 (the "License"); you may not use this file except
 * in compliance with the License.
 * You may obtain a copy of the License at
 *
 *     http://www.apache.org/licenses/LICENSE-2.0
 *
 * Unless required by applicable law or agreed to in writing,
 * software distributed under the License is distributed on an
 * "AS IS" BASIS, WITHOUT WARRANTIES OR CONDITIONS OF ANY
 * KIND, either express or implied. See the License for the
 * specific language governing permissions and limitations
 * under the License.
 */

import {
    AlertTitle,
    Autocomplete,
    AutocompleteRenderGetTagProps,
    AutocompleteRenderInputParams
} from "@mui/material";
import { Chip, TextField, Typography } from "@oxygen-ui/react";
import Alert from "@oxygen-ui/react/Alert";
import Box from "@oxygen-ui/react/Box";
import Divider from "@oxygen-ui/react/Divider";
import InputLabel from "@oxygen-ui/react/InputLabel/InputLabel";
import { IdentityAppsApiException } from "@wso2is/core/exceptions";
import {
    AlertLevels,
    ClaimDialect,
    ExternalClaim,
    HttpMethods,
    RolesInterface,
    SCIMResource,
    SCIMSchemaExtension,
    TestableComponentInterface
} from "@wso2is/core/models";
import { addAlert } from "@wso2is/core/store";
import {
    CSVFileStrategy,
    CSVResult,
    ContentLoader,
    FilePicker,
    Heading,
    Hint,
    Link,
    LinkButton,
    Message,
    PickerResult,
    PrimaryButton,
    useWizardAlert
} from "@wso2is/react-components";
import { FormValidation } from "@wso2is/validation";
import Axios,  { AxiosResponse }from "axios";
import React, { FunctionComponent, ReactElement, Suspense, useEffect, useState } from "react";
import { Trans, useTranslation } from "react-i18next";
import { useDispatch } from "react-redux";
import { Dispatch } from "redux";
import { Button, Dropdown, DropdownItemProps, DropdownProps, Form, Grid, Icon, Label } from "semantic-ui-react";
import { v4 as uuidv4 } from "uuid";
import { getUserStores } from "../../../../extensions/components/users/api";
import { UsersConstants } from "../../../../extensions/components/users/constants";
import { userConfig } from "../../../../extensions/configs";
import { ClaimManagementConstants } from "../../../../features/claims/constants";
import { getGroupList } from "../../../../features/groups/api";
import { GroupsInterface } from "../../../../features/groups/models";
import { useRolesList } from "../../../../features/roles/api";
import { getAllExternalClaims, getDialects, getSCIMResourceTypes } from "../../../claims/api";
import {
    AppConstants,
    ModalWithSidePanel,
    UserStoreDetails,
    UserStoreProperty,
    getCertificateIllustrations,
    history
} from "../../../core";
import { RoleAudienceTypes } from "../../../roles/constants";
import { PatchRoleDataInterface } from "../../../roles/models";
import { PRIMARY_USERSTORE } from "../../../userstores/constants";
import { addBulkUsers } from "../../api";
import {
    BlockedBulkUserImportAttributes,
    BulkImportResponseOperationTypes,
    BulkUserImportStatus,
    RequiredBulkUserImportAttributes,
    SpecialMultiValuedComplexAttributes,
    UserManagementConstants
} from "../../constants";
import {
    BulkResponseSummary,
    BulkUserImportOperationResponse,
    BulkUserImportOperationStatus,
    MultipleInviteMode,
    SCIMBulkEndpointInterface,
    SCIMBulkOperation,
    SCIMBulkResponseOperation,
    UserDetailsInterface
} from "../../models";
import { UserManagementUtils } from "../../utils";
import { BulkImportResponseList } from "../bulk-import-response-list";

/**
 * Prototypes for the BulkImportUserWizardComponent.
 */
interface BulkImportUserInterface extends TestableComponentInterface {
    closeWizard: () => void;
    userstore: string;
    ["data-componentid"]?: string;
}
interface CSVAttributeMapping {
    attributeName: string;
    mappedLocalClaimURI: string;
    mappedSCIMAttributeURI: string;
    mappedSCIMClaimDialectURI: string;
    claimURI?: string;
}

interface MultiValuedComplexAttribute {
    [key: string] : string | boolean; 
}

type ValidationError = {
    descriptionKey: string;
    messageKey: string;
    descriptionValues?: { [key: string]: string };
};

interface Validation {
    check: () => boolean;
    error: ValidationError;
}

interface User {
    value: string;
    display: string;
}

interface RoleUserAssociation {
    id: string;
    displayName: string;
    users: User[];
}

interface GroupMemberAssociation {
    id: string;
    displayName: string;
    members: User[];
}

const ASK_PASSWORD_ATTRIBUTE: string = "identity/askPassword";
const CSV_FILE_PROCESSING_STRATEGY: CSVFileStrategy = new CSVFileStrategy(
    undefined,  // Mimetype.
    userConfig.bulkUserImportLimit.fileSize * CSVFileStrategy.KILOBYTE,  // File Size.
    userConfig.bulkUserImportLimit.userCount  // Row Count.
);
const DATA_VALIDATION_ERROR: string = "Data validation error";
const ADDRESS_HOME_ATTRIBUTE: string = "addresses#home";
const ADDRESS_ATTRIBUTE: string = "addresses";
const HOME_ATTRIBUTE: string = "home";
const BULK_ID: string = "bulkId";
const ORG_ROLE_FILTER: string = "audience.type eq organization";

/**
 *  BulkImportUserWizard component.
 *
 * @param props - Props injected to the component.
 * @returns BulkImportUser
 */
export const BulkImportUserWizard: FunctionComponent<BulkImportUserInterface> = (
    props: BulkImportUserInterface
): ReactElement => {
    const { closeWizard, userstore, ["data-componentid"]: componentId } = props;

    const { t } = useTranslation();

    const dispatch: Dispatch = useDispatch();

    const [ selectedCSVFile, setSelectedCSVFile ] = useState<File>(null);
    const [ userData, setUserData ] = useState<CSVResult>();
    const [ hasError, setHasError ] = useState<boolean>(false);
    const [ isSubmitting, setIsSubmitting ] = useState<boolean>(false);
    const [ isLoading, setIsLoading ] = useState<boolean>(false);
    const [ response, setResponse ] = useState<BulkUserImportOperationResponse[]>([]);
    const [ manualInviteResponse, setManualInviteResponse ] = useState<BulkUserImportOperationResponse[]>([]);
    const [ showResponseView, setShowResponseView ] = useState<boolean>(false);
    const [ showManualInviteTable, setshowManualInviteTable ] = useState<boolean>(false);
    const [ bulkResponseSummary, setBulkResponseSummary ] = useState<BulkResponseSummary>(initialBulkResponseSummary);
    const [ manualInviteResponseSummary, setManualInviteesponseSummary ]
        = useState<BulkResponseSummary>(initialBulkResponseSummary);
    const [ readWriteUserStoresList, setReadWriteUserStoresList ] = useState<DropdownItemProps[]>([]);
    const [ selectedUserStore, setSelectedUserStore ] = useState<string>("");
    const [ configureMode, setConfigureMode ] = useState<string>(MultipleInviteMode.MANUAL);
    const [ emailData, setEmailData ] = useState<string[]>();
    const [ isEmailDataError, setIsEmailDataError ] = useState<boolean>(false);
    const [ emailDataError, setEmailDataError ] = useState<string>("");
    const [ roleUserAssociations, setRoleUserAssociations ] = useState<Record<string, RoleUserAssociation>>({});
    const [ rolesData, setRolesData ] = useState<RolesInterface[]>();
    const [ alert, setAlert, alertComponent ] = useWizardAlert({ "data-componentid": `${componentId}-alert` });
    const [ manualInviteAlert, setManualInviteAlert, manualInviteAlertComponent ]
        = useWizardAlert({ "data-componentid": `${componentId}-manual-invite-alert` });

    const optionsArray: string[] = [];
    
    const {
        data: allRolesList,
        isLoading: isAllRolesListLoading,
        error: allRolesListError
    } = useRolesList(
        undefined, undefined, undefined
    );

    const {
        data: rolesList,
        isLoading: isRolesListLoading,
        error: rolesListError
    } = useRolesList(
        undefined, undefined, ORG_ROLE_FILTER
    );
    
    /**
     * Handle if any error occurs while fetching the roles list.
     */
    useEffect(() => {
        if (rolesListError || allRolesListError) {
            dispatch(
                addAlert({
                    description: t("console:manage.features.roles.notifications.fetchRoles.genericError.description"),
                    level: AlertLevels.ERROR,
                    message: t("console:manage.features.roles.notifications.fetchRoles.genericError.message")
                })
            );
        }
    }, [ rolesListError, allRolesListError ]);
    
    /**
     * Fetch the user roles list.
     */
    useEffect(() => {
        const newRoles: Record<string, RoleUserAssociation> = rolesList?.Resources?.reduce((
            roles: Record<string, RoleUserAssociation>, role: RolesInterface) => {
            roles[role?.displayName.toLowerCase()] = {
                displayName: role?.displayName,
                id: role?.id,
                users: []
            };

            return roles;
        }, {});
    
        setRoleUserAssociations(newRoles);
    }, [ rolesList ]);
    
    /**
     * Set the user store list.
     */
    useEffect(() => {
        setSelectedUserStore(userstore);
        getUserStoreList();
    }, [ userstore ]);

    /**
     * Fetch the group list.
     */
    const getGroupMemberAssociation = async (): Promise<Record<string, GroupMemberAssociation>> => {
        try {
            const response: AxiosResponse = await getGroupList(null);
            const newGroups: Record<string, GroupMemberAssociation> = response?.data?.Resources?.reduce((
                groups: Record<string, GroupMemberAssociation>, group: GroupsInterface) => {
                groups[group?.displayName.toLowerCase()] = {
                    displayName: group?.displayName,
                    id: group?.id,
                    members: []
                };

                return groups;
            }, {});

            return newGroups;
        } catch (error) {
            setHasError(true);
            throw error;
        }
    };

    // Validate the input string is an email address.
    const validateEmail = (emailList: string[]) => {

        const emailValidation: boolean = FormValidation.email(emailList[emailList.length-1]);

        if (!emailValidation) {
            setIsEmailDataError(true);
            setEmailDataError(
                t("console:manage.features.users.guestUsers.fields." +
                "username.validations.regExViolation")
            );
            emailList.pop();
        }
    };

    /**
     * Fetches SCIM dialects.
     */
    const getSCIMDialects = async (): Promise<ClaimDialect[]> => {
        setIsLoading(true);

        try {
            // Get SCIM dialect URIs for the user resource.
            const resourceResponse: any = await getSCIMResourceTypes();
            const scimResources: SCIMResource[] = resourceResponse?.Resources;
            let scimDialectsSchemas: string[];

            for (const resource of scimResources) {
                if (resource?.id === "User") {
                    const schemaExtensions: SCIMSchemaExtension[] = resource?.schemaExtensions;

                    scimDialectsSchemas = schemaExtensions.map((extension: SCIMSchemaExtension) => {
                        return extension.schema;
                    });

                    scimDialectsSchemas.push(resource?.schema);
                }
            }

            const dialectResponse: ClaimDialect[] = await getDialects({});

            // Filter only the SCIM dialects.
            const scimDialects: ClaimDialect[] = dialectResponse.filter((dialect: ClaimDialect) => {
                return scimDialectsSchemas.includes(dialect.dialectURI);
            });

            return scimDialects;
        } catch (error) {
            setHasError(true);
            dispatch(
                addAlert({
                    description:
                        error?.response?.data?.description ||
                        t(
                            "console:manage.features.claims.dialects.notifications.fetchDialects" +
                                ".genericError.description"
                        ),
                    level: AlertLevels.ERROR,
                    message:
                        error?.response?.data?.message ||
                        t(
                            "console:manage.features.claims.dialects.notifications.fetchDialects" +
                                ".genericError.message"
                        )
                })
            );
        } finally {
            setIsLoading(false);
        }
    };

    /**
     * This will fetch external claims for each dialect
     * and create a list of already mapped local claims.
     */
    const getClaimMapping = async (): Promise<CSVAttributeMapping[]> => {
        const scimDialects: ClaimDialect[] = await getSCIMDialects();

        const scimClaimPromises: Promise<ExternalClaim[]>[] = [];

        scimDialects.forEach((dialect: ClaimDialect) => {
            scimClaimPromises.push(getAllExternalClaims(dialect.id, null));
        });

        try {
            setIsLoading(true);
            const scimClaimResponse: ExternalClaim[][] = await Axios.all(scimClaimPromises);
            const attributeMapping: CSVAttributeMapping[] = [];

            scimClaimResponse.forEach((claimList: ExternalClaim[]) => {
                const claims: CSVAttributeMapping[] = claimList.map(
                    (item: ExternalClaim): CSVAttributeMapping => {
                        return {
                            attributeName: item?.mappedLocalClaimURI
                                .replace(UserManagementConstants.WSO2_LOCAL_CLAIM_DIALECT+"/", "")
                                .toLowerCase(),
                            mappedLocalClaimURI: item?.mappedLocalClaimURI,
                            mappedSCIMAttributeURI: item?.claimURI,
                            mappedSCIMClaimDialectURI: item?.claimDialectURI
                        };
                    }
                );

                attributeMapping.push(...claims);
            });

            return attributeMapping;
        } catch (error) {
            setHasError(true);
            dispatch(
                addAlert({
                    description:
                        error[0]?.response?.data?.description ||
                        t(
                            "console:manage.features.claims.dialects.notifications." +
                                "fetchExternalClaims.genericError.description"
                        ),
                    level: AlertLevels.ERROR,
                    message:
                        error[0]?.response?.data?.message ||
                        t(
                            "console:manage.features.claims.dialects.notifications." +
                                "fetchExternalClaims.genericError.message"
                        )
                })
            );
        } finally {
            setIsLoading(false);
        }
    };

    /**
     * This will fetch userstore list.
     */
    const getUserStoreList = (): void => {
        setIsLoading(true);

        getUserStores()
            .then((response: UserStoreDetails[]) => {                      
                const userStoreArray: DropdownItemProps[] = [];

                response?.forEach((item: UserStoreDetails, index: number) => {
                    // Set read/write enabled userstores based on the type.
                    if (checkReadWriteUserStore(item)) {    
                        userStoreArray.push({
                            key: index,
                            text: item?.name.toUpperCase(),
                            value: item?.name.toUpperCase()
                        });
                    }});

                if (userstore === PRIMARY_USERSTORE) {
                    userStoreArray.push({
                        key: userStoreArray.length,
                        text: t("console:manage.features.users.userstores.userstoreOptions.primary"),
                        value: PRIMARY_USERSTORE.toUpperCase()
                    });
                }
                
                setReadWriteUserStoresList(userStoreArray);
            }).catch((_error: IdentityAppsApiException) => {
                dispatch(addAlert({
                    description: t("console:manage.features.userstores.notifications.fetchUserstores.genericError." +
                        "description"),
                    level: AlertLevels.ERROR,
                    message: t("console:manage.features.userstores.notifications.fetchUserstores.genericError.message")
                }));
                setHasError(true);

                return;
            })
            .finally(() => {
                setIsLoading(false);
            });
    };

    /**
     * Check the given user store is Read/Write enabled.
     * 
     * @param userStore - Userstore
     * @returns If the given userstore is read only or not.
     */
    const checkReadWriteUserStore = (userStore: UserStoreDetails): boolean => {
        if( userStore?.typeName === UsersConstants.DEFAULT_USERSTORE_TYPE_NAME ) {
            return true;
        } else {
            return  userStore?.enabled && userStore?.properties.filter((property: UserStoreProperty)=>
                property.name===UsersConstants.USER_STORE_PROPERTY_READ_ONLY)[0].value==="false";
        }
    };

    const hideUserStoreDropdown = (): boolean => {
        // TODO: Currently only primary userstore is supported.
        // if(readWriteUserStoresList) {
        //     return readWriteUserStoresList?.length === 0 || (readWriteUserStoresList?.length === 1 && 
        //         readWriteUserStoresList[0]?.value === userstore);
        // }
        
        return false;
    };

    const joinWithAnd = (arr: string[]): string => {
        if (arr.length === 0) return "";
        if (arr.length === 1) return arr[0];

        return arr.slice(0, -1).join(", ") + " and " + arr[arr.length - 1];
    };

    const getDuplicateEntries = (array: string[]): string[] => {
        const counts: { [key: string]: number } = array.reduce((acc: { [key: string]: number }, value: string) => {
            const lowerCaseValue: string = value.toLowerCase();

            acc[lowerCaseValue] = (acc[lowerCaseValue] || 0) + 1;
            
            return acc;
        }, {});
    
        return Object.keys(counts).filter((key: string) => counts[key] > 1);
    };

    const getMissingFields = (headers: string[], requiredFields: string[]): string[] => {
        return requiredFields.filter((field: string) => 
            !headers.some((header: string) => header.toLowerCase() === field.toLowerCase())
        );
    };
    
    const isEmptyArray = (array: unknown[]): boolean => {
        return array.length === 0;
    };
   
    const isEmptyAttribute = (attribute: string): boolean => {
        return !attribute || attribute.trim() === "";
    };

    const getEmptyHeaderIndices = (headers: string[]): number[] => {
        return headers
            .map((header: string, index: number) => (isEmptyAttribute(header) ? index : -1))
            .filter((index: number) => index !== -1);
    };
    
    const getBlockedAttributes = (headers: string[], blockedAttributes: string[]): string[] => {
        return headers.filter((attribute: string) =>
            blockedAttributes.some((blockedAttribute: string) =>
                attribute.toLowerCase() === blockedAttribute.toLowerCase()
            )
        );
    };
    
    const getInvalidHeaderAttributes = (headers: string[], externalClaimAttributes: string[]): string[] => {
        return headers.filter((attribute: string) =>
            !externalClaimAttributes.some((externalClaimAttributeName: string) =>
                attribute.toLowerCase() === externalClaimAttributeName.toLowerCase()
            )
        );
    };

    const setValidationError = (error: ValidationError) => {
        setAlert({
            description: t(
                `console:manage.features.users.notifications.bulkImportUser.validation.${error.descriptionKey}`,
                error.descriptionValues || {}
            ),
            level: AlertLevels.ERROR,
            message: t(
                `console:manage.features.users.notifications.bulkImportUser.validation.${error.messageKey}`
            )
        });
    };

    const runValidations = (validations: Validation[]): boolean => {
        for (const validation of validations) {
            if (!validation.check()) {
                setValidationError(validation.error);

                return false;
            }
        }

        return true;
    };

    /**
     * Validate the CSV file.
     *
     * @param userData - user data from the CSV file.
     * @param externalClaimAttributes - external claim attribute names.
     * @returns
     */
    const validateCSVFile = (
        userData: CSVResult,
        externalClaimAttributes: string[]
    ): boolean => {
        const headers: string[] = userData.headers;
        const rows: string[][] = userData.items;

        const requiredFields: string[] = Object.values(RequiredBulkUserImportAttributes);
        const missingFields: string[] = getMissingFields(headers, requiredFields);
        const duplicateEntries: string[] = getDuplicateEntries(headers);
        const blockedAttributes: string[] = Object.values(BlockedBulkUserImportAttributes);
        const blockedHeaders: string[] = getBlockedAttributes(headers, blockedAttributes);
        const invalidHeaders: string[] = getInvalidHeaderAttributes(headers, externalClaimAttributes);
        const emptyHeaderIndices: number[] = getEmptyHeaderIndices(headers);

        const csvValidations: Validation[] = [
            {
                check: () => !(isEmptyArray(headers) || isEmptyArray(rows)),
                error: {
                    descriptionKey: "emptyRowError.description",
                    messageKey: "emptyRowError.message"
                }
            },
            {
                check: () => rows.every((row: string[]) => row.length === headers.length),
                error: {
                    descriptionKey: "columnMismatchError.description",
                    messageKey: "columnMismatchError.message"
                }
            },
            {
                check: () => emptyHeaderIndices.length === 0,
                error: {
                    descriptionKey: "emptyHeaderError.description",
                    messageKey: "emptyHeaderError.message"
                }
            },
            {
                check: () => missingFields.length === 0,
                error: {
                    descriptionKey: "missingRequiredHeaderError.description",
                    descriptionValues: { headers: joinWithAnd(missingFields) },
                    messageKey: "missingRequiredHeaderError.message"
                }
            },
            {
                check: () => blockedHeaders.length === 0,
                error: {
                    descriptionKey: "blockedHeaderError.description",
                    descriptionValues: { headers: joinWithAnd(blockedHeaders) },
                    messageKey: "blockedHeaderError.message"
                }
            },
            {
                check: () => duplicateEntries.length === 0,
                error: {
                    descriptionKey: "duplicateHeaderError.description",
                    descriptionValues: { headers: joinWithAnd(duplicateEntries) },
                    messageKey: "duplicateHeaderError.message"
                }
            },
            {
                check: () => invalidHeaders.length === 0,
                error: {
                    descriptionKey: "invalidHeaderError.description",
                    descriptionValues: { headers: joinWithAnd(invalidHeaders) },
                    messageKey: "invalidHeaderError.message"
                }
            }  
        ];

        if (!runValidations(csvValidations)) return false;

        return true;
    };
    
    /**
     * Get only attributes that are in the header.
     * @param headers - csv header.
     * @param attributeMapping  - attribute mapping.
     * @returns filtered attribute mapping.
     */
    const filterAttributes = (headers: string[], attributeMapping: CSVAttributeMapping[]): CSVAttributeMapping[] => {
        const filteredAttributeList: CSVAttributeMapping[] = headers
            .map((header: string) =>
                attributeMapping.find(
                    (attribute: CSVAttributeMapping) => header.toLowerCase() === attribute.attributeName.toLowerCase()
                )
            )
            .filter(Boolean);
        
        filteredAttributeList.push(
            attributeMapping.find((attribute: CSVAttributeMapping) =>
                attribute.attributeName.toLowerCase() === (ASK_PASSWORD_ATTRIBUTE.toLowerCase()))
        );
        
        return filteredAttributeList;
    };

    const setEmptyDataFieldError = (attributeName: string) => {
        setHasError(true);
        setValidationError({
            descriptionKey: "emptyDataField.description",
            descriptionValues: { dataField: attributeName },
            messageKey: "emptyDataField.message"
        });
    };

    /**
     * Get SCIM data for each operation.
     *
     * @param row - user data row.
     * @param filteredAttributeMapping - filtered attribute mapping.
     * @param headers - csv headers.
     * @returns
     */
    const generateUserOperationData =
        (   row: string[],
            filteredAttributeMapping: CSVAttributeMapping[],
            headers: string[]
        ): Record<string, unknown> => {
            const dataObj: Record<string, unknown> = {};
            const schemasSet: Set<string> = new Set([ UserManagementConstants.SCIM2_USER_SCHEMA ]);

            for (const attribute of filteredAttributeMapping) {
                const scimAttribute: string = attribute.mappedSCIMAttributeURI.replace(
                    `${attribute.mappedSCIMClaimDialectURI}:`,
                    ""
                );
                const attributeValue: string = row[headers.indexOf(attribute.attributeName.toLowerCase())];
                const isMultiValued: boolean = scimAttribute.includes("#");

                if (attribute.attributeName === UserManagementConstants.ROLES ||
                    attribute.attributeName === UserManagementConstants.GROUPS) {
                    continue;
                }

                // Handle username attribute.
                if (scimAttribute === RequiredBulkUserImportAttributes.USERNAME) {
                    if (isEmptyAttribute(attributeValue)) {
                        setEmptyDataFieldError(attribute.attributeName);
                        throw new Error(DATA_VALIDATION_ERROR);
                    }

                    dataObj[RequiredBulkUserImportAttributes.USERNAME] = selectedUserStore &&
                    selectedUserStore.toLowerCase() !== PRIMARY_USERSTORE.toLowerCase()
                        ? `${selectedUserStore}/${attributeValue}`
                        : attributeValue;
                
                    continue;
                }

                // Handle email attribute.
                if (attribute.attributeName === RequiredBulkUserImportAttributes.EMAILADDRESS) {
                    if (isEmptyAttribute(attributeValue)) {
                        setEmptyDataFieldError(attribute.attributeName);
                        throw new Error(DATA_VALIDATION_ERROR);
                    } else if (!FormValidation.email(attributeValue)) {
                        setAlert({
                            description:  t(
                                "console:manage.features.user.forms.addUserForm.inputs.email." +
                                    "validations.invalid"
                            ),
                            level: AlertLevels.ERROR,
                            message: t(
                                "console:manage.features.user.modals.bulkImportUserWizard.wizardSummary." +
                                "tableMessages.invalidDataMessage")
                        });
                        throw new Error(DATA_VALIDATION_ERROR);
                    }
                }

                // Handle askPassword attribute.
                if (attribute.attributeName.toLowerCase() === ASK_PASSWORD_ATTRIBUTE.toLowerCase()) {
                    dataObj[attribute.mappedSCIMClaimDialectURI] = {
                        ...(dataObj[attribute.mappedSCIMClaimDialectURI] as Record<string, unknown> || {}),
                        [scimAttribute]: "true"
                    };

                    continue;
                }
            
                // Usage in your existing code
                const specialMultiValuedComplex: SpecialMultiValuedComplexAttributes | undefined =
                Object.values(SpecialMultiValuedComplexAttributes).find(
                    (attrType: string) => scimAttribute.includes(attrType)
                );

                if (!isMultiValued && specialMultiValuedComplex) {
                    const info: MultiValuedComplexAttribute = scimAttribute.includes(specialMultiValuedComplex + ".")
                        ? { type: scimAttribute.split(".")[1], value: attributeValue }
                        : { primary: true, value: attributeValue };

                    dataObj[specialMultiValuedComplex] = dataObj[specialMultiValuedComplex] || [];
                    (dataObj[specialMultiValuedComplex] as unknown[]).push(info);

                    continue;
                
                }

                // Handle multi-valued address attribute.
                if (scimAttribute.includes(ADDRESS_HOME_ATTRIBUTE)) {
                    dataObj[ADDRESS_ATTRIBUTE] = dataObj[ADDRESS_ATTRIBUTE] || [];
                    (dataObj[ADDRESS_ATTRIBUTE] as unknown[]).push(
                        {
                            type: HOME_ATTRIBUTE,
                            [scimAttribute.replace(`${ADDRESS_HOME_ATTRIBUTE}.`, "")]:
                            attributeValue
                        }
                    );

                    continue;
                } 

                // Add the schema to the set
                schemasSet.add(attribute.mappedSCIMClaimDialectURI);

                const cleanedAttribute: string = isMultiValued ? scimAttribute.split("#")[0] : scimAttribute;

                // Handle simple attributes.
                if (!cleanedAttribute.includes(".")) {
                    const target: unknown =
                    attribute.mappedSCIMClaimDialectURI === UserManagementConstants.SCIM2_USER_SCHEMA
                        ? dataObj
                        : dataObj[attribute.mappedSCIMClaimDialectURI] ||
                        (dataObj[attribute.mappedSCIMClaimDialectURI] = {});

                    if (isMultiValued) {
                        target[cleanedAttribute] =
                            ((target[cleanedAttribute] || [] ) as unknown[]).concat(attributeValue);
                    } else {
                        target[cleanedAttribute] = attributeValue;
                    }

                    continue;
                }
                // Handle complex attributes.
                else if (cleanedAttribute.includes(".")) {
                    const [ parentAttr, childAttr ] = cleanedAttribute.split(".");
                    const target: unknown =
                    attribute.mappedSCIMClaimDialectURI === UserManagementConstants.SCIM2_USER_SCHEMA
                        ? dataObj
                        : dataObj[attribute.mappedSCIMClaimDialectURI] ||
                        (dataObj[attribute.mappedSCIMClaimDialectURI] = {});
                
                    if (isMultiValued) {
                        target[parentAttr] = ((target[parentAttr] || []) as unknown[]).concat({
                            [childAttr]: attributeValue
                        });
                    } else {
                        if (!target[parentAttr]) {
                            target[parentAttr] = {};
                        }
                        target[parentAttr][childAttr] = attributeValue;
                    }

                    continue;
                }
            }

            return {
                schema: Array.from(schemasSet),
                ...dataObj
            };
        };

    /**
     * Generate SCIM User Operation.
     *
     * @param row - user data row.
     * @param filteredAttributeMapping - filtered attribute mapping.
     * @param headers - csv headers.
     * @returns SCIM Operation
     */
    const generateUserOperation = (
        row: string[],
        filteredAttributeMapping: CSVAttributeMapping[],
        headers: string[],
        roleUserAssociations: Record<string, RoleUserAssociation>,
        groupMemberAssociations: Record<string, GroupMemberAssociation>
    ): {
        newGroupMemberAssociations: Record<string, GroupMemberAssociation>;
        newRoleUserAssociations: Record<string, RoleUserAssociation>;
        userOperation: SCIMBulkOperation;
    } => {
        const asyncOperationID: string = uuidv4();
        const bulkId: string =
            `${BULK_ID}:${row[headers.indexOf(
                RequiredBulkUserImportAttributes.USERNAME.toLowerCase())]}:${asyncOperationID}`;
        const username: string = row[headers.indexOf(RequiredBulkUserImportAttributes.USERNAME.toLowerCase())];

        let newRoleUserAssociations: Record<string, RoleUserAssociation> = { ...roleUserAssociations };
        let newGroupMemberAssociations: Record<string, GroupMemberAssociation> = { ...groupMemberAssociations };

        // Check if roles are included in the headers.
        if (headers.includes(UserManagementConstants.ROLES)) {
            const csvRoles: string[] = row[headers.indexOf(UserManagementConstants.ROLES)].split("|");
            const uniqueCSVRoles: string[] = [ ...new Set(csvRoles) ];

            uniqueCSVRoles.forEach((role: string) => {
                if (role.toLowerCase() in roleUserAssociations) {
                    newRoleUserAssociations = addUserToRole(role, {
                        display: username,
                        value: `bulkId:${bulkId}`
                    }, newRoleUserAssociations);
                } else {
                    setValidationError({
                        descriptionKey: "invalidRole.description",
                        descriptionValues: { role },
                        messageKey: "invalidRole.message"
                    });
                    throw new Error(DATA_VALIDATION_ERROR);
                }
            });
        }

        // Check if groups are included in the headers.
        if (headers.includes(UserManagementConstants.GROUPS)) {
            const csvGroups: string[] = row[headers.indexOf(UserManagementConstants.GROUPS)].split("|");
            const uniqueCSVGroups: string[] = [ ...new Set(csvGroups) ];

            uniqueCSVGroups.forEach((group: string) => {
                if (group.toLowerCase() in groupMemberAssociations) {
                    newGroupMemberAssociations = addMemberToGroup(group, {
                        display: username,
                        value: `bulkId:${bulkId}`
                    }, newGroupMemberAssociations);
                } else {
                    setValidationError({
                        descriptionKey: "invalidGroup.description",
                        descriptionValues: { group },
                        messageKey: "invalidGroup.message"
                    });
                    throw new Error(DATA_VALIDATION_ERROR);
                }
            });
        }

        const userOperation: SCIMBulkOperation = {
            bulkId,
            data: generateUserOperationData(row, filteredAttributeMapping, headers),
            method: HttpMethods.POST,
            path: UserManagementConstants.SCIM_USER_PATH
        };
            
        return {
            newGroupMemberAssociations,
            newRoleUserAssociations,
            userOperation
        };
    }; 
    
    /**
     * Add member to role.
     * @param roleName - role name.
     * @param userBulkId - user bulk id.
     */
    const addUserToRole = (
        roleName: string, 
        user: User,
        roleUserAssociations: Record<string, RoleUserAssociation>
    ): Record<string, RoleUserAssociation> => {
        // Copying existing roleUserAssociations to avoid direct mutation of parameters.
        const updatedRoleUserAssociations: Record<string, RoleUserAssociation>  = { ...roleUserAssociations }; 
    
        const existingRole: RoleUserAssociation = updatedRoleUserAssociations[roleName.toLowerCase()];

        updatedRoleUserAssociations[roleName.toLowerCase()] = {
            ...existingRole,
            users: [ ...new Set([ ...existingRole.users, user ]) ]
        };
        
        return updatedRoleUserAssociations;
    };
    
    /**
     * Add member to group.
     * @param groupName - group name.
     * @param userBulkId  - user bulk id.
     */
    const addMemberToGroup = (
        groupName: string, 
        member: User,
        groupMemberAssociations: Record<string, GroupMemberAssociation>
    ): Record<string, GroupMemberAssociation> => {
        // Copying existing groupMemberAssociations to avoid direct mutation
        const updatedGroupMemberAssociations: Record<string, GroupMemberAssociation> = { ...groupMemberAssociations }; 
    
        const existingGroup: GroupMemberAssociation = updatedGroupMemberAssociations[groupName.toLowerCase()];

        updatedGroupMemberAssociations[groupName.toLowerCase()] = {
            ...existingGroup,
            members: Array.from(new Set([ ...existingGroup.members, member ]))
        };
            
        return updatedGroupMemberAssociations;
    };
    
    /**
     * Generate SCIM Role Operations.
     *
     * @returns SCIM Role Operations.
     */
    const generateRoleOperation = (roleUserAssociations: Record<string, RoleUserAssociation>): SCIMBulkOperation[] => {
        const asyncOperationID: string = uuidv4();

        return Object.values(roleUserAssociations)
            .filter((roleUserAssociation: RoleUserAssociation) => roleUserAssociation.users.length > 0)
            .map((roleUserAssociation: RoleUserAssociation) => {
                const bulkId: string = `${BULK_ID}:${roleUserAssociation.displayName}:${asyncOperationID}`;
                
                return {
                    bulkId,
                    data: {
                        Operations: [
                            {
                                op: "add",
                                value: {
                                    users: roleUserAssociation.users.map((user: User) => ({
                                        value: user.value
                                    }))
                                }
                            }
                        ]
                    },
                    method: HttpMethods.PATCH,
                    path: `${UserManagementConstants.SCIM_V2_ROLE_PATH}/${roleUserAssociation.id}`
                };
            });
    };

    /**
     * Generate SCIM Role Operations.
     *
     * @returns SCIM Role Operations.
     */
    const generateGroupOperations = (
        groupMemberAssociations: Record<string, GroupMemberAssociation>
    ): SCIMBulkOperation[] => {
        const asyncOperationID: string = uuidv4();

        return Object.values(groupMemberAssociations)
            .filter((groupMemberAssociation: GroupMemberAssociation) => groupMemberAssociation.members.length > 0)
            .map((groupMemberAssociation: GroupMemberAssociation) => {
                const bulkId: string = `${BULK_ID}:${groupMemberAssociation.displayName}:${asyncOperationID}`;
            
                return {
                    bulkId,
                    data: {
                        Operations: [
                            {
                                op: "add",
                                value: {
                                    members: groupMemberAssociation.members.map((user: User) => ({
                                        display: user.display,
                                        value: user.value
                                    }))
                                }
                            }
                        ]
                    },
                    method: HttpMethods.PATCH,
                    path: `${UserManagementConstants.SCIM_GROUP_PATH}/${groupMemberAssociation.id}`
                };
            });
    };

    /**
     * Generate SCIM Bulk Request Body.
     *
     * @param attributeMapping - attribute mapping.
     * @returns SCIMBulkRequestBody
     */
    const generateSCIMRequestBody = async (attributeMapping: CSVAttributeMapping[]):
        Promise<SCIMBulkEndpointInterface> => {
        const headers: string[] = userData.headers.map((header: string) => header.toLowerCase());
        const rows: string[][] = userData.items;


        const filteredAttributeMapping: CSVAttributeMapping[] = filterAttributes(headers, attributeMapping);
        let groupMemberAssociations: Record<string, GroupMemberAssociation> = await getGroupMemberAssociation();
        let updatedRoleUserAssociations: Record<string, RoleUserAssociation> = { ...roleUserAssociations };

        const userOperations: SCIMBulkOperation[] = [];
        let roleOperations: SCIMBulkOperation[] = [];
        let groupOperations: SCIMBulkOperation[] = [];

        for (let rowNumber: number = 0; rowNumber < rows.length; rowNumber++) {
            const row: string[] = rows[rowNumber];

            const userOperationData: any = generateUserOperation(
                row,
                filteredAttributeMapping,
                headers,
                updatedRoleUserAssociations,
                groupMemberAssociations
            );
            
            // Append the user operation to the collection.
            userOperations.push(userOperationData.userOperation);

            // Updating the association states.
            updatedRoleUserAssociations = userOperationData.newRoleUserAssociations;
            groupMemberAssociations = userOperationData.newGroupMemberAssociations;
        }

        if (headers.includes(UserManagementConstants.ROLES)) {
            roleOperations = generateRoleOperation(updatedRoleUserAssociations);
        }

        if (headers.includes(UserManagementConstants.GROUPS)) {
            groupOperations = generateGroupOperations(groupMemberAssociations);
        }
        
        const operations: SCIMBulkOperation[] = userOperations.concat(roleOperations).concat(groupOperations);

        return {
            Operations: operations,
            failOnErrors: 0,
            schemas: [ UserManagementConstants.BULK_REQUEST_SCHEMA ]
        };
    };

    /**
     * Generate SCIM Bulk Request Body
     *
     * @param attributeMapping - attribute mapping.
     * @returns SCIMBulkRequestBody
     */
    const generateMultipleUsersSCIMRequestBody = (): SCIMBulkEndpointInterface => {
        // Create the data operations.
        const operations: SCIMBulkOperation[] = [];
        const users : { value: string; }[]= [];
        const asyncOperationID: string = uuidv4();
        const bulkIdEmail: string = "";

        // Create the user record.
        emailData?.map((email: string) => {
            const userDetails: UserDetailsInterface = {
                emails: [
                    {
                        primary: true,
                        value: email
                    }
                ],
                schemas: [
                    "urn:ietf:params:scim:schemas:core:2.0:User",
                    "urn:ietf:params:scim:schemas:extension:enterprise:2.0:User"
                ],
                userName: 
                    userstore.toLowerCase() !== PRIMARY_USERSTORE.toLowerCase()
                        ? `${userstore}/${email}`
                        : email,    
                [ userstore.toLowerCase() !== PRIMARY_USERSTORE.toLowerCase()
                    ? UserManagementConstants.CUSTOMSCHEMA
                    : UserManagementConstants.ENTERPRISESCHEMA
                ]: {
                    askPassword: "true"
                }
            };
            
            const SCIMBulkOperation: SCIMBulkOperation = {
                bulkId: `bulkId:${email}:${asyncOperationID}`,
                data: userDetails,
                method: HttpMethods.POST,
                path: UserManagementConstants.SCIM_USER_PATH
            };

            const user: { value: string; } = {
                value: `bulkId:bulkId:${email}:${asyncOperationID}`
            };
            
            users.push(user);
            operations.push(SCIMBulkOperation);
        });

        // Create the roles record.
        rolesData?.map((role: RolesInterface) => {
            const roleDetails: PatchRoleDataInterface = {
                "Operations":[
                    {
                        op: "add",
                        value: {
                            users: users
                        }
                    }
                ]
            };
            
            const SCIMRolesOperation: SCIMBulkOperation = {
                bulkId: `bulkId:${bulkIdEmail}:${asyncOperationID}`,
                data: roleDetails,
                method: HttpMethods.PATCH,
                path: `${UserManagementConstants.SCIM_V2_ROLE_PATH}/${role?.id}`
            };

            operations.push(SCIMRolesOperation);
        });

        return {
            Operations: operations,
            failOnErrors: 0,
            schemas: [ UserManagementConstants.BULK_REQUEST_SCHEMA ]
        };
    };

    /**
     * Handle multiple user invite.
     */
    const manualInviteMultipleUsers = async () => {
        const handleManualInvite: SCIMBulkEndpointInterface = generateMultipleUsersSCIMRequestBody();

        try {
            const scimResponse: any = await addBulkUsers(handleManualInvite);

            setshowManualInviteTable(true);

            if (scimResponse.status !== 200) {
                throw new Error("Failed to import users.");
            }

            const response: BulkUserImportOperationResponse[]
                = scimResponse.data.Operations.map(generateManualInviteResponse);

            setManualInviteResponse(response);
        } catch (error) {
            setHasError(true);
            setManualInviteAlert({
                description: t(
                    "console:manage.features.users.notifications.bulkImportUser.submit.genericError.description"),
                level: AlertLevels.ERROR,
                message: t("console:manage.features.users.notifications.bulkImportUser.submit.genericError.message")
            });
        } finally {
            setIsSubmitting(false);
        }
    };

    /**
     * Handle bulk user import.
     */
    const handleBulkUserImport = async () => {
        setIsSubmitting(true);

        try {
            const attributeMapping: CSVAttributeMapping[] = await getClaimMapping();

            // List of valid attribute names.
            const validAttributeNames: string[] = attributeMapping.map(
                (item: CSVAttributeMapping) => item.attributeName
            );

            if (!validateCSVFile(userData, validAttributeNames)) {
                setHasError(true);
                setIsSubmitting(false);

                return;
            }

            const scimRequestBody: SCIMBulkEndpointInterface = await generateSCIMRequestBody(attributeMapping);
            
            setShowResponseView(true);
            const scimResponse: any = await addBulkUsers(scimRequestBody);

            if (scimResponse.status !== 200) {
                throw new Error("Failed to import users.");
            }

            const response: BulkUserImportOperationResponse[] = scimResponse.data.Operations.map(generateBulkResponse);
           
            setResponse(response);
        } catch (error) {
            setHasError(true);
            if (error.message !== DATA_VALIDATION_ERROR) {
                setAlert({
                    description: t(
                        "console:manage.features.users.notifications.bulkImportUser.submit.genericError.description"),
                    level: AlertLevels.ERROR,
                    message: t("console:manage.features.users.notifications.bulkImportUser.submit.genericError.message")
                });
            }

        } finally {
            setIsLoading(false);
            setIsSubmitting(false);
        }
    };

    /**
     * Generate bulk response. 
     * @param operation - SCIM bulk operation.
     * @returns - BulkUserImportOperationResponse
     */
    const generateBulkResponse = (operation: SCIMBulkResponseOperation): BulkUserImportOperationResponse => {
        const resourceIdentifier: string = operation?.bulkId.split(":")[1];
        const statusCode: number = operation?.status?.code;
        let operationType: BulkImportResponseOperationTypes = BulkImportResponseOperationTypes.USER_CREATION;

        const defaultMsg: string = t("console:manage.features.user.modals.bulkImportUserWizard.wizardSummary." +
        "tableMessages.internalErrorMessage");

        let statusMessages: Record<number, string> = {};

        if (operation?.method === HttpMethods.POST) {
            statusMessages = {
                201: t("console:manage.features.user.modals.bulkImportUserWizard.wizardSummary.tableMessages." +
                    "userCreatedMessage"),
                202: t("console:manage.features.user.modals.bulkImportUserWizard.wizardSummary.tableMessages." +
                    "userCreationAcceptedMessage"),
                400: t("console:manage.features.user.modals.bulkImportUserWizard.wizardSummary.tableMessages." +
                    "invalidDataMessage"),
                409: t("console:manage.features.user.modals.bulkImportUserWizard.wizardSummary.tableMessages." +
                    "userAlreadyExistsMessage"),
                500: t("console:manage.features.user.modals.bulkImportUserWizard.wizardSummary.tableMessages." +
                    "internalErrorMessage")
            };
        } else if (operation?.method === HttpMethods.PATCH) {
            operationType = BulkImportResponseOperationTypes.ROLE_ASSIGNMENT;
            statusMessages = {
                200: t("console:manage.features.user.modals.bulkImportUserWizard.wizardSummary.tableMessages." +
                "userAssignmentSuccessMessage", { resource: resourceIdentifier }),
                400: t("console:manage.features.user.modals.bulkImportUserWizard.wizardSummary.tableMessages." +
                "userAssignmentFailedMessage", { resource: resourceIdentifier }),
                500: t("console:manage.features.user.modals.bulkImportUserWizard.wizardSummary.tableMessages." +
                "userAssignmentInternalErrorMessage", { resource: resourceIdentifier })
            };
        }
        
        // Functional update to update the bulk response summary.
        setBulkResponseSummary((prevSummary: BulkResponseSummary) => {
            const successUserAssignment: number = (operation?.method === HttpMethods.PATCH && statusCode === 200) ?
                prevSummary.successUserAssignment + 1 : prevSummary.successUserAssignment;
            
            const failedUserAssignment: number = (operation?.method === HttpMethods.PATCH && statusCode !== 200) ?
                prevSummary.failedUserAssignment + 1 : prevSummary.failedUserAssignment;
            
            const successUserCreation: number =
                (operation?.method === HttpMethods.POST && (statusCode === 201 || statusCode === 202)) ?
                    prevSummary.successUserCreation + 1 :
                    prevSummary.successUserCreation;
            
            const failedUserCreation: number =
                (operation?.method === HttpMethods.POST && (statusCode !== 201 && statusCode !== 202)) ?
                    prevSummary.failedUserCreation + 1 :
                    prevSummary.failedUserCreation;

            return {
                ...prevSummary,
                failedUserAssignment,
                failedUserCreation,
                successUserAssignment,
                successUserCreation
            };
        });

        let _statusCode: BulkUserImportStatus = BulkUserImportStatus.FAILED;
        
        if (statusCode === 201 || statusCode === 202 || statusCode === 200) {
            _statusCode = BulkUserImportStatus.SUCCESS;
        }

        return {
            message: statusMessages[statusCode] || defaultMsg,
            operationType,
            resourceIdentifier,
            status: getStatusFromCode(statusCode),
            statusCode: _statusCode
        };
    };

    /**
     * Generate bulk response. 
     * @param operation - SCIM bulk operation.
     * @returns - BulkUserImportOperationResponse
     */
    const generateManualInviteResponse = (operation: SCIMBulkResponseOperation): BulkUserImportOperationResponse => {
        const resourceIdentifier: string = operation?.bulkId.split(":")[1];
        const statusCode: number = operation?.status?.code;
        let operationType: BulkImportResponseOperationTypes = BulkImportResponseOperationTypes.USER_CREATION;

        const defaultMsg: string = t("console:manage.features.user.modals.bulkImportUserWizard.wizardSummary." +
        "tableMessages.internalErrorMessage");

        let statusMessages: Record<number, string> = {};

        if (operation?.method === HttpMethods.POST) {
            statusMessages = {
                201: t("console:manage.features.user.modals.bulkImportUserWizard.wizardSummary.tableMessages." +
                    "userCreatedMessage"),
                202: t("console:manage.features.user.modals.bulkImportUserWizard.wizardSummary.tableMessages." +
                    "userCreationAcceptedMessage"),
                400: t("console:manage.features.user.modals.bulkImportUserWizard.wizardSummary.tableMessages." +
                    "invalidDataMessage"),
                409: t("console:manage.features.user.modals.bulkImportUserWizard.wizardSummary.tableMessages." +
                    "userAlreadyExistsMessage"),
                500: t("console:manage.features.user.modals.bulkImportUserWizard.wizardSummary.tableMessages." +
                    "internalErrorMessage")
            };
        } else if (operation?.method === HttpMethods.PATCH) {
            operationType = BulkImportResponseOperationTypes.ROLE_ASSIGNMENT;
            statusMessages = {
                200: t("console:manage.features.user.modals.bulkImportUserWizard.wizardSummary.tableMessages." +
                "userAssignmentSuccessMessage", { resource: resourceIdentifier }),
                400: t("console:manage.features.user.modals.bulkImportUserWizard.wizardSummary.tableMessages." +
                "userAssignmentFailedMessage", { resource: resourceIdentifier }),
                500: t("console:manage.features.user.modals.bulkImportUserWizard.wizardSummary.tableMessages." +
                "userAssignmentInternalErrorMessage", { resource: resourceIdentifier })
            };
        }
        
        // Functional update to update the bulk response summary.
        setManualInviteesponseSummary((prevSummary: BulkResponseSummary) => {
            const successUserAssignment: number = (operation?.method === HttpMethods.PATCH && statusCode === 200) ?
                prevSummary.successUserAssignment + 1 : prevSummary.successUserAssignment;
            
            const failedUserAssignment: number = (operation?.method === HttpMethods.PATCH && statusCode !== 200) ?
                prevSummary.failedUserAssignment + 1 : prevSummary.failedUserAssignment;
            
            const successUserCreation: number =
                (operation?.method === HttpMethods.POST && (statusCode === 201 || statusCode === 202)) ?
                    prevSummary.successUserCreation + 1 :
                    prevSummary.successUserCreation;
            
            const failedUserCreation: number =
                (operation?.method === HttpMethods.POST && (statusCode !== 201 && statusCode !== 202)) ?
                    prevSummary.failedUserCreation + 1 :
                    prevSummary.failedUserCreation;

            return {
                ...prevSummary,
                failedUserAssignment,
                failedUserCreation,
                successUserAssignment,
                successUserCreation
            };
        });

        let _statusCode: BulkUserImportStatus = BulkUserImportStatus.FAILED;
        
        if (statusCode === 201 || statusCode === 202 || statusCode === 200) {
            _statusCode = BulkUserImportStatus.SUCCESS;
        }

        return {
            message: statusMessages[statusCode] || defaultMsg,
            operationType,
            resourceIdentifier,
            status: getStatusFromCode(statusCode),
            statusCode: _statusCode
        };
    };

    /**
     * Get status message from the status code.
     *
     * @param statusCode - Status code from the bulk response.
     * @returns - Status message.
     */
    const getStatusFromCode = (statusCode: number): BulkUserImportOperationStatus => {
        if (statusCode === 201 || statusCode === 200) return t(
            "console:manage.features.user.modals.bulkImportUserWizard.wizardSummary.tableStatus.success" );
        if (statusCode === 202) return t(
            "console:manage.features.user.modals.bulkImportUserWizard.wizardSummary.tableStatus.warning" );

        return t(
            "console:manage.features.user.modals.bulkImportUserWizard.wizardSummary.tableStatus.failed" );
    };

    /**
     * Render Multiple Users mode selection section.
     */
    const resolveMultipleUsersModeSelection = (): ReactElement => {
        return(
            <Grid.Row>
                <Grid.Column mobile={ 16 } tablet={ 16 } computer={ 16 }>
                    <Button.Group
                        size="large"
                        labeled
                        basic
                    >
                        {
                            Object.values(MultipleInviteMode).map((mode: string, index: number) => {
                                return(
                                    <Button
                                        data-componentid={ `${componentId}-${mode}-tab-option` }
                                        key={ index }
                                        active={ configureMode === mode }
                                        className="multiple-users-config-mode-wizard-tab"
                                        content={
                                            UserManagementUtils.resolveMultipleInvitesDisplayName(
                                                mode as MultipleInviteMode
                                            )
                                        }
                                        onClick={ (
                                            event: React.MouseEvent<HTMLButtonElement, MouseEvent>) => {
                                            event.preventDefault();
                                            setConfigureMode(mode);
                                        } }
                                    />         
                                );
                            })
                        }
                    </Button.Group>
                </Grid.Column>
            </Grid.Row>
        );
    };

    /**
     * Check if the manual invite button should be disabled.
     * @returns true if the manual invite button should be disabled.
     */
    const isManualInviteButtonDisabled = (): boolean => {
        return isLoading
            || isSubmitting
            || hasError
            || isAllRolesListLoading
            || !emailData
            || emailData?.length === 0
            || !rolesData
            || rolesData?.length === 0;
    };

    /**
     * Render Multiple Users configuration section.
     */
    const resolveMultipleUsersConfiguration = (): ReactElement => {

        if (configureMode == MultipleInviteMode.MANUAL) {
            return (
                <>
                    { manualInviteAlert
                            && (
                                <Grid.Row columns={ 1 }>
                                    <Grid.Column mobile={ 16 } tablet={ 16 } computer={ 16 }>
                                        { manualInviteAlertComponent }
                                    </Grid.Column>
                                </Grid.Row>
                            )
                    }
                    {
                        !showManualInviteTable
                            ? (
                                <>
                                    <Grid.Row columns={ 1 } className="mb-0 pb-0">
                                        <Grid.Column mobile={ 16 } tablet={ 16 } computer={ 16 }> 
                                            <Alert severity="warning">
                                                { 
                                                    t("console:manage.features.user.modals.bulkImportUserWizard" +
                                                    ".wizardSummary.manualCreation.warningMessage") 
                                                }
                                            </Alert>
                                        </Grid.Column>
                                    </Grid.Row>
                                    <Grid.Row columns={ 1 }>
                                        <Grid.Column mobile={ 16 } tablet={ 16 } computer={ 10 }> 
                                            <Form.Field required={ true }>
                                                <InputLabel
                                                    htmlFor="tags-filled"
                                                    disableAnimation
                                                    shrink={ false }
                                                    margin="dense"
                                                    className="spacing-bottom"
                                                    data-componentid={ `${componentId}-userstore-label` }
                                                >
                                                    { t("console:manage.features.user.forms.addUserForm."+
                                                    "inputs.domain.label") }
                                                </InputLabel>
                                                <Dropdown
                                                    className="mt-2"
                                                    fluid
                                                    selection
                                                    labeled
                                                    options={ readWriteUserStoresList }
                                                    loading={ false }
                                                    data-testid={
                                                        `${componentId}-userstore-dropdown`
                                                    }
                                                    data-componentid={
                                                        `${componentId}-userstore-dropdown`
                                                    }
                                                    name="userstore"
                                                    disabled={ true }
                                                    value={ selectedUserStore }
                                                    onChange={
                                                        (e: React.ChangeEvent<HTMLInputElement>,
                                                            data: DropdownProps) => {
                                                            setSelectedUserStore(data.value.toString());
                                                        }
                                                    }
                                                    tabIndex={ 1 }
                                                    maxLength={ 60 }
                                                />
                                            </Form.Field> 
                                        </Grid.Column>
                                    </Grid.Row>
                                    { allRolesList
                                    &&  (
                                        <Autocomplete
                                            size="small"
                                            multiple
                                            fullWidth
                                            disablePortal
                                            id="combo-box-demo"
                                            options={ 
                                                allRolesList?.Resources
                                            }
                                            getOptionLabel={ (option: RolesInterface) => option?.displayName }
                                            renderOption={ (
                                                props: React.HTMLAttributes<HTMLLIElement>,
                                                option: RolesInterface
                                            ) => (
                                                <Box 
                                                    component="li"
                                                    { ...props }
                                                >
                                                    <Typography
                                                        sx={ { fontWeight: 500 } }
                                                    >
                                                        { option?.displayName }
                                                    </Typography>
                                                    <Typography
                                                        variant="caption"
                                                        className="mr-2 ml-6"
                                                    >
                                                        { " Audience:"  }
                                                    </Typography>
                                                    <label>
                                                        {
                                                            option?.audience?.type.charAt(0).toUpperCase()
                                                            +option?.audience?.type.slice(1)
                                                        }
                                                    </label>
                                                    <Label
                                                        pointing="left"
                                                        size="mini"
                                                        className={ 
                                                            RoleAudienceTypes.ORGANIZATION
                                                            === option?.audience?.type.toUpperCase()
                                                                ? "issuer-label"
                                                                : "client-id-label"
                                                        }
                                                    >
                                                        { option?.audience?.display }
                                                    </Label>
                                                </Box>
                                            ) }
                                            renderInput={ (params: AutocompleteRenderInputParams) => 
                                                (<>
                                                    <InputLabel
                                                        htmlFor="tags-filled"
                                                        disableAnimation
                                                        shrink={ false }
                                                        margin="dense"
                                                        className="mt-2"
                                                        data-componentid={ `${componentId}-roles-label` }
                                                    >
                                                        { 
                                                            t("console:manage.features.user.modals." +
                                                            "bulkImportUserWizard.wizardSummary." +
                                                            "manualCreation.rolesLabel")
                                                        }
                                                    </InputLabel>
                                                    <TextField
                                                        id="tags-filled"
                                                        margin="normal"
                                                        InputLabelProps= { {
                                                            required: true
                                                        } }
                                                        { ...params }
                                                        required
                                                        variant="outlined"
                                                        placeholder={
                                                            t("console:manage.features.user.modals." +
                                                            "bulkImportUserWizard.wizardSummary." +
                                                            "manualCreation.rolesPlaceholder") 
                                                        }
                                                        data-componentid={ `${componentId}-roles-input` }
                                                
                                                    />
                                                </>)
                                            }
                                            onChange={ (
                                                event: React.SyntheticEvent<Element, Event>,
                                                value: RolesInterface[]
                                            ) => {
                                                setRolesData(value);
                                            } }
                                            renderTags={ (
                                                value: RolesInterface[],
                                                getTagProps: AutocompleteRenderGetTagProps
                                            ) =>
                                                value.map((option: RolesInterface, index: number) => (
                                                    <Chip 
                                                        key={ index }
                                                        size="small"
                                                        className="oxygen-chip-beta"
                                                        label={ 
                                                            (<label>
                                                                {
                                                                    `${option?.displayName}:
                                                                    ${option?.audience?.type.charAt(0).toUpperCase()}${
                                                                    option?.audience?.type.slice(1)}`
                                                                }
                                                            </label>)
                                                        }
                                                        { ...getTagProps({ index }) } 
                                                    />
                                                ))
                                            }
                                        />)
                                    }
                                    <Autocomplete
                                        size="small"
                                        limitTags={ userConfig.bulkUserImportLimit.inviteEmails }
                                        fullWidth
                                        multiple
                                        id="tags-filled"
                                        options={ optionsArray.map((option: string) => option) }
                                        defaultValue={ [] }
                                        freeSolo
                                        renderTags={ (
                                            value: readonly string[],
                                            getTagProps: AutocompleteRenderGetTagProps
                                        ) =>
                                            value.map((option: string, index: number) => (
                                                <Chip 
                                                    key={ "" }
                                                    size="small"
                                                    sx={ { marginLeft: 1 } }
                                                    className="oxygen-chip-beta"
                                                    label={ option }
                                                    { ...getTagProps({ index }) } 
                                                />
                                            ))
                                        }
                                        renderInput={ (params: AutocompleteRenderInputParams) => (
                                            <>
                                                <InputLabel
                                                    htmlFor="tags-filled"
                                                    disableAnimation
                                                    shrink={ false }
                                                    margin="dense"
                                                    className="mt-2"
                                                    data-componentid={ `${componentId}-emails-label` }
                                                >
                                                    { 
                                                        t("console:manage.features.user.modals.bulkImportUserWizard" +
                                                        ".wizardSummary.manualCreation.emailsLabel")
                                                    }
                                                </InputLabel>
                                                <TextField
                                                    id="tags-filled"
                                                    margin="normal"
                                                    error={ isEmailDataError }
                                                    helperText= { 
                                                        isEmailDataError
                                                        && emailDataError
                                                    }
                                                    InputLabelProps= { {
                                                        required: true
                                                    } }
                                                    { ...params }
                                                    required
                                                    variant="outlined"
                                                    placeholder={
                                                        t("console:manage.features.user.modals.bulkImportUserWizard" +
                                                        ".wizardSummary.manualCreation.emailsPlaceholder") 
                                                    }
                                                    data-componentid={ `${componentId}-email-input` }
                                                />
                                            </>
                                        ) }
                                        onChange={ (
                                            event: React.SyntheticEvent<Element, Event>,
                                            value: string[]
                                        ) => {
                                            setEmailData(value);
                                            validateEmail(value);
                                        } }
                                        onInputChange={ () => {
                                            setIsEmailDataError(false);
                                        } }
                                    />
                                    <Hint>
                                        { t("console:manage.features.user.modals.bulkImportUserWizard.wizardSummary" +
                                        ".manualCreation.hint" ) }
                                    </Hint>
                                </>
                            )
                            : (
                                <>
                                    { manualInviteAlert && (
                                        <Grid.Row columns={ 1 }>
                                            <Grid.Column mobile={ 16 } tablet={ 16 } computer={ 16 }>
                                                { manualInviteAlertComponent }
                                            </Grid.Column>
                                        </Grid.Row>
                                    ) }
                                    <BulkImportResponseList
                                        isLoading={ isSubmitting }
                                        data-componentid={ `${componentId}-manual-response-list` }
                                        hasError={ hasError }
                                        responseList={ manualInviteResponse }
                                        bulkResponseSummary={ manualInviteResponseSummary }
                                        successAlert={ (
                                            <Alert
                                                severity="success"
                                                data-componentid={ `${componentId}-success-alert` }
                                            >
                                                <AlertTitle data-componentid={ `${componentId}-success-alert-title` }>
                                                    {
                                                        t("console:manage.features.user.modals.bulkImportUserWizard." +
                                                        "wizardSummary.manualCreation.alerts.creationSuccess.message")
                                                    }
                                                </AlertTitle>
                                                {
                                                    t("console:manage.features.user.modals.bulkImportUserWizard." +
                                                    "wizardSummary.manualCreation.alerts.creationSuccess.description")
                                                }
                                            </Alert>
                                        ) }
                                    />
                                </>
                            )
                    }
                </>      
            );
        } else if (configureMode === MultipleInviteMode.META_FILE) {
            return (
                !showResponseView
                    ? (
                        <>
                            { alert
                                && (
                                    <Grid.Row columns={ 1 }>
                                        <Grid.Column mobile={ 16 } tablet={ 16 } computer={ 16 }>
                                            { alertComponent }
                                        </Grid.Column>
                                    </Grid.Row>
                                )
                            }
                            { !isLoading && !hideUserStoreDropdown()
                                && (
                                    <>
                                        <Grid.Row columns={ 1 } className="mb-0 pb-0">
                                            <Grid.Column mobile={ 16 } tablet={ 16 } computer={ 16 }> 
                                                <Alert severity="info">
                                                    { t("console:manage.features.user.modals." +
                                                        "bulkImportUserWizard.wizardSummary." +
                                                        "disabledSecondaryStoreInfo.local") }
                                                </Alert>
                                            </Grid.Column>
                                        </Grid.Row>
                                        <Grid.Row columns={ 1 }>
                                            <Grid.Column mobile={ 16 } tablet={ 16 } computer={ 10 }> 
                                                <Form.Field required={ true }>
                                                    <InputLabel
                                                        htmlFor="tags-filled"
                                                        disableAnimation
                                                        shrink={ false }
                                                        margin="dense"
                                                        className="spacing-bottom"
                                                        data-componentid={ `${componentId}-userstore-label` }
                                                    >
                                                        { t("console:manage.features.user.forms.addUserForm."+
                                                        "inputs.domain.label") }
                                                    </InputLabel>
                                                    <Dropdown
                                                        className="mt-2"
                                                        fluid
                                                        selection
                                                        labeled
                                                        options={ readWriteUserStoresList }
                                                        loading={ false }
                                                        data-testid={
                                                            `${componentId}-userstore-dropdown`
                                                        }
                                                        data-componentid={
                                                            `${componentId}-userstore-dropdown`
                                                        }
                                                        name="userstore"
                                                        disabled={ true }
                                                        readOnly={ true }
                                                        value={ selectedUserStore }
                                                        onChange={
                                                            (e: React.ChangeEvent<HTMLInputElement>,
                                                                data: DropdownProps) => {
                                                                setSelectedUserStore(data.value.toString());
                                                            }
                                                        }
                                                        tabIndex={ 1 }
                                                        maxLength={ 60 }
                                                    />
                                                </Form.Field> 
                                            </Grid.Column>
                                        </Grid.Row>
                                    </>
                                )
                            }
                            <Grid.Row columns={ 1 } className="pt-0">
                                <Grid.Column mobile={ 16 } tablet={ 16 } computer={ 16 }>
                                    <FilePicker
                                        key={ 1 }
                                        fileStrategy={ CSV_FILE_PROCESSING_STRATEGY }
                                        file={ selectedCSVFile }
                                        onChange={ (
                                            result: PickerResult<{
                                            headers: string[];
                                            items: string[][];
                                        }>) => {
                                            setSelectedCSVFile(result.file);
                                            setUserData(result.serialized);
                                            setAlert(null);
                                            setHasError(false);
                                        } }
                                        uploadButtonText="Upload CSV File"
                                        dropzoneText="Drag and drop a CSV file here."
                                        data-testid={ `${componentId}-form-wizard-csv-file-picker` }
                                        data-componentid={ `${componentId}-form-wizard-csv-file-picker` }
                                        icon={ getCertificateIllustrations().uploadPlaceholder }
                                        placeholderIcon={ <Icon name="file code" size="huge" /> }
                                        normalizeStateOnRemoveOperations={ true }
                                        emptyFileError={ false }
                                        hidePasteOption={ true }
                                    />
                                </Grid.Column>
                            </Grid.Row>
                            {
                                <Hint>
                                    { t("console:manage.features.user.modals.bulkImportUserWizard.wizardSummary" +
                                    ".fileBased.hint" ) }
                                </Hint>
                            }
                        </>
                    )
                    : (
                        <>
                            { alert && (
                                <Grid.Row columns={ 1 }>
                                    <Grid.Column mobile={ 16 } tablet={ 16 } computer={ 16 }>
                                        { alertComponent }
                                    </Grid.Column>
                                </Grid.Row>
                                    
                            ) }
                            <BulkImportResponseList
                                isLoading={ isSubmitting }
                                data-componentid={ `${componentId}-response-list` }
                                hasError={ hasError }
                                responseList={ response }
                                bulkResponseSummary={ bulkResponseSummary }
                            />
                        </>
                    ) 
            );
        }
    };

    /**
     * Renders the help panel containing wizard help.
     *
     * @returns Help Panel.
     */
    const renderHelpPanel = (): ReactElement => {
        return (
            <ModalWithSidePanel.SidePanel>
                <ModalWithSidePanel.Header className="wizard-header help-panel-header muted">
                    <div className="help-panel-header-text">
                        { t("console:develop.features.applications.wizards.minimalAppCreationWizard.help.heading") }
                    </div>
                </ModalWithSidePanel.Header>
                <ModalWithSidePanel.Content>
                    <Suspense fallback={ <ContentLoader /> }>
                        <Heading as="h5">
                            { t("console:manage.features.user.modals.bulkImportUserWizard.sidePanel.manual") }
                        </Heading>
                        <p>
                            { t("console:manage.features.user.modals.bulkImportUserWizard.wizardSummary" +
                                        ".manualCreation.hint" ) }
                        </p>
                        <Divider />
                        <Heading as="h5">
                            { t("console:manage.features.user.modals.bulkImportUserWizard.sidePanel.fileBased") }
                        </Heading>
                        <p>
                            { t("console:manage.features.user.modals.bulkImportUserWizard.wizardSummary" +
                                        ".fileBased.hint" ) }
                        </p>
                        <Heading as="h6">
                            { t("console:manage.features.user.modals.bulkImportUserWizard.sidePanel." +
                                    "fileFormatTitle") }
                        </Heading>
                        <p>
                            <Trans
                                i18nKey={
                                    "console:manage.features.user.modals.bulkImportUserWizard.sidePanel." +
                                    "fileFormatContent"
                                }
                            >
                                    Headers of the CSV file should be user attributes that are mapped to
                                    local <Link onClick={ navigateToSCIMAttributesPage }>attribute names</Link>.
                            </Trans>
                        </p>
                        <p> { t("console:manage.features.user.modals.bulkImportUserWizard.sidePanel." +
                                    "fileFormatSampleHeading") }</p>
                        <p>
                            <code>userName,givenname,emailaddress<br/>
                                    user1,john,john@test.com<br/>
                                    user2,jake,jake@test.com<br/>
                                    user3,jane,jane@test.com<br/>
                            </code>
                        </p>
                    </Suspense>
                </ModalWithSidePanel.Content>
            </ModalWithSidePanel.SidePanel>
        );
    };

    const navigateToSCIMAttributesPage = () => history.push(AppConstants.getPaths()
        .get("ATTRIBUTE_MAPPINGS")
        .replace(":type", ClaimManagementConstants.SCIM));

    return (
        <ModalWithSidePanel
            data-testid={ componentId }
            data-componentid={ componentId }
            open={ true }
            className="wizard application-create-wizard"
            dimmer="blurring"
            size="small"
            onClose={ closeWizard }
            closeOnDimmerClick={ false }
            closeOnEscape
        >
<<<<<<< HEAD
            <ModalWithSidePanel.MainPanel>
                <ModalWithSidePanel.Header className="wizard-header">
                    { t("console:manage.features.user.modals.bulkImportUserWizard.title") }
                    <Heading as="h6">
                        { t("console:manage.features.user.modals.bulkImportUserWizard.subTitle") }
                    </Heading>
                </ModalWithSidePanel.Header>

                <ModalWithSidePanel.Content className="content-container">
                    <Grid>
                        { resolveMultipleUsersModeSelection() }
                        { resolveMultipleUsersConfiguration() }
                    </Grid>

                </ModalWithSidePanel.Content>
                <ModalWithSidePanel.Actions>
                    <Grid>
                        {
                            configureMode == MultipleInviteMode.MANUAL
                                ? (
                                    <Grid.Row column={ 1 }>
                                        <Grid.Column mobile={ 8 } tablet={ 8 } computer={ 8 }>
                                            <LinkButton
                                                data-testid={ `${componentId}-close-button` }
                                                data-componentid={ `${componentId}-close-button` }
                                                floated="left"
                                                onClick={ () => {
                                                    closeWizard();
                                                    setshowManualInviteTable(false);
                                                } }
                                                disabled={ isSubmitting }
                                            >
                                                { t("common:close") }
                                            </LinkButton>
                                        </Grid.Column>
                                        { !showManualInviteTable || isSubmitting
                                            ? (
                                                <Grid.Column mobile={ 8 } tablet={ 8 } computer={ 8 }>
                                                    <PrimaryButton
                                                        data-testid={ `${componentId}-invite-button` }
                                                        data-componentid={ `${componentId}-invite-button` }
                                                        floated="right"
                                                        onClick={ manualInviteMultipleUsers }
                                                        loading={ isSubmitting }
                                                        disabled={ 
                                                            isLoading
                                                        ||isSubmitting
                                                        || hasError
                                                        || isAllRolesListLoading
                                                        }
                                                    >
                                                        { t("console:manage.features.user.modals." +
=======
            <Modal.Header className="wizard-header">
                { t("console:manage.features.user.modals.bulkImportUserWizard.title") }
                <Heading as="h6">
                    { t("console:manage.features.user.modals.bulkImportUserWizard.subTitle") }
                </Heading>
            </Modal.Header>

            <Modal.Content className="content-container" scrolling>
                <Grid>
                    <>
                        <Grid.Row columns={ 1 }>
                            <Grid.Column>
                                <Message
                                    icon="mail"
                                    content={ t("console:manage.features.user.modals.bulkImportUserWizard" +
                                        ".wizardSummary.inviteEmailInfo") }
                                    hideDefaultIcon
                                />
                            </Grid.Column>
                        </Grid.Row>
                    </>
                    { resolveMultipleUsersModeSelection() }
                    { resolveMultipleUsersConfiguration() }
                </Grid>

            </Modal.Content>
            <Modal.Actions>
                <Grid>
                    {
                        configureMode == MultipleInviteMode.MANUAL
                            ? (
                                <Grid.Row column={ 1 }>
                                    <Grid.Column mobile={ 8 } tablet={ 8 } computer={ 8 }>
                                        <LinkButton
                                            data-testid={ `${componentId}-close-button` }
                                            data-componentid={ `${componentId}-close-button` }
                                            floated="left"
                                            onClick={ () => {
                                                closeWizard();
                                                setshowManualInviteTable(false);
                                            } }
                                            disabled={ isSubmitting }
                                        >
                                            { t("common:close") }
                                        </LinkButton>
                                    </Grid.Column>
                                    { !showManualInviteTable || isSubmitting
                                        ? (
                                            <Grid.Column mobile={ 8 } tablet={ 8 } computer={ 8 }>
                                                <PrimaryButton
                                                    data-testid={ `${componentId}-invite-button` }
                                                    data-componentid={ `${componentId}-invite-button` }
                                                    floated="right"
                                                    onClick={ manualInviteMultipleUsers }
                                                    loading={ isSubmitting }
                                                    disabled={ isManualInviteButtonDisabled() }
                                                >
                                                    { t("console:manage.features.user.modals." +
>>>>>>> 52b04b92
                                                    "bulkImportUserWizard.wizardSummary.manualCreation.primaryButton") }
                                                    </PrimaryButton>
                                                </Grid.Column>
                                            )
                                            : null
                                        }
                                    </Grid.Row>
                                ) : (
                                    <Grid.Row column={ 1 }>
                                        <Grid.Column mobile={ 8 } tablet={ 8 } computer={ 8 }>
                                            <LinkButton
                                                data-testid={ `${componentId}-cancel-button` }
                                                data-componentid={ `${componentId}-cancel-button` }
                                                floated="left"
                                                onClick={ () => {
                                                    closeWizard();
                                                    setShowResponseView(false);
                                                } }
                                                disabled={ isSubmitting }
                                            >
                                                { t("common:close") }
                                            </LinkButton>
                                        </Grid.Column>
                                        { !showResponseView || isSubmitting
                                            ? (
                                                <Grid.Column mobile={ 8 } tablet={ 8 } computer={ 8 }>
                                                    <PrimaryButton
                                                        data-testid={ `${componentId}-finish-button` }
                                                        data-componentid={ `${componentId}-finish-button` }
                                                        floated="right"
                                                        onClick={ handleBulkUserImport }
                                                        loading={ isSubmitting }
                                                        disabled={ isLoading || isSubmitting || hasError
                                                        || !selectedCSVFile || isRolesListLoading
                                                        }
                                                    >
                                                        { t("console:manage.features.user.modals." +
                                                    "bulkImportUserWizard.buttons.import") }
                                                    </PrimaryButton>
                                                </Grid.Column>
                                            )
                                            : null }
                                    </Grid.Row>
                                )
                        }
                    </Grid>
                </ModalWithSidePanel.Actions>
            </ModalWithSidePanel.MainPanel>
            { renderHelpPanel() }
        </ModalWithSidePanel>
    );
};

const initialBulkResponseSummary: BulkResponseSummary = {
    failedUserAssignment: 0,
    failedUserCreation: 0,
    successUserAssignment: 0,
    successUserCreation: 0
};<|MERGE_RESOLUTION|>--- conflicted
+++ resolved
@@ -2008,7 +2008,6 @@
             closeOnDimmerClick={ false }
             closeOnEscape
         >
-<<<<<<< HEAD
             <ModalWithSidePanel.MainPanel>
                 <ModalWithSidePanel.Header className="wizard-header">
                     { t("console:manage.features.user.modals.bulkImportUserWizard.title") }
@@ -2019,58 +2018,6 @@
 
                 <ModalWithSidePanel.Content className="content-container">
                     <Grid>
-                        { resolveMultipleUsersModeSelection() }
-                        { resolveMultipleUsersConfiguration() }
-                    </Grid>
-
-                </ModalWithSidePanel.Content>
-                <ModalWithSidePanel.Actions>
-                    <Grid>
-                        {
-                            configureMode == MultipleInviteMode.MANUAL
-                                ? (
-                                    <Grid.Row column={ 1 }>
-                                        <Grid.Column mobile={ 8 } tablet={ 8 } computer={ 8 }>
-                                            <LinkButton
-                                                data-testid={ `${componentId}-close-button` }
-                                                data-componentid={ `${componentId}-close-button` }
-                                                floated="left"
-                                                onClick={ () => {
-                                                    closeWizard();
-                                                    setshowManualInviteTable(false);
-                                                } }
-                                                disabled={ isSubmitting }
-                                            >
-                                                { t("common:close") }
-                                            </LinkButton>
-                                        </Grid.Column>
-                                        { !showManualInviteTable || isSubmitting
-                                            ? (
-                                                <Grid.Column mobile={ 8 } tablet={ 8 } computer={ 8 }>
-                                                    <PrimaryButton
-                                                        data-testid={ `${componentId}-invite-button` }
-                                                        data-componentid={ `${componentId}-invite-button` }
-                                                        floated="right"
-                                                        onClick={ manualInviteMultipleUsers }
-                                                        loading={ isSubmitting }
-                                                        disabled={ 
-                                                            isLoading
-                                                        ||isSubmitting
-                                                        || hasError
-                                                        || isAllRolesListLoading
-                                                        }
-                                                    >
-                                                        { t("console:manage.features.user.modals." +
-=======
-            <Modal.Header className="wizard-header">
-                { t("console:manage.features.user.modals.bulkImportUserWizard.title") }
-                <Heading as="h6">
-                    { t("console:manage.features.user.modals.bulkImportUserWizard.subTitle") }
-                </Heading>
-            </Modal.Header>
-
-            <Modal.Content className="content-container" scrolling>
-                <Grid>
                     <>
                         <Grid.Row columns={ 1 }>
                             <Grid.Column>
@@ -2083,12 +2030,12 @@
                             </Grid.Column>
                         </Grid.Row>
                     </>
-                    { resolveMultipleUsersModeSelection() }
-                    { resolveMultipleUsersConfiguration() }
-                </Grid>
-
-            </Modal.Content>
-            <Modal.Actions>
+                        { resolveMultipleUsersModeSelection() }
+                        { resolveMultipleUsersConfiguration() }
+                    </Grid>
+
+            </ModalWithSidePanel.Content>
+            <ModalWithSidePanel.Actions>
                 <Grid>
                     {
                         configureMode == MultipleInviteMode.MANUAL
@@ -2117,10 +2064,14 @@
                                                     floated="right"
                                                     onClick={ manualInviteMultipleUsers }
                                                     loading={ isSubmitting }
-                                                    disabled={ isManualInviteButtonDisabled() }
+                                                    disabled={ 
+                                                        isLoading
+                                                        ||isSubmitting
+                                                        || hasError
+                                                        || isAllRolesListLoading
+                                                    }
                                                 >
                                                     { t("console:manage.features.user.modals." +
->>>>>>> 52b04b92
                                                     "bulkImportUserWizard.wizardSummary.manualCreation.primaryButton") }
                                                     </PrimaryButton>
                                                 </Grid.Column>
