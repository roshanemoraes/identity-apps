/**
 * Copyright (c) 2023, WSO2 LLC. (https://www.wso2.com).
 *
 * WSO2 LLC. licenses this file to you under the Apache License,
 * Version 2.0 (the "License"); you may not use this file except
 * in compliance with the License.
 * You may obtain a copy of the License at
 *
 *     http://www.apache.org/licenses/LICENSE-2.0
 *
 * Unless required by applicable law or agreed to in writing,
 * software distributed under the License is distributed on an
 * "AS IS" BASIS, WITHOUT WARRANTIES OR CONDITIONS OF ANY
 * KIND, either express or implied. See the License for the
 * specific language governing permissions and limitations
 * under the License.
 */

import {
    AlertTitle,
    Autocomplete,
    AutocompleteRenderGetTagProps,
    AutocompleteRenderInputParams
} from "@mui/material";
import { Chip, TextField, Typography } from "@oxygen-ui/react";
import Alert from "@oxygen-ui/react/Alert";
import Box from "@oxygen-ui/react/Box";
import Divider from "@oxygen-ui/react/Divider";
import InputLabel from "@oxygen-ui/react/InputLabel/InputLabel";
import { IdentityAppsApiException } from "@wso2is/core/exceptions";
import {
    AlertLevels,
    ClaimDialect,
    ExternalClaim,
    HttpMethods,
    RolesInterface,
    SCIMResource,
    SCIMSchemaExtension,
    TestableComponentInterface
} from "@wso2is/core/models";
import { addAlert } from "@wso2is/core/store";
import {
    CSVFileStrategy,
    CSVResult,
    ContentLoader,
    FilePicker,
    Heading,
    Hint,
    Link,
    LinkButton,
    Message,
    PickerResult,
    PrimaryButton,
    useWizardAlert
} from "@wso2is/react-components";
import { FormValidation } from "@wso2is/validation";
import Axios,  { AxiosError, AxiosResponse }from "axios";
import React, { FunctionComponent, ReactElement, Suspense, useEffect, useState } from "react";
import { Trans, useTranslation } from "react-i18next";
import { useDispatch } from "react-redux";
import { Dispatch } from "redux";
<<<<<<< HEAD
import { Button, Dropdown, DropdownItemProps, DropdownProps, Form, Grid, Icon } from "semantic-ui-react";
=======
import { Button, Grid, Icon } from "semantic-ui-react";
>>>>>>> 5c89de35
import { v4 as uuidv4 } from "uuid";
import { UsersConstants } from "../../../../extensions/components/users/constants";
import { userConfig } from "../../../../extensions/configs";
import { ClaimManagementConstants } from "../../../../features/claims/constants";
import { getGroupList, useGroupList } from "../../../../features/groups/api";
import { GroupsInterface } from "../../../../features/groups/models";
import { useRolesList } from "../../../../features/roles/api";
import { getAllExternalClaims, getDialects, getSCIMResourceTypes } from "../../../claims/api";
import {
    AppConstants,
    ModalWithSidePanel,
    UserStoreDetails,
    UserStoreProperty,
    getCertificateIllustrations,
    history
} from "../../../core";
import { PatchRoleDataInterface } from "../../../roles/models";
import { getAUserStore, getUserStores } from "../../../userstores/api";
import { PRIMARY_USERSTORE } from "../../../userstores/constants";
import { addBulkUsers } from "../../api";
import {
    BlockedBulkUserImportAttributes,
    BulkImportResponseOperationTypes,
    BulkUserImportStatus,
    RequiredBulkUserImportAttributes,
    SpecialMultiValuedComplexAttributes,
    UserManagementConstants
} from "../../constants";
import {
    BulkResponseSummary,
    BulkUserImportOperationResponse,
    BulkUserImportOperationStatus,
    MultipleInviteMode,
    SCIMBulkEndpointInterface,
    SCIMBulkOperation,
    SCIMBulkResponseOperation,
    UserDetailsInterface
} from "../../models";
import { UserManagementUtils } from "../../utils";
import { BulkImportResponseList } from "../bulk-import-response-list";

/**
 * Prototypes for the BulkImportUserWizardComponent.
 */
interface BulkImportUserInterface extends TestableComponentInterface {
    closeWizard: () => void;
    userstore: string;
    ["data-componentid"]?: string;
}
interface CSVAttributeMapping {
    attributeName: string;
    mappedLocalClaimURI: string;
    mappedSCIMAttributeURI: string;
    mappedSCIMClaimDialectURI: string;
    claimURI?: string;
}

interface MultiValuedComplexAttribute {
    [key: string] : string | boolean;
}

type ValidationError = {
    descriptionKey: string;
    messageKey: string;
    descriptionValues?: { [key: string]: string };
};

interface Validation {
    check: () => boolean;
    error: ValidationError;
}

interface User {
    value: string;
    display: string;
}


interface GroupMemberAssociation {
    id: string;
    displayName: string;
    members: User[];
}

const ASK_PASSWORD_ATTRIBUTE: string = "identity/askPassword";
const CSV_FILE_PROCESSING_STRATEGY: CSVFileStrategy = new CSVFileStrategy(
    undefined,  // Mimetype.
    userConfig.bulkUserImportLimit.fileSize * CSVFileStrategy.KILOBYTE,  // File Size.
    userConfig.bulkUserImportLimit.userCount  // Row Count.
);
const DATA_VALIDATION_ERROR: string = "Data validation error";
const ADDRESS_HOME_ATTRIBUTE: string = "addresses#home";
const ADDRESS_ATTRIBUTE: string = "addresses";
const HOME_ATTRIBUTE: string = "home";
const BULK_ID: string = "bulkId";

/**
 *  BulkImportUserWizard component.
 *
 * @param props - Props injected to the component.
 * @returns BulkImportUser
 */
export const BulkImportUserWizard: FunctionComponent<BulkImportUserInterface> = (
    props: BulkImportUserInterface
): ReactElement => {
    const { closeWizard, userstore, ["data-componentid"]: componentId } = props;

    const { t } = useTranslation();

    const dispatch: Dispatch = useDispatch();

    const [ selectedCSVFile, setSelectedCSVFile ] = useState<File>(null);
    const [ userData, setUserData ] = useState<CSVResult>();
    const [ hasError, setHasError ] = useState<boolean>(false);
    const [ isSubmitting, setIsSubmitting ] = useState<boolean>(false);
    const [ isLoading, setIsLoading ] = useState<boolean>(false);
    const [ response, setResponse ] = useState<BulkUserImportOperationResponse[]>([]);
    const [ manualInviteResponse, setManualInviteResponse ] = useState<BulkUserImportOperationResponse[]>([]);
    const [ showResponseView, setShowResponseView ] = useState<boolean>(false);
    const [ showManualInviteTable, setshowManualInviteTable ] = useState<boolean>(false);
    const [ bulkResponseSummary, setBulkResponseSummary ] = useState<BulkResponseSummary>(initialBulkResponseSummary);
    const [ manualInviteResponseSummary, setManualInviteesponseSummary ]
        = useState<BulkResponseSummary>(initialBulkResponseSummary);
    const [ configureMode, setConfigureMode ] = useState<string>(MultipleInviteMode.MANUAL);
    const [ emailData, setEmailData ] = useState<string[]>();
    const [ isEmailDataError, setIsEmailDataError ] = useState<boolean>(false);
    const [ emailDataError, setEmailDataError ] = useState<string>("");
<<<<<<< HEAD
    const [ rolesData, setRolesData ] = useState<RolesInterface[]>();
=======
    const [ roleUserAssociations, setRoleUserAssociations ] = useState<Record<string, RoleUserAssociation>>({});
    const [ groupsData, setGroupsData ] = useState<GroupsInterface[]>();
>>>>>>> 5c89de35
    const [ alert, setAlert, alertComponent ] = useWizardAlert({ "data-componentid": `${componentId}-alert` });
    const [ manualInviteAlert, setManualInviteAlert, manualInviteAlertComponent ]
        = useWizardAlert({ "data-componentid": `${componentId}-manual-invite-alert` });
    const [ groupList, setGroupsList ] = useState<GroupsInterface[]>([]);
    const [ readWriteUserStoresList, setReadWriteUserStoresList ] = useState<DropdownItemProps[]>([]);
    const [ selectedUserStore, setSelectedUserStore ] = useState<string>("");
    const [ isUserStoreError, setUserStoreError ] = useState<boolean>(false);

    const optionsArray: string[] = [];

<<<<<<< HEAD
    const { legacyAuthzRuntime }  = useAuthorization();

    const {
        data: allRolesList,
        isLoading: isAllRolesListLoading }
    = useRolesList(
        undefined, undefined, undefined, !legacyAuthzRuntime
    );

=======
    const {
        data: rolesList,
        isLoading: isRolesListLoading,
        error: rolesListError
    } = useRolesList(
        undefined, undefined, ORG_ROLE_FILTER
    );

    const {
        data: groupList,
        error: groupsError,
        isLoading: isGroupsListRequestLoading
    } = useGroupList(userstore, "members", null, true);

    useEffect(() => {
        if (groupsError) {
            dispatch(addAlert({
                description: groupsError?.response?.data?.description ?? groupsError?.response?.data?.detail
                    ?? t("console:manage.features.groups.notifications.fetchGroups.genericError.description"),
                level: AlertLevels.ERROR,
                message: groupsError?.response?.data?.message
                    ?? t("console:manage.features.groups.notifications.fetchGroups.genericError.message")
            }));
        }
    },[ groupsError ]);

>>>>>>> 5c89de35
    /**
     * Set the user store list.
     */
    useEffect(() => {
<<<<<<< HEAD
        setSelectedUserStore(userstore);
        getUserStoreList();
    }, [ userstore ]);

    /**
     * This will fetch userstore list.
     */
    const getUserStoreList = (): void => {
        setIsLoading(true);
        const userStoreArray: DropdownItemProps[] = [
            {
                key: -1,
                text: t("console:manage.features.users.userstores.userstoreOptions.primary"),
                value: "PRIMARY"
            }
        ];

        getUserStores(null)
            .then((response: UserStoreDetails[]) => {
                response?.forEach(async (item: UserStoreDetails, index: number) => {
                    // Set read/write enabled userstores based on the type.
                    if (await checkReadWriteUserStore(item)) {
                        userStoreArray.push({
                            key: index,
                            text: item.name.toUpperCase(),
                            value: item.name.toUpperCase()
                        });
                    }});

                setUserStoreError(false);
                setReadWriteUserStoresList(userStoreArray);
            }).catch((error: IdentityAppsApiException) => {
                if (error?.response?.data?.description) {
                    dispatch(addAlert({
                        description: error?.response?.data?.description ?? error?.response?.data?.detail
                            ?? t("console:manage.features.userstores.notifications.fetchUserstores.error.description"),
                        level: AlertLevels.ERROR,
                        message: error?.response?.data?.message
                            ?? t("console:manage.features.userstores.notifications.fetchUserstores.error.message")
                    }));

                    return;
                }

                dispatch(addAlert({
                    description: t("console:manage.features.userstores.notifications.fetchUserstores.genericError" +
                        ".description"),
                    level: AlertLevels.ERROR,
                    message: t("console:manage.features.userstores.notifications.fetchUserstores.genericError.message")
                }));

                setUserStoreError(true);

                return;
            })
            .finally(() => {
                setIsLoading(false);
            });
    };
=======
        if (rolesListError) {
            dispatch(
                addAlert({
                    description: t("console:manage.features.roles.notifications.fetchRoles.genericError.description"),
                    level: AlertLevels.ERROR,
                    message: t("console:manage.features.roles.notifications.fetchRoles.genericError.message")
                })
            );
        }
    }, [ rolesListError ]);
>>>>>>> 5c89de35

    /**
     * Check the given user store is Read/Write enabled
     *
     * @param userStore - Userstore
     * @returns If the given userstore is read only or not
     */
    const checkReadWriteUserStore = (userStore: UserStoreDetails): Promise<boolean> => {
        let isReadWriteUserStore: boolean = false;

        return getAUserStore(userStore?.id).then((response: UserStoreDetails) => {
            response?.properties?.some((property: UserStoreProperty) => {
                if (property.name === UsersConstants.USER_STORE_PROPERTY_READ_ONLY) {
                    isReadWriteUserStore = property.value === "false";

                    return true;
                }
            });

            return isReadWriteUserStore;
        }).catch(() => {
            dispatch(addAlert({
                description: t("console:manage.features.users.notifications.fetchUserStores.genericError." +
                    "description"),
                level: AlertLevels.ERROR,
                message: t("console:manage.features.users.notifications.fetchUserStores.genericError.message")
            }));

            return false;
        });
    };

    const hideUserStoreDropdown = (): boolean => {
        if (isUserStoreError) {
            return true;
        }

        if(readWriteUserStoresList) {
            return readWriteUserStoresList?.length === 0 || (readWriteUserStoresList?.length === 1 &&
                readWriteUserStoresList[0]?.value === userstore);
        }
    };

    useEffect(() => {
        getGroupListForDomain(selectedUserStore);
    }, [ selectedUserStore ]);

<<<<<<< HEAD
    /**
     * Function to fetch and update group list for a given domain
     */
    const getGroupListForDomain = (domain: string) => {
        getGroupList(domain)
            .then((response: AxiosResponse) => {
                if (response.data.totalResults == 0) {
                    setGroupsList([]);
                } else {
                    setGroupsList(response.data.Resources);
                }
            }).catch((error: AxiosError) => {
                setGroupsList([]);

                if (error?.response?.data?.description) {
                    dispatch(addAlert({
                        description: error?.response?.data?.description
                        ?? error?.response?.data?.detail ??
                            t("console:manage.features.user.updateUser.groups.notifications" +
                            ".fetchUserGroups.error.description"),
                        level: AlertLevels.ERROR,
                        message: error?.response?.data?.message ??
                            t("console:manage.features.user.updateUser.groups.notifications" +
                            ".fetchUserGroups.error.message")
                    }));

                    return;
                }

                dispatch(addAlert({
                    description: t("console:manage.features.user.updateUser.groups.notifications" +
                        ".fetchUserGroups.genericError.description"),
                    level: AlertLevels.ERROR,
                    message: t("console:manage.features.user.updateUser.groups.notifications" +
                        ".fetchUserGroups.genericError.message")
                }));
            });
    };
=======
            return roles;
        }, {});

        setRoleUserAssociations(newRoles);
    }, [ rolesList ]);
>>>>>>> 5c89de35

    /**
     * Fetch the group list.
     */
    const getGroupMemberAssociation = async (): Promise<Record<string, GroupMemberAssociation>> => {
        try {
            const response: AxiosResponse = await getGroupList(selectedUserStore);
            const newGroups: Record<string, GroupMemberAssociation> = response?.data?.Resources?.reduce((
                groups: Record<string, GroupMemberAssociation>, group: GroupsInterface) => {
                groups[group?.displayName.toLowerCase()] = {
                    displayName: group?.displayName,
                    id: group?.id,
                    members: []
                };

                return groups;
            }, {});

            return newGroups;
        } catch (error) {
            setHasError(true);
            dispatch(
                addAlert({
                    description: t(
                        "console:manage.features.users.notifications.bulkImportUser.submit.genericError.description"),
                    level: AlertLevels.ERROR,
                    message: t("console:manage.features.users.notifications.bulkImportUser.submit.genericError.message")
                })
            );
        }
    };

    // Validate the input string is an email address.
    const validateEmail = (emailList: string[]) => {

        const emailValidation: boolean = FormValidation.email(emailList[emailList.length-1]);

        if (!emailValidation) {
            setIsEmailDataError(true);
            setEmailDataError(
                t("console:manage.features.users.guestUsers.fields." +
                "username.validations.regExViolation")
            );
            emailList.pop();
        }
    };

    /**
     * Fetches SCIM dialects.
     */
    const getSCIMDialects = async (): Promise<ClaimDialect[]> => {
        setIsLoading(true);

        try {
            // Get SCIM dialect URIs for the user resource.
            const resourceResponse: any = await getSCIMResourceTypes();
            const scimResources: SCIMResource[] = resourceResponse?.Resources;
            let scimDialectsSchemas: string[];

            for (const resource of scimResources) {
                if (resource?.id === "User") {
                    const schemaExtensions: SCIMSchemaExtension[] = resource?.schemaExtensions;

                    scimDialectsSchemas = schemaExtensions.map((extension: SCIMSchemaExtension) => {
                        return extension.schema;
                    });

                    scimDialectsSchemas.push(resource?.schema);
                }
            }

            const dialectResponse: ClaimDialect[] = await getDialects({});

            // Filter only the SCIM dialects.
            const scimDialects: ClaimDialect[] = dialectResponse.filter((dialect: ClaimDialect) => {
                return scimDialectsSchemas.includes(dialect.dialectURI);
            });

            return scimDialects;
        } catch (error) {
            setHasError(true);
            dispatch(
                addAlert({
                    description:
                        error?.response?.data?.description ||
                        t(
                            "console:manage.features.claims.dialects.notifications.fetchDialects" +
                            ".genericError.description"
                        ),
                    level: AlertLevels.ERROR,
                    message:
                        error?.response?.data?.message ||
                        t(
                            "console:manage.features.claims.dialects.notifications.fetchDialects" +
                            ".genericError.message"
                        )
                })
            );
        } finally {
            setIsLoading(false);
        }
    };

    /**
     * This will fetch external claims for each dialect
     * and create a list of already mapped local claims.
     */
    const getClaimMapping = async (): Promise<CSVAttributeMapping[]> => {
        const scimDialects: ClaimDialect[] = await getSCIMDialects();

        const scimClaimPromises: Promise<ExternalClaim[]>[] = [];

        scimDialects.forEach((dialect: ClaimDialect) => {
            scimClaimPromises.push(getAllExternalClaims(dialect.id, null));
        });

        try {
            setIsLoading(true);
            const scimClaimResponse: ExternalClaim[][] = await Axios.all(scimClaimPromises);
            const attributeMapping: CSVAttributeMapping[] = [];

            scimClaimResponse.forEach((claimList: ExternalClaim[]) => {
                const claims: CSVAttributeMapping[] = claimList.map(
                    (item: ExternalClaim): CSVAttributeMapping => {
                        return {
                            attributeName: item?.mappedLocalClaimURI
                                .replace(UserManagementConstants.WSO2_LOCAL_CLAIM_DIALECT+"/", "")
                                .toLowerCase(),
                            mappedLocalClaimURI: item?.mappedLocalClaimURI,
                            mappedSCIMAttributeURI: item?.claimURI,
                            mappedSCIMClaimDialectURI: item?.claimDialectURI
                        };
                    }
                );

                attributeMapping.push(...claims);
            });

            return attributeMapping;
        } catch (error) {
            setHasError(true);
            dispatch(
                addAlert({
                    description:
                        error[0]?.response?.data?.description ||
                        t(
                            "console:manage.features.claims.dialects.notifications." +
                                "fetchExternalClaims.genericError.description"
                        ),
                    level: AlertLevels.ERROR,
                    message:
                        error[0]?.response?.data?.message ||
                        t(
                            "console:manage.features.claims.dialects.notifications." +
                                "fetchExternalClaims.genericError.message"
                        )
                })
            );
        } finally {
            setIsLoading(false);
        }
    };

    const joinWithAnd = (arr: string[]): string => {
        if (arr.length === 0) return "";
        if (arr.length === 1) return arr[0];

        return arr.slice(0, -1).join(", ") + " and " + arr[arr.length - 1];
    };

    const getDuplicateEntries = (array: string[]): string[] => {
        const counts: { [key: string]: number } = array.reduce((acc: { [key: string]: number }, value: string) => {
            const lowerCaseValue: string = value.toLowerCase();

            acc[lowerCaseValue] = (acc[lowerCaseValue] || 0) + 1;

            return acc;
        }, {});

        return Object.keys(counts).filter((key: string) => counts[key] > 1);
    };

    const getMissingFields = (headers: string[], requiredFields: string[]): string[] => {
        return requiredFields.filter((field: string) =>
            !headers.some((header: string) => header.toLowerCase() === field.toLowerCase())
        );
    };

    const isEmptyArray = (array: unknown[]): boolean => {
        return array.length === 0;
    };

    const isEmptyAttribute = (attribute: string): boolean => {
        return !attribute || attribute.trim() === "";
    };

    const getEmptyHeaderIndices = (headers: string[]): number[] => {
        return headers
            .map((header: string, index: number) => (isEmptyAttribute(header) ? index : -1))
            .filter((index: number) => index !== -1);
    };

    const getBlockedAttributes = (headers: string[], blockedAttributes: string[]): string[] => {
        return headers.filter((attribute: string) =>
            blockedAttributes.some((blockedAttribute: string) =>
                attribute.toLowerCase() === blockedAttribute.toLowerCase()
            )
        );
    };

    const getInvalidHeaderAttributes = (headers: string[], externalClaimAttributes: string[]): string[] => {
        return headers.filter((attribute: string) =>
            !externalClaimAttributes.some((externalClaimAttributeName: string) =>
                attribute.toLowerCase() === externalClaimAttributeName.toLowerCase()
            )
        );
    };

    const setValidationError = (error: ValidationError) => {
        setAlert({
            description: t(
                `console:manage.features.users.notifications.bulkImportUser.validation.${error.descriptionKey}`,
                error.descriptionValues || {}
            ),
            level: AlertLevels.ERROR,
            message: t(
                `console:manage.features.users.notifications.bulkImportUser.validation.${error.messageKey}`
            )
        });
    };

    const runValidations = (validations: Validation[]): boolean => {
        for (const validation of validations) {
            if (!validation.check()) {
                setValidationError(validation.error);

                return false;
            }
        }

        return true;
    };

    /**
     * Validate the CSV file.
     *
     * @param userData - user data from the CSV file.
     * @param externalClaimAttributes - external claim attribute names.
     * @returns
     */
    const validateCSVFile = (
        userData: CSVResult,
        externalClaimAttributes: string[]
    ): boolean => {
        const headers: string[] = userData.headers;
        const rows: string[][] = userData.items;

        const requiredFields: string[] = Object.values(RequiredBulkUserImportAttributes);
        const missingFields: string[] = getMissingFields(headers, requiredFields);
        const duplicateEntries: string[] = getDuplicateEntries(headers);
        const blockedAttributes: string[] = Object.values(BlockedBulkUserImportAttributes);
        const blockedHeaders: string[] = getBlockedAttributes(headers, blockedAttributes);
        const invalidHeaders: string[] = getInvalidHeaderAttributes(headers, externalClaimAttributes);
        const emptyHeaderIndices: number[] = getEmptyHeaderIndices(headers);

        const csvValidations: Validation[] = [
            {
                check: () => !(isEmptyArray(headers) || isEmptyArray(rows)),
                error: {
                    descriptionKey: "emptyRowError.description",
                    messageKey: "emptyRowError.message"
                }
            },
            {
                check: () => rows.every((row: string[]) => row.length === headers.length),
                error: {
                    descriptionKey: "columnMismatchError.description",
                    messageKey: "columnMismatchError.message"
                }
            },
            {
                check: () => emptyHeaderIndices.length === 0,
                error: {
                    descriptionKey: "emptyHeaderError.description",
                    messageKey: "emptyHeaderError.message"
                }
            },
            {
                check: () => missingFields.length === 0,
                error: {
                    descriptionKey: "missingRequiredHeaderError.description",
                    descriptionValues: { headers: joinWithAnd(missingFields) },
                    messageKey: "missingRequiredHeaderError.message"
                }
            },
            {
                check: () => blockedHeaders.length === 0,
                error: {
                    descriptionKey: "blockedHeaderError.description",
                    descriptionValues: { headers: joinWithAnd(blockedHeaders) },
                    messageKey: "blockedHeaderError.message"
                }
            },
            {
                check: () => duplicateEntries.length === 0,
                error: {
                    descriptionKey: "duplicateHeaderError.description",
                    descriptionValues: { headers: joinWithAnd(duplicateEntries) },
                    messageKey: "duplicateHeaderError.message"
                }
            },
            {
                check: () => invalidHeaders.length === 0,
                error: {
                    descriptionKey: "invalidHeaderError.description",
                    descriptionValues: { headers: joinWithAnd(invalidHeaders) },
                    messageKey: "invalidHeaderError.message"
                }
            }
        ];

        if (!runValidations(csvValidations)) return false;

        return true;
    };

    /**
     * Get only attributes that are in the header.
     * @param headers - csv header.
     * @param attributeMapping  - attribute mapping.
     * @returns filtered attribute mapping.
     */
    const filterAttributes = (headers: string[], attributeMapping: CSVAttributeMapping[]): CSVAttributeMapping[] => {
        const filteredAttributeList: CSVAttributeMapping[] = headers
            .map((header: string) =>
                attributeMapping.find(
                    (attribute: CSVAttributeMapping) => header.toLowerCase() === attribute.attributeName.toLowerCase()
                )
            )
            .filter(Boolean);

        filteredAttributeList.push(
            attributeMapping.find((attribute: CSVAttributeMapping) =>
                attribute.attributeName.toLowerCase() === (ASK_PASSWORD_ATTRIBUTE.toLowerCase()))
        );

        return filteredAttributeList;
    };

    const setEmptyDataFieldError = (attributeName: string) => {
        setHasError(true);
        setValidationError({
            descriptionKey: "emptyDataField.description",
            descriptionValues: { dataField: attributeName },
            messageKey: "emptyDataField.message"
        });
    };

    /**
     * Get SCIM data for each operation.
     *
     * @param row - user data row.
     * @param filteredAttributeMapping - filtered attribute mapping.
     * @param headers - csv headers.
     * @returns
     */
    const generateUserOperationData =
        (   row: string[],
            filteredAttributeMapping: CSVAttributeMapping[],
            headers: string[]
        ): Record<string, unknown> => {
            const dataObj: Record<string, unknown> = {};
            const schemasSet: Set<string> = new Set([ UserManagementConstants.SCIM2_USER_SCHEMA ]);

            for (const attribute of filteredAttributeMapping) {
                const scimAttribute: string = attribute.mappedSCIMAttributeURI.replace(
                    `${attribute.mappedSCIMClaimDialectURI}:`,
                    ""
                );
                const attributeValue: string = row[headers.indexOf(attribute.attributeName.toLowerCase())];
                const isMultiValued: boolean = scimAttribute.includes("#");

                if (attribute.attributeName === UserManagementConstants.ROLES ||
                    attribute.attributeName === UserManagementConstants.GROUPS) {
                    continue;
                }

                // Handle username attribute.
                if (scimAttribute === RequiredBulkUserImportAttributes.USERNAME) {
                    if (isEmptyAttribute(attributeValue)) {
                        setEmptyDataFieldError(attribute.attributeName);
                        throw new Error(DATA_VALIDATION_ERROR);
                    }

<<<<<<< HEAD
                    dataObj[RequiredBulkUserImportAttributes.USERNAME] = selectedUserStore &&
                    selectedUserStore.toLowerCase() !== PRIMARY_USERSTORE.toLowerCase()
                        ? `${selectedUserStore}/${attributeValue}`
=======
                    dataObj[RequiredBulkUserImportAttributes.USERNAME] =
                    userstore.toLowerCase() !== PRIMARY_USERSTORE.toLowerCase()
                        ? `${userstore}/${attributeValue}`
>>>>>>> 5c89de35
                        : attributeValue;

                    continue;
                }

                // Handle email attribute.
                if (attribute.attributeName === RequiredBulkUserImportAttributes.EMAILADDRESS) {
                    if (isEmptyAttribute(attributeValue)) {
                        setEmptyDataFieldError(attribute.attributeName);
                        throw new Error(DATA_VALIDATION_ERROR);
                    } else if (!FormValidation.email(attributeValue)) {
                        setAlert({
                            description:  t(
                                "console:manage.features.user.forms.addUserForm.inputs.email." +
                                    "validations.invalid"
                            ),
                            level: AlertLevels.ERROR,
                            message: t(
                                "console:manage.features.user.modals.bulkImportUserWizard.wizardSummary." +
                                "tableMessages.invalidDataMessage")
                        });
                        throw new Error(DATA_VALIDATION_ERROR);
                    }
                }

                // Handle askPassword attribute.
                if (attribute.attributeName.toLowerCase() === ASK_PASSWORD_ATTRIBUTE.toLowerCase()) {
                    dataObj[attribute.mappedSCIMClaimDialectURI] = {
                        ...(dataObj[attribute.mappedSCIMClaimDialectURI] as Record<string, unknown> || {}),
                        [scimAttribute]: "true"
                    };

                    continue;
                }

                // Usage in your existing code
                const specialMultiValuedComplex: SpecialMultiValuedComplexAttributes | undefined =
                Object.values(SpecialMultiValuedComplexAttributes).find(
                    (attrType: string) => scimAttribute.includes(attrType)
                );

                if (!isMultiValued && specialMultiValuedComplex) {
                    const info: MultiValuedComplexAttribute = scimAttribute.includes(specialMultiValuedComplex + ".")
                        ? { type: scimAttribute.split(".")[1], value: attributeValue }
                        : { primary: true, value: attributeValue };

                    dataObj[specialMultiValuedComplex] = dataObj[specialMultiValuedComplex] || [];
                    (dataObj[specialMultiValuedComplex] as unknown[]).push(info);

                    continue;

                }

                // Handle multi-valued address attribute.
                if (scimAttribute.includes(ADDRESS_HOME_ATTRIBUTE)) {
                    dataObj[ADDRESS_ATTRIBUTE] = dataObj[ADDRESS_ATTRIBUTE] || [];
                    (dataObj[ADDRESS_ATTRIBUTE] as unknown[]).push(
                        {
                            type: HOME_ATTRIBUTE,
                            [scimAttribute.replace(`${ADDRESS_HOME_ATTRIBUTE}.`, "")]:
                            attributeValue
                        }
                    );

                    continue;
                }

                // Add the schema to the set
                schemasSet.add(attribute.mappedSCIMClaimDialectURI);

                const cleanedAttribute: string = isMultiValued ? scimAttribute.split("#")[0] : scimAttribute;

                // Handle simple attributes.
                if (!cleanedAttribute.includes(".")) {
                    const target: unknown =
                    attribute.mappedSCIMClaimDialectURI === UserManagementConstants.SCIM2_USER_SCHEMA
                        ? dataObj
                        : dataObj[attribute.mappedSCIMClaimDialectURI] ||
                        (dataObj[attribute.mappedSCIMClaimDialectURI] = {});

                    if (isMultiValued) {
                        target[cleanedAttribute] =
                            ((target[cleanedAttribute] || [] ) as unknown[]).concat(attributeValue);
                    } else {
                        target[cleanedAttribute] = attributeValue;
                    }

                    continue;
                }
                // Handle complex attributes.
                else if (cleanedAttribute.includes(".")) {
                    const [ parentAttr, childAttr ] = cleanedAttribute.split(".");
                    const target: unknown =
                    attribute.mappedSCIMClaimDialectURI === UserManagementConstants.SCIM2_USER_SCHEMA
                        ? dataObj
                        : dataObj[attribute.mappedSCIMClaimDialectURI] ||
                        (dataObj[attribute.mappedSCIMClaimDialectURI] = {});

                    if (isMultiValued) {
                        target[parentAttr] = ((target[parentAttr] || []) as unknown[]).concat({
                            [childAttr]: attributeValue
                        });
                    } else {
                        if (!target[parentAttr]) {
                            target[parentAttr] = {};
                        }
                        target[parentAttr][childAttr] = attributeValue;
                    }

                    continue;
                }
            }

            return {
                schema: Array.from(schemasSet),
                ...dataObj
            };
        };

    /**
     * Generate SCIM User Operation.
     *
     * @param row - user data row.
     * @param filteredAttributeMapping - filtered attribute mapping.
     * @param headers - csv headers.
     * @returns SCIM Operation
     */
    const generateUserOperation = (
        row: string[],
        filteredAttributeMapping: CSVAttributeMapping[],
        headers: string[],
        groupMemberAssociations: Record<string, GroupMemberAssociation>
    ): {
        newGroupMemberAssociations: Record<string, GroupMemberAssociation>;
        userOperation: SCIMBulkOperation;
    } => {
        const asyncOperationID: string = uuidv4();
        const bulkId: string =
            `${BULK_ID}:${row[headers.indexOf(
                RequiredBulkUserImportAttributes.USERNAME.toLowerCase())]}:${asyncOperationID}`;
        const username: string = row[headers.indexOf(RequiredBulkUserImportAttributes.USERNAME.toLowerCase())];
        let newGroupMemberAssociations: Record<string, GroupMemberAssociation> = { ...groupMemberAssociations };

        // Check if groups are included in the headers.
        if (headers.includes(UserManagementConstants.GROUPS)) {
            const csvGroups: string[] = row[headers.indexOf(UserManagementConstants.GROUPS)].split("|");
            const uniqueCSVGroups: string[] = [ ...new Set(csvGroups) ];

            uniqueCSVGroups.forEach((group: string) => {
                if (isEmptyAttribute(group)) return;
                const domainGroupName: string = selectedUserStore &&
                    selectedUserStore.toLowerCase() !== PRIMARY_USERSTORE.toLowerCase()
                    ? `${selectedUserStore}/${group}`
                    : group;

                if (domainGroupName.toLowerCase() in groupMemberAssociations) {
                    newGroupMemberAssociations = addMemberToGroup(domainGroupName, {
                        display: username,
                        value: `bulkId:${bulkId}`
                    }, newGroupMemberAssociations);
                } else {
                    setValidationError({
                        descriptionKey: "invalidGroup.description",
                        descriptionValues: { group: domainGroupName },
                        messageKey: "invalidGroup.message"
                    });
                    throw new Error(DATA_VALIDATION_ERROR);
                }
            });
        }

        const userOperation: SCIMBulkOperation = {
            bulkId,
            data: generateUserOperationData(row, filteredAttributeMapping, headers),
            method: HttpMethods.POST,
            path: UserManagementConstants.SCIM_USER_PATH
        };

        return {
            newGroupMemberAssociations,
            userOperation
        };
<<<<<<< HEAD
=======
    };

    /**
     * Add member to role.
     * @param roleName - role name.
     * @param userBulkId - user bulk id.
     */
    const addUserToRole = (
        roleName: string,
        user: User,
        roleUserAssociations: Record<string, RoleUserAssociation>
    ): Record<string, RoleUserAssociation> => {
        // Copying existing roleUserAssociations to avoid direct mutation of parameters.
        const updatedRoleUserAssociations: Record<string, RoleUserAssociation>  = { ...roleUserAssociations };

        const existingRole: RoleUserAssociation = updatedRoleUserAssociations[roleName.toLowerCase()];

        updatedRoleUserAssociations[roleName.toLowerCase()] = {
            ...existingRole,
            users: [ ...new Set([ ...existingRole.users, user ]) ]
        };

        return updatedRoleUserAssociations;
>>>>>>> 5c89de35
    };

    /**
     * Add member to group.
     * @param groupName - group name.
     * @param userBulkId  - user bulk id.
     */
    const addMemberToGroup = (
        groupName: string,
        member: User,
        groupMemberAssociations: Record<string, GroupMemberAssociation>
    ): Record<string, GroupMemberAssociation> => {
        // Copying existing groupMemberAssociations to avoid direct mutation
        const updatedGroupMemberAssociations: Record<string, GroupMemberAssociation> = { ...groupMemberAssociations };

        const existingGroup: GroupMemberAssociation = updatedGroupMemberAssociations[groupName.toLowerCase()];

        updatedGroupMemberAssociations[groupName.toLowerCase()] = {
            ...existingGroup,
            members: Array.from(new Set([ ...existingGroup.members, member ]))
        };
<<<<<<< HEAD

        return updatedGroupMemberAssociations;
=======

        return updatedGroupMemberAssociations;
    };

    /**
     * Generate SCIM Role Operations.
     *
     * @returns SCIM Role Operations.
     */
    const generateRoleOperation = (roleUserAssociations: Record<string, RoleUserAssociation>): SCIMBulkOperation[] => {
        const asyncOperationID: string = uuidv4();

        return Object.values(roleUserAssociations)
            .filter((roleUserAssociation: RoleUserAssociation) => roleUserAssociation.users.length > 0)
            .map((roleUserAssociation: RoleUserAssociation) => {
                const bulkId: string = `${BULK_ID}:${roleUserAssociation.displayName}:${asyncOperationID}`;

                return {
                    bulkId,
                    data: {
                        Operations: [
                            {
                                op: "add",
                                value: {
                                    users: roleUserAssociation.users.map((user: User) => ({
                                        value: user.value
                                    }))
                                }
                            }
                        ]
                    },
                    method: HttpMethods.PATCH,
                    path: `${UserManagementConstants.SCIM_V2_ROLE_PATH}/${roleUserAssociation.id}`
                };
            });
>>>>>>> 5c89de35
    };

    /**
     * Generate SCIM Role Operations.
     *
     * @returns SCIM Role Operations.
     */
    const generateGroupOperations = (
        groupMemberAssociations: Record<string, GroupMemberAssociation>
    ): SCIMBulkOperation[] => {
        const asyncOperationID: string = uuidv4();

        return Object.values(groupMemberAssociations)
            .filter((groupMemberAssociation: GroupMemberAssociation) => groupMemberAssociation.members.length > 0)
            .map((groupMemberAssociation: GroupMemberAssociation) => {
                const bulkId: string = `${BULK_ID}:${groupMemberAssociation.displayName}:${asyncOperationID}`;

                return {
                    bulkId,
                    data: {
                        Operations: [
                            {
                                op: "add",
                                value: {
                                    members: groupMemberAssociation.members.map((user: User) => ({
                                        display: user.display,
                                        value: user.value
                                    }))
                                }
                            }
                        ]
                    },
                    method: HttpMethods.PATCH,
                    path: `${UserManagementConstants.SCIM_GROUP_PATH}/${groupMemberAssociation.id}`
                };
            });
    };

    /**
     * Generate SCIM Bulk Request Body.
     *
     * @param attributeMapping - attribute mapping.
     * @returns SCIMBulkRequestBody
     */
    const generateSCIMRequestBody = async (attributeMapping: CSVAttributeMapping[]):
        Promise<SCIMBulkEndpointInterface> => {
        const headers: string[] = userData.headers.map((header: string) => header.toLowerCase());
        const rows: string[][] = userData.items;


        const filteredAttributeMapping: CSVAttributeMapping[] = filterAttributes(headers, attributeMapping);
        let groupMemberAssociations: Record<string, GroupMemberAssociation> = await getGroupMemberAssociation();

        const userOperations: SCIMBulkOperation[] = [];
        let groupOperations: SCIMBulkOperation[] = [];

        for (let rowNumber: number = 0; rowNumber < rows.length; rowNumber++) {
            const row: string[] = rows[rowNumber];

            const userOperationData: any = generateUserOperation(
                row,
                filteredAttributeMapping,
                headers,
                groupMemberAssociations
            );

            // Append the user operation to the collection.
            userOperations.push(userOperationData.userOperation);

            groupMemberAssociations = userOperationData.newGroupMemberAssociations;
        }

        if (headers.includes(UserManagementConstants.GROUPS)) {
            groupOperations = generateGroupOperations(groupMemberAssociations);
        }

<<<<<<< HEAD
        const operations: SCIMBulkOperation[] = userOperations.concat(groupOperations);
=======
        const operations: SCIMBulkOperation[] = userOperations.concat(roleOperations).concat(groupOperations);
>>>>>>> 5c89de35

        return {
            Operations: operations,
            failOnErrors: 0,
            schemas: [ UserManagementConstants.BULK_REQUEST_SCHEMA ]
        };
    };

    /**
     * Generate SCIM Bulk Request Body
     *
     * @param attributeMapping - attribute mapping.
     * @returns SCIMBulkRequestBody
     */
    const generateMultipleUsersSCIMRequestBody = (): SCIMBulkEndpointInterface => {
        // Create the data operations.
        const operations: SCIMBulkOperation[] = [];
        const users : { display: string; value: string; }[]= [];
        const asyncOperationID: string = uuidv4();

        // Create the user record.
        emailData?.map((email: string) => {
            const userDetails: UserDetailsInterface = {
                emails: [
                    {
                        primary: true,
                        value: email
                    }
                ],
                schemas: [
                    "urn:ietf:params:scim:schemas:core:2.0:User",
                    "urn:ietf:params:scim:schemas:extension:enterprise:2.0:User"
                ],
                userName:
<<<<<<< HEAD
                    selectedUserStore.toLowerCase() !== PRIMARY_USERSTORE.toLowerCase()
                        ? `${selectedUserStore}/${email}`
=======
                    userstore.toLowerCase() !== PRIMARY_USERSTORE.toLowerCase()
                        ? `${userstore}/${email}`
>>>>>>> 5c89de35
                        : email,
                [ userstore.toLowerCase() !== PRIMARY_USERSTORE.toLowerCase()
                    ? UserManagementConstants.CUSTOMSCHEMA
                    : UserManagementConstants.ENTERPRISESCHEMA
                ]: {
                    askPassword: "true"
                }
            };

            const SCIMBulkOperation: SCIMBulkOperation = {
                bulkId: `bulkId:${email}:${asyncOperationID}`,
                data: userDetails,
                method: HttpMethods.POST,
                path: UserManagementConstants.SCIM_USER_PATH
            };

            const user: { display: string; value: string; } = {
                display: email,
                value: `bulkId:bulkId:${email}:${asyncOperationID}`
            };

            users.push(user);
            operations.push(SCIMBulkOperation);
        });

        // Create the group record.
        groupsData?.map((group: GroupsInterface) => {
            const groupDetails: PatchRoleDataInterface = {
                "Operations":[
                    {
                        op: "add",
                        value: {
                            members: users
                        }
                    }
                ]
            };

<<<<<<< HEAD
            const SCIMRolesOperation: SCIMBulkOperation = {
                bulkId: `bulkId:${role?.displayName}:${asyncOperationID}`,
                data: roleDetails,
                method: HttpMethods.PATCH,
                path: `${UserManagementConstants.SCIM_GROUP_PATH}/${role?.id}`
=======
            const SCIMGroupsOperation: SCIMBulkOperation = {
                bulkId: `bulkId:${group?.displayName}:${asyncOperationID}`,
                data: groupDetails,
                method: HttpMethods.PATCH,
                path: `${UserManagementConstants.SCIM_GROUP_PATH}/${group?.id}`
>>>>>>> 5c89de35
            };

            operations.push(SCIMGroupsOperation);
        });

        return {
            Operations: operations,
            failOnErrors: 0,
            schemas: [ UserManagementConstants.BULK_REQUEST_SCHEMA ]
        };
    };

    /**
     * Handle multiple user invite.
     */
    const manualInviteMultipleUsers = async () => {
        const handleManualInvite: SCIMBulkEndpointInterface = generateMultipleUsersSCIMRequestBody();

        try {
            const scimResponse: any = await addBulkUsers(handleManualInvite);

            setshowManualInviteTable(true);

            if (scimResponse.status !== 200) {
                throw new Error("Failed to import users.");
            }

            const response: BulkUserImportOperationResponse[]
                = scimResponse.data.Operations.map(generateManualInviteResponse);

            setManualInviteResponse(response);
        } catch (error) {
            setHasError(true);
            setManualInviteAlert({
                description: t(
                    "console:manage.features.users.notifications.bulkImportUser.submit.genericError.description"),
                level: AlertLevels.ERROR,
                message: t("console:manage.features.users.notifications.bulkImportUser.submit.genericError.message")
            });
        } finally {
            setIsSubmitting(false);
        }
    };

    /**
     * Handle bulk user import.
     */
    const handleBulkUserImport = async () => {
        setIsSubmitting(true);

        try {
            const attributeMapping: CSVAttributeMapping[] = await getClaimMapping();

            // List of valid attribute names.
            const validAttributeNames: string[] = attributeMapping.map(
                (item: CSVAttributeMapping) => item.attributeName
            );

            if (!validateCSVFile(userData, validAttributeNames)) {
                setHasError(true);
                setIsSubmitting(false);

                return;
            }

            const scimRequestBody: SCIMBulkEndpointInterface = await generateSCIMRequestBody(attributeMapping);

            setShowResponseView(true);
            const scimResponse: any = await addBulkUsers(scimRequestBody);

            if (scimResponse.status !== 200) {
                throw new Error("Failed to import users.");
            }

            const response: BulkUserImportOperationResponse[] = scimResponse.data.Operations.map(generateBulkResponse);

            setResponse(response);
        } catch (error) {
            setHasError(true);
            if (error.message !== DATA_VALIDATION_ERROR) {
                setAlert({
                    description: t(
                        "console:manage.features.users.notifications.bulkImportUser.submit.genericError.description"),
                    level: AlertLevels.ERROR,
                    message: t("console:manage.features.users.notifications.bulkImportUser.submit.genericError.message")
                });
            }

        } finally {
            setIsLoading(false);
            setIsSubmitting(false);
        }
    };

    /**
     * Generate bulk response.
     * @param operation - SCIM bulk operation.
     * @returns - BulkUserImportOperationResponse
     */
    const generateBulkResponse = (operation: SCIMBulkResponseOperation): BulkUserImportOperationResponse => {
        const resourceIdentifier: string = operation?.bulkId.split(":")[1];
        const statusCode: number = operation?.status?.code;
        let operationType: BulkImportResponseOperationTypes = BulkImportResponseOperationTypes.USER_CREATION;

        const defaultMsg: string = t("console:manage.features.user.modals.bulkImportUserWizard.wizardSummary." +
        "tableMessages.internalErrorMessage");

        let statusMessages: Record<number, string> = {};

        if (operation?.method === HttpMethods.POST) {
            statusMessages = {
                201: t("console:manage.features.user.modals.bulkImportUserWizard.wizardSummary.tableMessages." +
                    "userCreatedMessage"),
                202: t("console:manage.features.user.modals.bulkImportUserWizard.wizardSummary.tableMessages." +
                    "userCreationAcceptedMessage"),
                400: t("console:manage.features.user.modals.bulkImportUserWizard.wizardSummary.tableMessages." +
                    "invalidDataMessage"),
                409: t("console:manage.features.user.modals.bulkImportUserWizard.wizardSummary.tableMessages." +
                    "userAlreadyExistsMessage"),
                500: t("console:manage.features.user.modals.bulkImportUserWizard.wizardSummary.tableMessages." +
                    "internalErrorMessage")
            };
        } else if (operation?.method === HttpMethods.PATCH) {
            operationType = BulkImportResponseOperationTypes.ROLE_ASSIGNMENT;
            statusMessages = {
                200: t("console:manage.features.user.modals.bulkImportUserWizard.wizardSummary.tableMessages." +
                "userAssignmentSuccessMessage", { resource: resourceIdentifier }),
                400: t("console:manage.features.user.modals.bulkImportUserWizard.wizardSummary.tableMessages." +
                "userAssignmentFailedMessage", { resource: resourceIdentifier }),
                500: t("console:manage.features.user.modals.bulkImportUserWizard.wizardSummary.tableMessages." +
                "userAssignmentInternalErrorMessage", { resource: resourceIdentifier })
            };
        }

        // Functional update to update the bulk response summary.
        setBulkResponseSummary((prevSummary: BulkResponseSummary) => {
            const successUserAssignment: number = (operation?.method === HttpMethods.PATCH && statusCode === 200) ?
                prevSummary.successUserAssignment + 1 : prevSummary.successUserAssignment;

            const failedUserAssignment: number = (operation?.method === HttpMethods.PATCH && statusCode !== 200) ?
                prevSummary.failedUserAssignment + 1 : prevSummary.failedUserAssignment;

            const successUserCreation: number =
                (operation?.method === HttpMethods.POST && (statusCode === 201 || statusCode === 202)) ?
                    prevSummary.successUserCreation + 1 :
                    prevSummary.successUserCreation;

            const failedUserCreation: number =
                (operation?.method === HttpMethods.POST && (statusCode !== 201 && statusCode !== 202)) ?
                    prevSummary.failedUserCreation + 1 :
                    prevSummary.failedUserCreation;

            return {
                ...prevSummary,
                failedUserAssignment,
                failedUserCreation,
                successUserAssignment,
                successUserCreation
            };
        });

        let _statusCode: BulkUserImportStatus = BulkUserImportStatus.FAILED;

        if (statusCode === 201 || statusCode === 202 || statusCode === 200) {
            _statusCode = BulkUserImportStatus.SUCCESS;
        }

        return {
            message: statusMessages[statusCode] || defaultMsg,
            operationType,
            resourceIdentifier,
            status: getStatusFromCode(statusCode),
            statusCode: _statusCode
        };
    };

    /**
     * Generate bulk response.
     * @param operation - SCIM bulk operation.
     * @returns - BulkUserImportOperationResponse
     */
    const generateManualInviteResponse = (operation: SCIMBulkResponseOperation): BulkUserImportOperationResponse => {
        const resourceIdentifier: string = operation?.bulkId.split(":")[1];
        const statusCode: number = operation?.status?.code;
        let operationType: BulkImportResponseOperationTypes = BulkImportResponseOperationTypes.USER_CREATION;

        const defaultMsg: string = t("console:manage.features.user.modals.bulkImportUserWizard.wizardSummary." +
        "tableMessages.internalErrorMessage");

        let statusMessages: Record<number, string> = {};

        if (operation?.method === HttpMethods.POST) {
            statusMessages = {
                201: t("console:manage.features.user.modals.bulkImportUserWizard.wizardSummary.tableMessages." +
                    "userCreatedMessage"),
                202: t("console:manage.features.user.modals.bulkImportUserWizard.wizardSummary.tableMessages." +
                    "userCreationAcceptedMessage"),
                400: t("console:manage.features.user.modals.bulkImportUserWizard.wizardSummary.tableMessages." +
                    "invalidDataMessage"),
                409: t("console:manage.features.user.modals.bulkImportUserWizard.wizardSummary.tableMessages." +
                    "userAlreadyExistsMessage"),
                500: t("console:manage.features.user.modals.bulkImportUserWizard.wizardSummary.tableMessages." +
                    "internalErrorMessage")
            };
        } else if (operation?.method === HttpMethods.PATCH) {
            operationType = BulkImportResponseOperationTypes.ROLE_ASSIGNMENT;
            statusMessages = {
                200: t("console:manage.features.user.modals.bulkImportUserWizard.wizardSummary.tableMessages." +
                "userAssignmentSuccessMessage", { resource: resourceIdentifier }),
                400: t("console:manage.features.user.modals.bulkImportUserWizard.wizardSummary.tableMessages." +
                "userAssignmentFailedMessage", { resource: resourceIdentifier }),
                500: t("console:manage.features.user.modals.bulkImportUserWizard.wizardSummary.tableMessages." +
                "userAssignmentInternalErrorMessage", { resource: resourceIdentifier })
            };
        }

        // Functional update to update the bulk response summary.
        setManualInviteesponseSummary((prevSummary: BulkResponseSummary) => {
            const successUserAssignment: number = (operation?.method === HttpMethods.PATCH && statusCode === 200) ?
                prevSummary.successUserAssignment + 1 : prevSummary.successUserAssignment;

            const failedUserAssignment: number = (operation?.method === HttpMethods.PATCH && statusCode !== 200) ?
                prevSummary.failedUserAssignment + 1 : prevSummary.failedUserAssignment;

            const successUserCreation: number =
                (operation?.method === HttpMethods.POST && (statusCode === 201 || statusCode === 202)) ?
                    prevSummary.successUserCreation + 1 :
                    prevSummary.successUserCreation;

            const failedUserCreation: number =
                (operation?.method === HttpMethods.POST && (statusCode !== 201 && statusCode !== 202)) ?
                    prevSummary.failedUserCreation + 1 :
                    prevSummary.failedUserCreation;

            return {
                ...prevSummary,
                failedUserAssignment,
                failedUserCreation,
                successUserAssignment,
                successUserCreation
            };
        });

        let _statusCode: BulkUserImportStatus = BulkUserImportStatus.FAILED;

        if (statusCode === 201 || statusCode === 202 || statusCode === 200) {
            _statusCode = BulkUserImportStatus.SUCCESS;
        }

        return {
            message: statusMessages[statusCode] || defaultMsg,
            operationType,
            resourceIdentifier,
            status: getStatusFromCode(statusCode),
            statusCode: _statusCode
        };
    };

    /**
     * Get status message from the status code.
     *
     * @param statusCode - Status code from the bulk response.
     * @returns - Status message.
     */
    const getStatusFromCode = (statusCode: number): BulkUserImportOperationStatus => {
        if (statusCode === 201 || statusCode === 200) return t(
            "console:manage.features.user.modals.bulkImportUserWizard.wizardSummary.tableStatus.success" );
        if (statusCode === 202) return t(
            "console:manage.features.user.modals.bulkImportUserWizard.wizardSummary.tableStatus.warning" );

        return t(
            "console:manage.features.user.modals.bulkImportUserWizard.wizardSummary.tableStatus.failed" );
    };

    /**
     * Render Multiple Users mode selection section.
     */
    const resolveMultipleUsersModeSelection = (): ReactElement => {
        return(
            <Grid.Row>
                <Grid.Column mobile={ 16 } tablet={ 16 } computer={ 16 }>
                    <Button.Group
                        size="large"
                        labeled
                        basic
                    >
                        {
                            Object.values(MultipleInviteMode).map((mode: string, index: number) => {
                                return(
                                    <Button
                                        data-componentid={ `${componentId}-${mode}-tab-option` }
                                        key={ index }
                                        active={ configureMode === mode }
                                        className="multiple-users-config-mode-wizard-tab"
                                        content={
                                            UserManagementUtils.resolveMultipleInvitesDisplayName(
                                                mode as MultipleInviteMode
                                            )
                                        }
                                        onClick={ (
                                            event: React.MouseEvent<HTMLButtonElement, MouseEvent>) => {
                                            event.preventDefault();
                                            setConfigureMode(mode);
                                        } }
                                    />
                                );
                            })
                        }
                    </Button.Group>
                </Grid.Column>
            </Grid.Row>
        );
    };

    /**
     * Check if the manual invite button should be disabled.
     * @returns true if the manual invite button should be disabled.
     */
    const isManualInviteButtonDisabled = (): boolean => {
        return isLoading
            || isSubmitting
            || hasError
            || !emailData
            || emailData?.length === 0
            || !groupsData
            || isGroupsListRequestLoading
            || groupsData?.length === 0;
    };

    const userStoreDropDown = (): ReactElement => {
        return (
            <Form.Field required={ true }>
                <InputLabel
                    htmlFor="tags-filled"
                    disableAnimation
                    shrink={ false }
                    margin="dense"
                    className="spacing-bottom"
                    data-componentid={ `${componentId}-userstore-label` }
                >
                    { t("console:manage.features.user.forms.addUserForm." +
                        "inputs.domain.label") }
                </InputLabel>
                <Dropdown
                    className="mt-2"
                    fluid
                    selection
                    labeled
                    options={ readWriteUserStoresList }
                    loading={ false }
                    data-testid={
                        `${componentId}-userstore-dropdown`
                    }
                    data-componentid={
                        `${componentId}-userstore-dropdown`
                    }
                    name="userstore"
                    disabled={ false }
                    readOnly={ false }
                    value={ selectedUserStore }
                    onChange={
                        (e: React.ChangeEvent<HTMLInputElement>,
                            data: DropdownProps) => {
                            setSelectedUserStore(data.value.toString());
                        }
                    }
                    tabIndex={ 1 }
                    maxLength={ 60 }
                />
            </Form.Field>
        );
    };

    /**
     * Render Multiple Users configuration section.
     */
    const resolveMultipleUsersConfiguration = (): ReactElement => {

        if (configureMode == MultipleInviteMode.MANUAL) {
            return (
                <>
                    { manualInviteAlert
                            && (
                                <Grid.Row columns={ 1 }>
                                    <Grid.Column mobile={ 16 } tablet={ 16 } computer={ 16 }>
                                        { manualInviteAlertComponent }
                                    </Grid.Column>
                                </Grid.Row>
                            )
                    }
                    {
                        !showManualInviteTable
                            ? (
                                <>
<<<<<<< HEAD
                                    { !hideUserStoreDropdown() &&
                                        (<Grid.Row columns={ 1 } className="mb-0 pb-0">
                                            <Grid.Column mobile={ 16 } tablet={ 16 } computer={ 16 }>
                                                { userStoreDropDown() }
                                            </Grid.Column>
                                        </Grid.Row>)
                                    }
                                    <Autocomplete
                                        size="small"
                                        limitTags={ userConfig.bulkUserImportLimit.inviteEmails }
                                        fullWidth
                                        multiple
                                        id="tags-filled"
                                        options={ optionsArray.map((option: string) => option) }
                                        defaultValue={ [] }
                                        freeSolo
                                        renderTags={ (
                                            value: readonly string[],
                                            getTagProps: AutocompleteRenderGetTagProps
                                        ) =>
                                            value.map((option: string, index: number) => (
                                                <Chip
                                                    key={ "" }
                                                    size="small"
                                                    sx={ { marginLeft: 1 } }
                                                    className="oxygen-chip-beta"
                                                    label={ option }
                                                    { ...getTagProps({ index }) }
                                                />
                                            ))
                                        }
                                        renderInput={ (params: AutocompleteRenderInputParams) => (
                                            <>
                                                <InputLabel
                                                    htmlFor="tags-filled"
                                                    disableAnimation
                                                    shrink={ false }
                                                    margin="dense"
                                                    className="mt-2"
                                                    data-componentid={ `${componentId}-emails-label` }
                                                >
                                                    {
                                                        t("console:manage.features.user.modals.bulkImportUserWizard" +
                                                        ".wizardSummary.manualCreation.emailsLabel")
=======
                                    <Grid.Row columns={ 1 } className="mb-0 pb-0">
                                        <Grid.Column mobile={ 16 }>
                                            <Alert severity="info">
                                                <Trans
                                                    i18nKey={
                                                        "console:manage.features.user.modals.bulkImportUserWizard" +
                                                        ".wizardSummary.userstoreMessage"
>>>>>>> 5c89de35
                                                    }
                                                </InputLabel>
                                                <TextField
                                                    id="tags-filled"
                                                    margin="normal"
                                                    error={ isEmailDataError }
                                                    helperText= {
                                                        isEmailDataError
                                                        && emailDataError
                                                    }
                                                    InputLabelProps= { {
                                                        required: true
                                                    } }
<<<<<<< HEAD
=======
                                                >
                                                    The created users will be added to
                                                    the <b>{ camelCase(userstore) }</b> user store.
                                                </Trans>
                                            </Alert>
                                        </Grid.Column>
                                    </Grid.Row>
                                    <Autocomplete
                                        size="small"
                                        limitTags={ userConfig.bulkUserImportLimit.inviteEmails }
                                        fullWidth
                                        multiple
                                        id="tags-filled"
                                        options={ optionsArray.map((option: string) => option) }
                                        defaultValue={ [] }
                                        freeSolo
                                        renderTags={ (
                                            value: readonly string[],
                                            getTagProps: AutocompleteRenderGetTagProps
                                        ) =>
                                            value.map((option: string, index: number) => (
                                                <Chip
                                                    key={ index }
                                                    size="small"
                                                    sx={ { marginLeft: 1 } }
                                                    className="oxygen-chip-beta"
                                                    label={ option }
                                                    { ...getTagProps({ index }) }
                                                />
                                            ))
                                        }
                                        renderInput={ (params: AutocompleteRenderInputParams) => (
                                            <>
                                                <InputLabel
                                                    htmlFor="tags-filled"
                                                    disableAnimation
                                                    shrink={ false }
                                                    margin="dense"
                                                    className="mt-2"
                                                    data-componentid={ `${componentId}-emails-label` }
                                                >
                                                    {
                                                        t("console:manage.features.user.modals.bulkImportUserWizard" +
                                                        ".wizardSummary.manualCreation.emailsLabel")
                                                    }
                                                </InputLabel>
                                                <TextField
                                                    id="tags-filled"
                                                    margin="normal"
                                                    error={ isEmailDataError }
                                                    helperText= {
                                                        isEmailDataError
                                                        && emailDataError
                                                    }
                                                    InputLabelProps= { {
                                                        required: true
                                                    } }
>>>>>>> 5c89de35
                                                    { ...params }
                                                    required
                                                    variant="outlined"
                                                    placeholder={
                                                        t("console:manage.features.user.modals.bulkImportUserWizard" +
                                                        ".wizardSummary.manualCreation.emailsPlaceholder")
                                                    }
                                                    data-componentid={ `${componentId}-email-input` }
                                                />
                                            </>
                                        ) }
                                        onChange={ (
                                            event: React.SyntheticEvent<Element, Event>,
                                            value: string[]
                                        ) => {
                                            setEmailData(value);
                                            validateEmail(value);
                                        } }
                                        onInputChange={ () => {
                                            setIsEmailDataError(false);
                                        } }
                                    />
                                    <Hint>
                                        { t("console:manage.features.user.modals.bulkImportUserWizard.wizardSummary" +
                                        ".manualCreation.hint" ) }
                                    </Hint>
                                    {
<<<<<<< HEAD
                                        allRolesList
                                        && !legacyAuthzRuntime
                                        &&  (
                                            <Autocomplete
                                                size="small"
                                                multiple
                                                fullWidth
                                                disablePortal
                                                id="combo-box-demo"
                                                options={
                                                    groupList
                                                }
                                                getOptionLabel={ (option: GroupsInterface) => option?.displayName }
                                                renderOption={ (
                                                    props: React.HTMLAttributes<HTMLLIElement>,
                                                    option: RolesInterface
                                                ) => (
                                                    <Box
                                                        component="li"
                                                        { ...props }
                                                    >
                                                        <Typography
                                                            sx={ { fontWeight: 500 } }
                                                        >
                                                            { option?.displayName }
                                                        </Typography>
                                                    </Box>
                                                ) }
                                                renderInput={ (params: AutocompleteRenderInputParams) =>
                                                    (<>
                                                        <InputLabel
                                                            htmlFor="tags-filled"
                                                            disableAnimation
                                                            shrink={ false }
                                                            margin="dense"
                                                            className="mt-2"
                                                            data-componentid={ `${componentId}-roles-label` }
                                                        >
                                                            {
                                                                t("console:manage.features.user.modals." +
                                                                "bulkImportUserWizard.wizardSummary." +
                                                                "manualCreation.groupsLabel")
                                                            }
                                                        </InputLabel>
                                                        <TextField
                                                            id="tags-filled"
                                                            margin="normal"
                                                            InputLabelProps= { {
                                                                required: true
                                                            } }
                                                            { ...params }
                                                            required
                                                            variant="outlined"
                                                            placeholder={
                                                                t("console:manage.features.user.modals." +
                                                                "bulkImportUserWizard.wizardSummary." +
                                                                "manualCreation.groupsPlaceholder")
                                                            }
                                                            data-componentid={ `${componentId}-roles-input` }

                                                        />
                                                    </>)
                                                }
                                                onChange={ (
                                                    event: React.SyntheticEvent<Element, Event>,
                                                    value: RolesInterface[]
                                                ) => {
                                                    setRolesData(value);
                                                } }
                                                renderTags={ (
                                                    value: RolesInterface[],
                                                    getTagProps: AutocompleteRenderGetTagProps
                                                ) =>
                                                    value.map((option: RolesInterface, index: number) => (
                                                        <Chip
                                                            key={ index }
                                                            size="small"
                                                            className="oxygen-chip-beta"
                                                            label={
                                                                (<label>
                                                                    {
                                                                        `${option?.displayName}`
                                                                    }
                                                                </label>)
                                                            }
                                                            { ...getTagProps({ index }) }
                                                        />
                                                    ))
                                                }
                                            />)
=======
                                        ( <Autocomplete
                                            size="small"
                                            multiple
                                            fullWidth
                                            disablePortal
                                            id="combo-box-demo"
                                            options={
                                                groupList?.Resources ?? []
                                            }
                                            getOptionLabel={ (option: GroupsInterface) => option?.displayName }
                                            renderOption={ (
                                                props: React.HTMLAttributes<HTMLLIElement>,
                                                option: RolesInterface
                                            ) => (
                                                <Box
                                                    component="li"
                                                    { ...props }
                                                >
                                                    <Typography
                                                        sx={ { fontWeight: 500 } }
                                                    >
                                                        { option?.displayName }
                                                    </Typography>
                                                </Box>
                                            ) }
                                            renderInput={ (params: AutocompleteRenderInputParams) =>
                                                (<>
                                                    <InputLabel
                                                        htmlFor="tags-filled"
                                                        disableAnimation
                                                        shrink={ false }
                                                        margin="dense"
                                                        className="mt-2"
                                                        data-componentid={ `${componentId}-roles-label` }
                                                    >
                                                        {
                                                            t("console:manage.features.user.modals." +
                                                            "bulkImportUserWizard.wizardSummary." +
                                                            "manualCreation.groupsLabel")
                                                        }
                                                    </InputLabel>
                                                    <TextField
                                                        id="tags-filled"
                                                        margin="normal"
                                                        InputLabelProps= { {
                                                            required: true
                                                        } }
                                                        { ...params }
                                                        required
                                                        variant="outlined"
                                                        placeholder={
                                                            t("console:manage.features.user.modals." +
                                                            "bulkImportUserWizard.wizardSummary." +
                                                            "manualCreation.groupsPlaceholder")
                                                        }
                                                        data-componentid={ `${componentId}-roles-input` }

                                                    />
                                                </>)
                                            }
                                            onChange={ (
                                                event: React.SyntheticEvent<Element, Event>,
                                                value: RolesInterface[]
                                            ) => {
                                                setGroupsData(value);
                                            } }
                                            renderTags={ (
                                                value: RolesInterface[],
                                                getTagProps: AutocompleteRenderGetTagProps
                                            ) =>
                                                value.map((option: RolesInterface, index: number) => (
                                                    <Chip
                                                        key={ index }
                                                        size="small"
                                                        className="oxygen-chip-beta"
                                                        label={
                                                            (<label>
                                                                { option?.displayName }
                                                            </label>)
                                                        }
                                                        { ...getTagProps({ index }) }
                                                    />
                                                ))
                                            }
                                        />)
>>>>>>> 5c89de35
                                    }
                                </>
                            )
                            : (
                                <>
                                    { manualInviteAlert && (
                                        <Grid.Row columns={ 1 }>
                                            <Grid.Column mobile={ 16 } tablet={ 16 } computer={ 16 }>
                                                { manualInviteAlertComponent }
                                            </Grid.Column>
                                        </Grid.Row>
                                    ) }
                                    <BulkImportResponseList
                                        isLoading={ isSubmitting }
                                        data-componentid={ `${componentId}-manual-response-list` }
                                        hasError={ hasError }
                                        responseList={ manualInviteResponse }
                                        bulkResponseSummary={ manualInviteResponseSummary }
                                        successAlert={ (
                                            <Alert
                                                severity="success"
                                                data-componentid={ `${componentId}-success-alert` }
                                            >
                                                <AlertTitle data-componentid={ `${componentId}-success-alert-title` }>
                                                    {
                                                        t("console:manage.features.user.modals.bulkImportUserWizard." +
                                                        "wizardSummary.manualCreation.alerts.creationSuccess.message")
                                                    }
                                                </AlertTitle>
                                                {
                                                    t("console:manage.features.user.modals.bulkImportUserWizard." +
                                                    "wizardSummary.manualCreation.alerts.creationSuccess.description")
                                                }
                                            </Alert>
                                        ) }
                                    />
                                </>
                            )
                    }
                </>
            );
        } else if (configureMode === MultipleInviteMode.META_FILE) {
            return (
                !showResponseView
                    ? (
                        <>
                            { alert
                                && (
                                    <Grid.Row columns={ 1 }>
                                        <Grid.Column mobile={ 16 } tablet={ 16 } computer={ 16 }>
                                            { alertComponent }
                                        </Grid.Column>
                                    </Grid.Row>
                                )
                            }
<<<<<<< HEAD
                            { !isLoading && !hideUserStoreDropdown() &&
                                (
                                    <Grid.Row columns={ 1 } className="mb-0 pb-0">
                                        <Grid.Column mobile={ 16 } tablet={ 16 } computer={ 16 }>
                                            { userStoreDropDown() }
                                        </Grid.Column>
                                    </Grid.Row>
=======
                            { !isLoading
                                && (
                                    <>
                                        <Grid.Row columns={ 1 } className="mb-0 pb-0">
                                            <Grid.Column mobile={ 16 } tablet={ 16 } computer={ 16 }>
                                                <Alert severity="info">
                                                    <Trans
                                                        i18nKey={
                                                            "console:manage.features.user.modals.bulkImportUserWizard" +
                                                        ".wizardSummary.userstoreMessage"
                                                        }
                                                        tOptions={ {
                                                            userstore: camelCase(userstore)
                                                        } }
                                                    >
                                                        The created users will be added to
                                                        the <b>{ camelCase(userstore) }</b> user store.
                                                    </Trans>
                                                </Alert>
                                            </Grid.Column>
                                        </Grid.Row>
                                    </>
>>>>>>> 5c89de35
                                )
                            }
                            <Grid.Row columns={ 1 } className="pt-0">
                                <Grid.Column mobile={ 16 }>
                                    <FilePicker
                                        key={ 1 }
                                        fileStrategy={ CSV_FILE_PROCESSING_STRATEGY }
                                        file={ selectedCSVFile }
                                        onChange={ (
                                            result: PickerResult<{
                                            headers: string[];
                                            items: string[][];
                                        }>) => {
                                            setSelectedCSVFile(result.file);
                                            setUserData(result.serialized);
                                            setAlert(null);
                                            setHasError(false);
                                        } }
                                        uploadButtonText="Upload CSV File"
                                        dropzoneText="Drag and drop a CSV file here."
                                        data-testid={ `${componentId}-form-wizard-csv-file-picker` }
                                        data-componentid={ `${componentId}-form-wizard-csv-file-picker` }
                                        icon={ getCertificateIllustrations().uploadPlaceholder }
                                        placeholderIcon={ <Icon name="file code" size="huge" /> }
                                        normalizeStateOnRemoveOperations={ true }
                                        emptyFileError={ false }
                                        hidePasteOption={ true }
                                    />
                                </Grid.Column>
                            </Grid.Row>
                            {
                                <Hint>
                                    { t("console:manage.features.user.modals.bulkImportUserWizard.wizardSummary" +
                                    ".fileBased.hint" ) }
                                </Hint>
                            }
                        </>
                    )
                    : (
                        <>
                            { alert && (
                                <Grid.Row columns={ 1 }>
                                    <Grid.Column mobile={ 16 } tablet={ 16 } computer={ 16 }>
                                        { alertComponent }
                                    </Grid.Column>
                                </Grid.Row>

                            ) }
                            <BulkImportResponseList
                                isLoading={ isSubmitting }
                                data-componentid={ `${componentId}-response-list` }
                                hasError={ hasError }
                                responseList={ response }
                                bulkResponseSummary={ bulkResponseSummary }
                            />
                        </>
                    )
            );
        }
    };

    /**
     * Renders the help panel containing wizard help.
     *
     * @returns Help Panel.
     */
    const renderHelpPanel = (): ReactElement => {
        return (
            <ModalWithSidePanel.SidePanel>
                <ModalWithSidePanel.Header className="wizard-header help-panel-header muted">
                    <div className="help-panel-header-text">
                        { t("console:develop.features.applications.wizards.minimalAppCreationWizard.help.heading") }
                    </div>
                </ModalWithSidePanel.Header>
                <ModalWithSidePanel.Content>
                    <Suspense fallback={ <ContentLoader/> }>
                        <Heading as="h5">
                            { t("console:manage.features.user.modals.bulkImportUserWizard.sidePanel.manual") }
                        </Heading>
                        <p>
                            { t("console:manage.features.user.modals.bulkImportUserWizard.wizardSummary" +
                                ".manualCreation.hint" ) }
                        </p>
                        <p>
                            { t("console:manage.features.user.modals.bulkImportUserWizard.wizardSummary" +
                                ".manualCreation.warningMessage" ) }
                        </p>
                        <Divider />
                        <Heading as="h5">
                            { t("console:manage.features.user.modals.bulkImportUserWizard.sidePanel.fileBased") }
                        </Heading>
                        <p>
                            { t("console:manage.features.user.modals.bulkImportUserWizard.wizardSummary" +
                                ".fileBased.hint" ) }
                        </p>
                        <Heading as="h6">
                            { t("console:manage.features.user.modals.bulkImportUserWizard.sidePanel." +
                                "fileFormatTitle") }
                        </Heading>
                        <p>
                            <Trans
                                i18nKey={
                                    "console:manage.features.user.modals.bulkImportUserWizard.sidePanel." +
                                    "fileFormatContent"
                                }
                            >
                                Headers of the CSV file should be user attributes that are mapped to
                                local <Link onClick={ navigateToSCIMAttributesPage }>attribute names</Link>.
                            </Trans>
                        </p>
                        <p> { t("console:manage.features.user.modals.bulkImportUserWizard.sidePanel." +
                                "fileFormatSampleHeading") }</p>
                        <p>
                            <code>
                                username,givenname,emailaddress,groups<br />
                                user1,john,john@test.com,group1|group2<br/>
                                user2,jake,jake@test.com,group2<br/>
                                user3,jane,jane@test.com,group1<br/>
                            </code>
                        </p>
                    </Suspense>
                </ModalWithSidePanel.Content>
            </ModalWithSidePanel.SidePanel>
        );
    };

    const navigateToSCIMAttributesPage = () => history.push(AppConstants.getPaths()
        .get("ATTRIBUTE_MAPPINGS")
        .replace(":type", ClaimManagementConstants.SCIM));

    return (
        <ModalWithSidePanel
            data-testid={ componentId }
            data-componentid={ componentId }
            open={ true }
            className="wizard application-create-wizard"
            dimmer="blurring"
            size="small"
            onClose={ closeWizard }
            closeOnDimmerClick={ false }
            closeOnEscape
        >
            <ModalWithSidePanel.MainPanel>
                <ModalWithSidePanel.Header className="wizard-header">
                    { t("console:manage.features.user.modals.bulkImportUserWizard.title") }
                    <Heading as="h6">
                        { t("console:manage.features.user.modals.bulkImportUserWizard.subTitle") }
                    </Heading>
                </ModalWithSidePanel.Header>

                <ModalWithSidePanel.Content className="content-container">
                    <Grid>
                        <>
                            <Grid.Row columns={ 1 }>
                                <Grid.Column>
                                    <Message
                                        icon="mail"
                                        content={ t("console:manage.features.user.modals.bulkImportUserWizard" +
                                        ".wizardSummary.inviteEmailInfo") }
                                        hideDefaultIcon
                                    />
                                </Grid.Column>
                            </Grid.Row>
                        </>
                        { resolveMultipleUsersModeSelection() }
                        { resolveMultipleUsersConfiguration() }
                    </Grid>

                </ModalWithSidePanel.Content>
                <ModalWithSidePanel.Actions>
                    <Grid>
                        {
                            configureMode == MultipleInviteMode.MANUAL
                                ? (
                                    <Grid.Row column={ 1 }>
                                        <Grid.Column mobile={ 8 } tablet={ 8 } computer={ 8 }>
                                            <LinkButton
                                                data-testid={ `${componentId}-close-button` }
                                                data-componentid={ `${componentId}-close-button` }
                                                floated="left"
                                                onClick={ () => {
                                                    closeWizard();
                                                    setshowManualInviteTable(false);
                                                } }
                                                disabled={ isSubmitting }
                                            >
                                                { t("common:close") }
                                            </LinkButton>
                                        </Grid.Column>
                                        { !showManualInviteTable || isSubmitting
                                            ? (
                                                <Grid.Column mobile={ 8 } tablet={ 8 } computer={ 8 }>
                                                    <PrimaryButton
                                                        data-testid={ `${componentId}-invite-button` }
                                                        data-componentid={ `${componentId}-invite-button` }
                                                        floated="right"
                                                        onClick={ manualInviteMultipleUsers }
                                                        loading={ isSubmitting }
                                                        disabled={ isManualInviteButtonDisabled() }
                                                    >
                                                        { t("console:manage.features.user.modals." +
                                                    "bulkImportUserWizard.wizardSummary.manualCreation.primaryButton") }
                                                    </PrimaryButton>
                                                </Grid.Column>
                                            )
                                            : null
                                        }
                                    </Grid.Row>
                                ) : (
                                    <Grid.Row column={ 1 }>
                                        <Grid.Column mobile={ 8 } tablet={ 8 } computer={ 8 }>
                                            <LinkButton
                                                data-testid={ `${componentId}-cancel-button` }
                                                data-componentid={ `${componentId}-cancel-button` }
                                                floated="left"
                                                onClick={ () => {
                                                    closeWizard();
                                                    setShowResponseView(false);
                                                } }
                                                disabled={ isSubmitting }
                                            >
                                                { t("common:close") }
                                            </LinkButton>
                                        </Grid.Column>
                                        { !showResponseView || isSubmitting
                                            ? (
                                                <Grid.Column mobile={ 8 } tablet={ 8 } computer={ 8 }>
                                                    <PrimaryButton
                                                        data-testid={ `${componentId}-finish-button` }
                                                        data-componentid={ `${componentId}-finish-button` }
                                                        floated="right"
                                                        onClick={ handleBulkUserImport }
                                                        loading={ isSubmitting }
                                                        disabled={ isLoading || isSubmitting || hasError
                                                        || !selectedCSVFile
                                                        }
                                                    >
                                                        { t("console:manage.features.user.modals." +
                                                    "bulkImportUserWizard.buttons.import") }
                                                    </PrimaryButton>
                                                </Grid.Column>
                                            )
                                            : null }
                                    </Grid.Row>
                                )
                        }
                    </Grid>
                </ModalWithSidePanel.Actions>
            </ModalWithSidePanel.MainPanel>
            { renderHelpPanel() }
        </ModalWithSidePanel>
    );
};

const initialBulkResponseSummary: BulkResponseSummary = {
    failedUserAssignment: 0,
    failedUserCreation: 0,
    successUserAssignment: 0,
    successUserCreation: 0
};<|MERGE_RESOLUTION|>--- conflicted
+++ resolved
@@ -54,23 +54,18 @@
     useWizardAlert
 } from "@wso2is/react-components";
 import { FormValidation } from "@wso2is/validation";
-import Axios,  { AxiosError, AxiosResponse }from "axios";
+import Axios,  { AxiosResponse }from "axios";
 import React, { FunctionComponent, ReactElement, Suspense, useEffect, useState } from "react";
 import { Trans, useTranslation } from "react-i18next";
 import { useDispatch } from "react-redux";
 import { Dispatch } from "redux";
-<<<<<<< HEAD
 import { Button, Dropdown, DropdownItemProps, DropdownProps, Form, Grid, Icon } from "semantic-ui-react";
-=======
-import { Button, Grid, Icon } from "semantic-ui-react";
->>>>>>> 5c89de35
 import { v4 as uuidv4 } from "uuid";
 import { UsersConstants } from "../../../../extensions/components/users/constants";
 import { userConfig } from "../../../../extensions/configs";
 import { ClaimManagementConstants } from "../../../../features/claims/constants";
 import { getGroupList, useGroupList } from "../../../../features/groups/api";
 import { GroupsInterface } from "../../../../features/groups/models";
-import { useRolesList } from "../../../../features/roles/api";
 import { getAllExternalClaims, getDialects, getSCIMResourceTypes } from "../../../claims/api";
 import {
     AppConstants,
@@ -113,6 +108,7 @@
     userstore: string;
     ["data-componentid"]?: string;
 }
+
 interface CSVAttributeMapping {
     attributeName: string;
     mappedLocalClaimURI: string;
@@ -140,7 +136,6 @@
     value: string;
     display: string;
 }
-
 
 interface GroupMemberAssociation {
     id: string;
@@ -191,46 +186,21 @@
     const [ emailData, setEmailData ] = useState<string[]>();
     const [ isEmailDataError, setIsEmailDataError ] = useState<boolean>(false);
     const [ emailDataError, setEmailDataError ] = useState<string>("");
-<<<<<<< HEAD
-    const [ rolesData, setRolesData ] = useState<RolesInterface[]>();
-=======
-    const [ roleUserAssociations, setRoleUserAssociations ] = useState<Record<string, RoleUserAssociation>>({});
     const [ groupsData, setGroupsData ] = useState<GroupsInterface[]>();
->>>>>>> 5c89de35
     const [ alert, setAlert, alertComponent ] = useWizardAlert({ "data-componentid": `${componentId}-alert` });
     const [ manualInviteAlert, setManualInviteAlert, manualInviteAlertComponent ]
         = useWizardAlert({ "data-componentid": `${componentId}-manual-invite-alert` });
-    const [ groupList, setGroupsList ] = useState<GroupsInterface[]>([]);
     const [ readWriteUserStoresList, setReadWriteUserStoresList ] = useState<DropdownItemProps[]>([]);
     const [ selectedUserStore, setSelectedUserStore ] = useState<string>("");
     const [ isUserStoreError, setUserStoreError ] = useState<boolean>(false);
 
     const optionsArray: string[] = [];
-
-<<<<<<< HEAD
-    const { legacyAuthzRuntime }  = useAuthorization();
-
-    const {
-        data: allRolesList,
-        isLoading: isAllRolesListLoading }
-    = useRolesList(
-        undefined, undefined, undefined, !legacyAuthzRuntime
-    );
-
-=======
-    const {
-        data: rolesList,
-        isLoading: isRolesListLoading,
-        error: rolesListError
-    } = useRolesList(
-        undefined, undefined, ORG_ROLE_FILTER
-    );
 
     const {
         data: groupList,
         error: groupsError,
         isLoading: isGroupsListRequestLoading
-    } = useGroupList(userstore, "members", null, true);
+    } = useGroupList(selectedUserStore, "members", null, true);
 
     useEffect(() => {
         if (groupsError) {
@@ -244,12 +214,10 @@
         }
     },[ groupsError ]);
 
->>>>>>> 5c89de35
     /**
      * Set the user store list.
      */
     useEffect(() => {
-<<<<<<< HEAD
         setSelectedUserStore(userstore);
         getUserStoreList();
     }, [ userstore ]);
@@ -309,18 +277,6 @@
                 setIsLoading(false);
             });
     };
-=======
-        if (rolesListError) {
-            dispatch(
-                addAlert({
-                    description: t("console:manage.features.roles.notifications.fetchRoles.genericError.description"),
-                    level: AlertLevels.ERROR,
-                    message: t("console:manage.features.roles.notifications.fetchRoles.genericError.message")
-                })
-            );
-        }
-    }, [ rolesListError ]);
->>>>>>> 5c89de35
 
     /**
      * Check the given user store is Read/Write enabled
@@ -363,57 +319,6 @@
                 readWriteUserStoresList[0]?.value === userstore);
         }
     };
-
-    useEffect(() => {
-        getGroupListForDomain(selectedUserStore);
-    }, [ selectedUserStore ]);
-
-<<<<<<< HEAD
-    /**
-     * Function to fetch and update group list for a given domain
-     */
-    const getGroupListForDomain = (domain: string) => {
-        getGroupList(domain)
-            .then((response: AxiosResponse) => {
-                if (response.data.totalResults == 0) {
-                    setGroupsList([]);
-                } else {
-                    setGroupsList(response.data.Resources);
-                }
-            }).catch((error: AxiosError) => {
-                setGroupsList([]);
-
-                if (error?.response?.data?.description) {
-                    dispatch(addAlert({
-                        description: error?.response?.data?.description
-                        ?? error?.response?.data?.detail ??
-                            t("console:manage.features.user.updateUser.groups.notifications" +
-                            ".fetchUserGroups.error.description"),
-                        level: AlertLevels.ERROR,
-                        message: error?.response?.data?.message ??
-                            t("console:manage.features.user.updateUser.groups.notifications" +
-                            ".fetchUserGroups.error.message")
-                    }));
-
-                    return;
-                }
-
-                dispatch(addAlert({
-                    description: t("console:manage.features.user.updateUser.groups.notifications" +
-                        ".fetchUserGroups.genericError.description"),
-                    level: AlertLevels.ERROR,
-                    message: t("console:manage.features.user.updateUser.groups.notifications" +
-                        ".fetchUserGroups.genericError.message")
-                }));
-            });
-    };
-=======
-            return roles;
-        }, {});
-
-        setRoleUserAssociations(newRoles);
-    }, [ rolesList ]);
->>>>>>> 5c89de35
 
     /**
      * Fetch the group list.
@@ -808,15 +713,9 @@
                         throw new Error(DATA_VALIDATION_ERROR);
                     }
 
-<<<<<<< HEAD
                     dataObj[RequiredBulkUserImportAttributes.USERNAME] = selectedUserStore &&
                     selectedUserStore.toLowerCase() !== PRIMARY_USERSTORE.toLowerCase()
                         ? `${selectedUserStore}/${attributeValue}`
-=======
-                    dataObj[RequiredBulkUserImportAttributes.USERNAME] =
-                    userstore.toLowerCase() !== PRIMARY_USERSTORE.toLowerCase()
-                        ? `${userstore}/${attributeValue}`
->>>>>>> 5c89de35
                         : attributeValue;
 
                     continue;
@@ -999,32 +898,6 @@
             newGroupMemberAssociations,
             userOperation
         };
-<<<<<<< HEAD
-=======
-    };
-
-    /**
-     * Add member to role.
-     * @param roleName - role name.
-     * @param userBulkId - user bulk id.
-     */
-    const addUserToRole = (
-        roleName: string,
-        user: User,
-        roleUserAssociations: Record<string, RoleUserAssociation>
-    ): Record<string, RoleUserAssociation> => {
-        // Copying existing roleUserAssociations to avoid direct mutation of parameters.
-        const updatedRoleUserAssociations: Record<string, RoleUserAssociation>  = { ...roleUserAssociations };
-
-        const existingRole: RoleUserAssociation = updatedRoleUserAssociations[roleName.toLowerCase()];
-
-        updatedRoleUserAssociations[roleName.toLowerCase()] = {
-            ...existingRole,
-            users: [ ...new Set([ ...existingRole.users, user ]) ]
-        };
-
-        return updatedRoleUserAssociations;
->>>>>>> 5c89de35
     };
 
     /**
@@ -1046,46 +919,8 @@
             ...existingGroup,
             members: Array.from(new Set([ ...existingGroup.members, member ]))
         };
-<<<<<<< HEAD
 
         return updatedGroupMemberAssociations;
-=======
-
-        return updatedGroupMemberAssociations;
-    };
-
-    /**
-     * Generate SCIM Role Operations.
-     *
-     * @returns SCIM Role Operations.
-     */
-    const generateRoleOperation = (roleUserAssociations: Record<string, RoleUserAssociation>): SCIMBulkOperation[] => {
-        const asyncOperationID: string = uuidv4();
-
-        return Object.values(roleUserAssociations)
-            .filter((roleUserAssociation: RoleUserAssociation) => roleUserAssociation.users.length > 0)
-            .map((roleUserAssociation: RoleUserAssociation) => {
-                const bulkId: string = `${BULK_ID}:${roleUserAssociation.displayName}:${asyncOperationID}`;
-
-                return {
-                    bulkId,
-                    data: {
-                        Operations: [
-                            {
-                                op: "add",
-                                value: {
-                                    users: roleUserAssociation.users.map((user: User) => ({
-                                        value: user.value
-                                    }))
-                                }
-                            }
-                        ]
-                    },
-                    method: HttpMethods.PATCH,
-                    path: `${UserManagementConstants.SCIM_V2_ROLE_PATH}/${roleUserAssociation.id}`
-                };
-            });
->>>>>>> 5c89de35
     };
 
     /**
@@ -1162,11 +997,7 @@
             groupOperations = generateGroupOperations(groupMemberAssociations);
         }
 
-<<<<<<< HEAD
         const operations: SCIMBulkOperation[] = userOperations.concat(groupOperations);
-=======
-        const operations: SCIMBulkOperation[] = userOperations.concat(roleOperations).concat(groupOperations);
->>>>>>> 5c89de35
 
         return {
             Operations: operations,
@@ -1201,13 +1032,8 @@
                     "urn:ietf:params:scim:schemas:extension:enterprise:2.0:User"
                 ],
                 userName:
-<<<<<<< HEAD
                     selectedUserStore.toLowerCase() !== PRIMARY_USERSTORE.toLowerCase()
                         ? `${selectedUserStore}/${email}`
-=======
-                    userstore.toLowerCase() !== PRIMARY_USERSTORE.toLowerCase()
-                        ? `${userstore}/${email}`
->>>>>>> 5c89de35
                         : email,
                 [ userstore.toLowerCase() !== PRIMARY_USERSTORE.toLowerCase()
                     ? UserManagementConstants.CUSTOMSCHEMA
@@ -1246,19 +1072,11 @@
                 ]
             };
 
-<<<<<<< HEAD
-            const SCIMRolesOperation: SCIMBulkOperation = {
-                bulkId: `bulkId:${role?.displayName}:${asyncOperationID}`,
-                data: roleDetails,
-                method: HttpMethods.PATCH,
-                path: `${UserManagementConstants.SCIM_GROUP_PATH}/${role?.id}`
-=======
             const SCIMGroupsOperation: SCIMBulkOperation = {
                 bulkId: `bulkId:${group?.displayName}:${asyncOperationID}`,
                 data: groupDetails,
                 method: HttpMethods.PATCH,
                 path: `${UserManagementConstants.SCIM_GROUP_PATH}/${group?.id}`
->>>>>>> 5c89de35
             };
 
             operations.push(SCIMGroupsOperation);
@@ -1653,7 +1471,6 @@
                         !showManualInviteTable
                             ? (
                                 <>
-<<<<<<< HEAD
                                     { !hideUserStoreDropdown() &&
                                         (<Grid.Row columns={ 1 } className="mb-0 pb-0">
                                             <Grid.Column mobile={ 16 } tablet={ 16 } computer={ 16 }>
@@ -1661,74 +1478,6 @@
                                             </Grid.Column>
                                         </Grid.Row>)
                                     }
-                                    <Autocomplete
-                                        size="small"
-                                        limitTags={ userConfig.bulkUserImportLimit.inviteEmails }
-                                        fullWidth
-                                        multiple
-                                        id="tags-filled"
-                                        options={ optionsArray.map((option: string) => option) }
-                                        defaultValue={ [] }
-                                        freeSolo
-                                        renderTags={ (
-                                            value: readonly string[],
-                                            getTagProps: AutocompleteRenderGetTagProps
-                                        ) =>
-                                            value.map((option: string, index: number) => (
-                                                <Chip
-                                                    key={ "" }
-                                                    size="small"
-                                                    sx={ { marginLeft: 1 } }
-                                                    className="oxygen-chip-beta"
-                                                    label={ option }
-                                                    { ...getTagProps({ index }) }
-                                                />
-                                            ))
-                                        }
-                                        renderInput={ (params: AutocompleteRenderInputParams) => (
-                                            <>
-                                                <InputLabel
-                                                    htmlFor="tags-filled"
-                                                    disableAnimation
-                                                    shrink={ false }
-                                                    margin="dense"
-                                                    className="mt-2"
-                                                    data-componentid={ `${componentId}-emails-label` }
-                                                >
-                                                    {
-                                                        t("console:manage.features.user.modals.bulkImportUserWizard" +
-                                                        ".wizardSummary.manualCreation.emailsLabel")
-=======
-                                    <Grid.Row columns={ 1 } className="mb-0 pb-0">
-                                        <Grid.Column mobile={ 16 }>
-                                            <Alert severity="info">
-                                                <Trans
-                                                    i18nKey={
-                                                        "console:manage.features.user.modals.bulkImportUserWizard" +
-                                                        ".wizardSummary.userstoreMessage"
->>>>>>> 5c89de35
-                                                    }
-                                                </InputLabel>
-                                                <TextField
-                                                    id="tags-filled"
-                                                    margin="normal"
-                                                    error={ isEmailDataError }
-                                                    helperText= {
-                                                        isEmailDataError
-                                                        && emailDataError
-                                                    }
-                                                    InputLabelProps= { {
-                                                        required: true
-                                                    } }
-<<<<<<< HEAD
-=======
-                                                >
-                                                    The created users will be added to
-                                                    the <b>{ camelCase(userstore) }</b> user store.
-                                                </Trans>
-                                            </Alert>
-                                        </Grid.Column>
-                                    </Grid.Row>
                                     <Autocomplete
                                         size="small"
                                         limitTags={ userConfig.bulkUserImportLimit.inviteEmails }
@@ -1779,7 +1528,6 @@
                                                     InputLabelProps= { {
                                                         required: true
                                                     } }
->>>>>>> 5c89de35
                                                     { ...params }
                                                     required
                                                     variant="outlined"
@@ -1807,98 +1555,6 @@
                                         ".manualCreation.hint" ) }
                                     </Hint>
                                     {
-<<<<<<< HEAD
-                                        allRolesList
-                                        && !legacyAuthzRuntime
-                                        &&  (
-                                            <Autocomplete
-                                                size="small"
-                                                multiple
-                                                fullWidth
-                                                disablePortal
-                                                id="combo-box-demo"
-                                                options={
-                                                    groupList
-                                                }
-                                                getOptionLabel={ (option: GroupsInterface) => option?.displayName }
-                                                renderOption={ (
-                                                    props: React.HTMLAttributes<HTMLLIElement>,
-                                                    option: RolesInterface
-                                                ) => (
-                                                    <Box
-                                                        component="li"
-                                                        { ...props }
-                                                    >
-                                                        <Typography
-                                                            sx={ { fontWeight: 500 } }
-                                                        >
-                                                            { option?.displayName }
-                                                        </Typography>
-                                                    </Box>
-                                                ) }
-                                                renderInput={ (params: AutocompleteRenderInputParams) =>
-                                                    (<>
-                                                        <InputLabel
-                                                            htmlFor="tags-filled"
-                                                            disableAnimation
-                                                            shrink={ false }
-                                                            margin="dense"
-                                                            className="mt-2"
-                                                            data-componentid={ `${componentId}-roles-label` }
-                                                        >
-                                                            {
-                                                                t("console:manage.features.user.modals." +
-                                                                "bulkImportUserWizard.wizardSummary." +
-                                                                "manualCreation.groupsLabel")
-                                                            }
-                                                        </InputLabel>
-                                                        <TextField
-                                                            id="tags-filled"
-                                                            margin="normal"
-                                                            InputLabelProps= { {
-                                                                required: true
-                                                            } }
-                                                            { ...params }
-                                                            required
-                                                            variant="outlined"
-                                                            placeholder={
-                                                                t("console:manage.features.user.modals." +
-                                                                "bulkImportUserWizard.wizardSummary." +
-                                                                "manualCreation.groupsPlaceholder")
-                                                            }
-                                                            data-componentid={ `${componentId}-roles-input` }
-
-                                                        />
-                                                    </>)
-                                                }
-                                                onChange={ (
-                                                    event: React.SyntheticEvent<Element, Event>,
-                                                    value: RolesInterface[]
-                                                ) => {
-                                                    setRolesData(value);
-                                                } }
-                                                renderTags={ (
-                                                    value: RolesInterface[],
-                                                    getTagProps: AutocompleteRenderGetTagProps
-                                                ) =>
-                                                    value.map((option: RolesInterface, index: number) => (
-                                                        <Chip
-                                                            key={ index }
-                                                            size="small"
-                                                            className="oxygen-chip-beta"
-                                                            label={
-                                                                (<label>
-                                                                    {
-                                                                        `${option?.displayName}`
-                                                                    }
-                                                                </label>)
-                                                            }
-                                                            { ...getTagProps({ index }) }
-                                                        />
-                                                    ))
-                                                }
-                                            />)
-=======
                                         ( <Autocomplete
                                             size="small"
                                             multiple
@@ -1984,7 +1640,6 @@
                                                 ))
                                             }
                                         />)
->>>>>>> 5c89de35
                                     }
                                 </>
                             )
@@ -2040,7 +1695,6 @@
                                     </Grid.Row>
                                 )
                             }
-<<<<<<< HEAD
                             { !isLoading && !hideUserStoreDropdown() &&
                                 (
                                     <Grid.Row columns={ 1 } className="mb-0 pb-0">
@@ -2048,30 +1702,6 @@
                                             { userStoreDropDown() }
                                         </Grid.Column>
                                     </Grid.Row>
-=======
-                            { !isLoading
-                                && (
-                                    <>
-                                        <Grid.Row columns={ 1 } className="mb-0 pb-0">
-                                            <Grid.Column mobile={ 16 } tablet={ 16 } computer={ 16 }>
-                                                <Alert severity="info">
-                                                    <Trans
-                                                        i18nKey={
-                                                            "console:manage.features.user.modals.bulkImportUserWizard" +
-                                                        ".wizardSummary.userstoreMessage"
-                                                        }
-                                                        tOptions={ {
-                                                            userstore: camelCase(userstore)
-                                                        } }
-                                                    >
-                                                        The created users will be added to
-                                                        the <b>{ camelCase(userstore) }</b> user store.
-                                                    </Trans>
-                                                </Alert>
-                                            </Grid.Column>
-                                        </Grid.Row>
-                                    </>
->>>>>>> 5c89de35
                                 )
                             }
                             <Grid.Row columns={ 1 } className="pt-0">
