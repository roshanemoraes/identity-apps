--- conflicted
+++ resolved
@@ -16,16 +16,12 @@
  * under the License.
  */
 
-<<<<<<< HEAD
 import {
     AlertInterface,
     AlertLevels,
     ProfileInfoInterface,
     RolesInterface
 } from "@wso2is/core/models";
-=======
-import { AlertInterface, AlertLevels, ProfileInfoInterface, RolesInterface } from "@wso2is/core/models";
->>>>>>> 92c88cb4
 import {
     ContentLoader,
     EmphasizedSegment,
@@ -46,16 +42,11 @@
 import { Button, Divider, Grid, Icon, Input, Label, Modal, Popup, Table } from "semantic-ui-react";
 import { UserRolePermissions } from "./user-role-permissions";
 import { RolePermissions } from "./wizard";
-<<<<<<< HEAD
-import { getEmptyPlaceholderIllustrations, updateResources } from "../../core";
-import { getRolesList } from "../../roles/api";
-import { APPLICATION_DOMAIN, INTERNAL_DOMAIN } from "../../roles/constants";
-=======
 import { AppState, getEmptyPlaceholderIllustrations, updateResources } from "../../core";
 import { getOrganizationRoles } from "../../organizations/api";
 import { OrganizationUtils } from "../../organizations/utils";
-import { APPLICATION_DOMAIN, INTERNAL_DOMAIN, getRolesList } from "../../roles";
->>>>>>> 92c88cb4
+import { getRolesList } from "../../roles/api";
+import { APPLICATION_DOMAIN, INTERNAL_DOMAIN } from "../../roles/constants";
 
 interface UserRolesPropsInterface {
     /**
