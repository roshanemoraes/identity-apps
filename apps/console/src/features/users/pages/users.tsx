/**
 * Copyright (c) 2023-2024, WSO2 LLC. (https://www.wso2.com).
 *
 * WSO2 LLC. licenses this file to you under the Apache License,
 * Version 2.0 (the "License"); you may not use this file except
 * in compliance with the License.
 * You may obtain a copy of the License at
 *
 *     http://www.apache.org/licenses/LICENSE-2.0
 *
 * Unless required by applicable law or agreed to in writing,
 * software distributed under the License is distributed on an
 * "AS IS" BASIS, WITHOUT WARRANTIES OR CONDITIONS OF ANY
 * KIND, either express or implied. See the License for the
 * specific language governing permissions and limitations
 * under the License.
 */

import { FeatureStatus, useCheckFeatureStatus } from "@wso2is/access-control";
import { hasRequiredScopes } from "@wso2is/core/helpers";
import {
    AlertInterface,
    AlertLevels,
    IdentifiableComponentInterface,
    MultiValueAttributeInterface,
    TestableComponentInterface
} from "@wso2is/core/models";
import { addAlert } from "@wso2is/core/store";
import {
    ConfirmationModal,
    EmptyPlaceholder,
    ListLayout,
    PageLayout,
    PrimaryButton,
    ResourceTab,
    ResourceTabPaneInterface
} from "@wso2is/react-components";
<<<<<<< HEAD
import { AxiosError } from "axios";
import cloneDeep from "lodash-es/cloneDeep";
=======
import { UsersConstants } from "../../../extensions/components/users/constants";
import { InvitationStatus } from "../../../extensions/components/users/models";
import { AxiosError, AxiosResponse } from "axios";
>>>>>>> bdb7970b
import React, {
    FunctionComponent,
    ReactElement,
    SyntheticEvent,
    useEffect,
    useMemo,
    useState } from "react";
import { useTranslation } from "react-i18next";
import { useDispatch, useSelector } from "react-redux";
import { RouteComponentProps } from "react-router";
import { Dispatch } from "redux";
import { Dropdown, DropdownItemProps, DropdownProps, Icon, PaginationProps, TabProps } from "semantic-ui-react";
import { userstoresConfig } from "../../../extensions";
import { FeatureGateConstants } from "../../../extensions/components/feature-gate/constants/feature-gate";
import {
    AdvancedSearchWithBasicFilters,
    AppConstants,
    AppState,
    EventPublisher,
    FeatureConfigInterface,
    SharedUserStoreUtils,
    UIConstants,
    UserBasicInterface,
    getAUserStore,
    getEmptyPlaceholderIllustrations,
    history
} from "../../core";
import { useGetCurrentOrganizationType } from "../../organizations/hooks/use-get-organization-type";
import {
    ConnectorPropertyInterface,
    GovernanceConnectorCategoryInterface,
    GovernanceConnectorInterface,
    RealmConfigInterface,
    ServerConfigurationsConstants,
    getConnectorCategory,
    useServerConfigs
} from "../../server-configurations";
import { useUserStores } from "../../userstores/api";
import {
    UserStoreItem,
    UserStoreListItem,
    UserStorePostData,
    UserStoreProperty
} from "../../userstores/models/user-stores";
import { useUsersList } from "../api";
import { useGetParentOrgUserInvites } from "../components/guests/api/use-get-parent-org-user-invites";
import { UserInviteInterface } from "../components/guests/models/invite";
import { GuestUsersList } from "../components/guests/pages/guest-users-list";
import { UsersList } from "../components/users-list";
import { AddUserWizard } from "../components/wizard/add-user-wizard";
import { BulkImportUserWizard } from "../components/wizard/bulk-import-user-wizard";
import { InviteParentOrgUserWizard } from "../components/wizard/invite-parent-org-user-wizard";
import {
    InvitationStatus,
    UserAccountTypes,
    UserAccountTypesMain,
    UserAddOptionTypes,
    UserManagementConstants
} from "../constants";
import { UserListInterface } from "../models";

/**
 * Props for the Users page.
 */
type UsersPageInterface = IdentifiableComponentInterface & RouteComponentProps & TestableComponentInterface;

/**
 * Temporary value to append to the list limit to figure out if the next button is there.
 */
const TEMP_RESOURCE_LIST_ITEM_LIMIT_OFFSET: number = 1;
const NUMBER_OF_PAGES_FOR_LDAP: number = 100;

/**
 * Users info page.
 *
 * @param props - Props injected to the component.
 * @returns React Element
 */
const UsersPage: FunctionComponent<UsersPageInterface> = (
    props: UsersPageInterface
): ReactElement => {

    const {
        [ "data-testid" ]: testId,
        [ "data-componentid" ]: componentId
    } = props;

    const { t } = useTranslation();

    const dispatch: Dispatch<any> = useDispatch();

    const saasFeatureStatus : FeatureStatus = useCheckFeatureStatus(
        FeatureGateConstants.SAAS_FEATURES_IDENTIFIER);

    const { isSubOrganization, isSuperOrganization, isFirstLevelOrganization } = useGetCurrentOrganizationType();

    const featureConfig: FeatureConfigInterface = useSelector((state: AppState) => state.config.ui.features);
    const allowedScopes: string = useSelector((state: AppState) => state?.auth?.allowedScopes);

    const [ searchQuery, setSearchQuery ] = useState<string>("");
    const [ listOffset, setListOffset ] = useState<number>(0);
    const [ activeTabIndex, setActiveTabIndex ] = useState<number>(0);
    const [ listItemLimit, setListItemLimit ] = useState<number>(UIConstants.DEFAULT_RESOURCE_LIST_ITEM_LIMIT);
    const [ showWizard, setShowWizard ] = useState<boolean>(false);
    const [ showBulkImportWizard, setShowBulkImportWizard ] = useState<boolean>(false);
    const [ readOnlyUserStoresList, setReadOnlyUserStoresList ] = useState<string[]>([]);
    const [ triggerClearQuery, setTriggerClearQuery ] = useState<boolean>(false);
    const [ emailVerificationEnabled, setEmailVerificationEnabled ] = useState<boolean>(undefined);
    const [ isNextPageAvailable, setIsNextPageAvailable ] = useState<boolean>(undefined);
    const [ selectedAddUserType ] = useState<UserAccountTypes>(UserAccountTypes.USER);
    const [ userType, setUserType ] = useState<string>();
    const [ selectedUserStore, setSelectedUserStore ] = useState<string>(userstoresConfig.primaryUserstoreName);
    const [ invitationStatusOption, setInvitationStatusOption ] = useState<string>(InvitationStatus.PENDING);
    const [ isUsersNextPageAvailable ] = useState<boolean>(undefined);
    const [ isSelectedUserStoreReadOnly ] = useState<boolean>(false);
    const [ isInvitationStatusOptionChanged, setIsInvitationStatusOptionChanged ] = useState<boolean>(false);
    const [ filterGuestList, setFilterGuestList ] = useState<UserInviteInterface[]>();
    const [ finalGuestList, setFinalGuestList ] = useState<UserInviteInterface[]>([]);
    const [ paginatedGuestList, setPaginateGuestList ] = useState<UserInviteInterface[]>([]);
    const [ showMultipleInviteConfirmationModal, setShowMultipleInviteConfirmationModal ] = useState<boolean>(false);
    const [ connectorConfigLoading, setConnecterConfigLoading ] = useState<boolean>(false);
    const [ showInviteParentUserWizard, setShowInviteParentUserWizard ] = useState<boolean>(false);

    const eventPublisher: EventPublisher = EventPublisher.getInstance();

    const invitationStatusOptions: DropdownItemProps[] = [
        {
            key: 2,
            text: t("console:manage.features.parentOrgInvitations.searchdropdown.pendingLabel"),
            value: "Pending"
        },
        {
            key: 3,
            text: t("console:manage.features.parentOrgInvitations.searchdropdown.expiredLabel"),
            value: "Expired"
        }
    ];
    const modifiedLimit: number = listItemLimit + TEMP_RESOURCE_LIST_ITEM_LIMIT_OFFSET;
    // Excluding groups and roles from getUserList API call to improve performance.
    const excludedAttributes: string = UserManagementConstants.GROUPS_AND_ROLES_ATTRIBUTE;

    // Hook to get parent organization user invites.
    // Only available for sub organizations.
    const {
        data: parentOrgUserInviteList,
        isLoading: isParentOrgUserInviteListLoading,
        mutate: mutateParentOrgUserInviteList
    } = useGetParentOrgUserInvites(
        isSubOrganization()
    );

    // Hook to get the server configurations.
    const {
        data: originalServerConfigs
    } = useServerConfigs(
        saasFeatureStatus === FeatureStatus.ENABLED &&
        !isSubOrganization()
    );

    // Get users list.
    const {
        data: originalUserList,
        isLoading: isUserListFetchRequestLoading,
        error: userListFetchRequestError,
        mutate: mutateUserListFetchRequest
    } = useUsersList(
        modifiedLimit,
        listOffset,
        searchQuery === "" ? null : searchQuery,
        null,
        selectedUserStore,
        excludedAttributes
    );

    // Get userstores list.
    const {
        data: orginalUserStoreList,
        isLoading: isUserStoreListFetchRequestLoading,
        isValidating: isUserStoreListFetchRequestValidating,
        error: userStoreListFetchRequestError
    } = useUserStores(
        null,
        !isSubOrganization()
    );

    const realmConfigs: RealmConfigInterface = useMemo(() => originalServerConfigs?.realmConfig,
        [ originalServerConfigs ]);

    /**
     * Set userstore list to the state.
     */
    const userStoreOptions: UserStoreItem[] = useMemo(() => {
        const storeOptions: UserStoreItem[] = [
            {
                key: -1,
                text: userstoresConfig.primaryUserstoreName,
                value: userstoresConfig.primaryUserstoreName
            }
        ];

        if (orginalUserStoreList?.length > 0) {
            orginalUserStoreList.map((store: UserStoreListItem, index: number) => {
                if (store.name.toUpperCase() !== userstoresConfig.primaryUserstoreName) {
                    getAUserStore(store.id).then((response: UserStorePostData) => {
                        const isDisabled: boolean = response.properties.find(
                            (property: UserStoreProperty) => property.name === "Disabled")?.value === "true";

                        if (!isDisabled) {
                            const storeOption: UserStoreItem = {
                                key: index,
                                text: store.name,
                                value: store.name
                            };

                            storeOptions.push(storeOption);
                        }
                    });
                }
            });
        }

        return storeOptions;
    }, [ orginalUserStoreList ]);

    /**
     * Indicates whether the currently selected user store is read-only or not.
     */
    const isReadOnlyUserStore: boolean = useMemo(() => {
        if (readOnlyUserStoresList?.includes(selectedUserStore)) {
            return true;
        }

        return false;
    }, [ selectedUserStore ]);

    /**
     * Get read-only user stores from the user store list.
     */
    useEffect(() => {
        if (isUserStoreListFetchRequestValidating || isUserStoreListFetchRequestLoading ||
             !orginalUserStoreList || orginalUserStoreList.length < 1) {
            return;
        }

        getReadOnlyUserStoresList(orginalUserStoreList);
    }, [ orginalUserStoreList ]);

    /**
     * Handles the user list fetch request error.
     */
    useEffect(() => {
        if (!userListFetchRequestError) {
            return;
        }

        if (userListFetchRequestError.response
            && userListFetchRequestError.response.data
            && userListFetchRequestError.response.data.description) {
            dispatch(addAlert({
                description: userListFetchRequestError.response.data.description,
                level: AlertLevels.ERROR,
                message: t("console:manage.features.users.notifications." +
                    "fetchUsers.error.message")
            }));

            return;
        }

        dispatch(addAlert({
            description: t("console:manage.features.users.notifications.fetchUsers.genericError." +
                "description"),
            level: AlertLevels.ERROR,
            message: t("console:manage.features.users.notifications.fetchUsers.genericError.message")
        }));
    }, [ userListFetchRequestError ]);

    /**
     * Handles the userstore list fetch request error.
     */
    useEffect(() => {
        if (!userStoreListFetchRequestError) {
            return;
        }

        if (userStoreListFetchRequestError.response
            && userStoreListFetchRequestError.response.data
            && userStoreListFetchRequestError.response.data.description) {
            dispatch(addAlert({
                description: userStoreListFetchRequestError.response.data.description,
                level: AlertLevels.ERROR,
                message: t("console:manage.features.users.notifications." +
                    "fetchUsers.error.message")
            }));

            return;
        }

        dispatch(addAlert({
            description: t("console:manage.features.users.notifications.fetchUserstores.genericError." +
                "description"),
            level: AlertLevels.ERROR,
            message: t("console:manage.features.users.notifications.fetchUserstores.genericError.message")
        }));
    }, [ userStoreListFetchRequestError ]);

    /**
     * Handles the parent user invitations search query changes.
     */
    useEffect(() => {
        if (!isSubOrganization()) {
            return;
        }

        setListOffset(0);
        if (searchQuery === "userName co " || searchQuery === "" || searchQuery === null) {
            setPaginateGuestList(parentOrgUserInviteList?.invitations);
            setFilterGuestList([]);

            return;
        } else if (searchQuery) {
            let searchList: UserInviteInterface[] = parentOrgUserInviteList?.invitations;

            if (filterGuestList?.length > 0) {
                searchList = filterGuestList;
            }
            if (searchQuery.includes("userName sw ")) {
                const searchValue: string = searchQuery.split("sw ")[1];

                searchList = searchList?.filter((invite: UserInviteInterface) => {
                    return invite?.username.startsWith(searchValue);
                });
            } else if (searchQuery.includes("userName ew ")) {
                const searchValue: string = searchQuery.split("ew ")[1];

                searchList = searchList?.filter((invite: UserInviteInterface) => {
                    return invite?.username.endsWith(searchValue);
                });
            } else if (searchQuery.includes("userName eq ")) {
                const searchValue: string = searchQuery.split("eq ")[1];

                searchList = searchList?.filter((invite: UserInviteInterface) => {
                    return (invite?.username === searchValue);
                });
            } else if (searchQuery.includes("userName co ")) {
                const searchValue: string = searchQuery.split("co ")[1];

                searchList = searchList?.filter((invite: UserInviteInterface) => {
                    return invite?.username.includes(searchValue);
                });
            }
            setPaginateGuestList(searchList);
            setFilterGuestList(searchList);
        }
    }, [ searchQuery ]);

    useEffect(() => {
        setShowMultipleInviteConfirmationModal(
            showBulkImportWizard
            && !connectorConfigLoading
            && !emailVerificationEnabled
        );
    }, [ showBulkImportWizard, connectorConfigLoading ]);

    /**
     * Handles parent user invitation pagination.
     */
    useEffect(() => {
        setFinalGuestList(parentOrgUserInviteList?.invitations?.filter((invitation: UserInviteInterface) =>
            invitation.status === InvitationStatus.PENDING.toUpperCase()));

    }, [ parentOrgUserInviteList?.invitations ]);

    /**
     * User effect to handle Pagination for pending/expired Guest.
     */
    useEffect(() => {
        if (invitationStatusOption === InvitationStatus.ACCEPTED) {
            return;
        }

        let finalInvitations: UserInviteInterface[] = paginatedGuestList?.filter(
            (invitation: UserInviteInterface) => invitation.status === invitationStatusOption.toUpperCase());

        if (finalInvitations?.length > listItemLimit) {
            finalInvitations = finalInvitations.slice(listOffset, listOffset + listItemLimit);
            setFinalGuestList(finalInvitations);
            setIsNextPageAvailable(finalInvitations.length === listItemLimit);
        } else {
            setFinalGuestList(finalInvitations);
            setIsNextPageAvailable(false);
        }
    }, [ paginatedGuestList, listOffset, listItemLimit, isInvitationStatusOptionChanged, invitationStatusOption ]);

    /**
     * Returns a moderated users list.
     *
     * @remarks There is no proper way to count the total entries in the userstore with LDAP. So as a workaround, when
     * fetching users, we request an extra entry to figure out if there is a next page.
     * TODO: Remove this function and other related variables once there is a proper fix for LDAP pagination.
     * @see {@link https://github.com/wso2/product-is/issues/7320}
     *
     * @param list - Users list retrieved from the API.
     * @param requestedLimit - Requested item limit.
     * @param popCount - Tempt count used which will be removed after figuring out if next page is available.
     * @returns UserListInterface
     */
    const moderateUsersList = (list: UserListInterface, requestedLimit: number,
        popCount: number = 1): UserListInterface => {

        const moderated: UserListInterface = list;

        if (moderated.itemsPerPage === requestedLimit) {
            moderated.Resources.splice(-1, popCount);
            setIsNextPageAvailable(true);
        } else {
            setIsNextPageAvailable(false);
        }

        return moderated;
    };

    /**
     * Transform the original users list response from the API.
     *
     * @param usersList - User list from the API.
     * @returns Moderated List.
     */
    const transformUserList = (usersList: UserListInterface) => {
        if (!usersList) {
            return;
        }

        const clonedUserList: UserListInterface = cloneDeep(usersList);

        clonedUserList.Resources = clonedUserList?.Resources?.map((resource: UserBasicInterface) => {
            const userStore: string = resource.userName.split("/").length > 1
                ? resource.userName.split("/")[0]
                : userstoresConfig.primaryUserstoreName;

            if (userStore !== userstoresConfig.primaryUserstoreName) {
                let email: string = null;

                if (resource?.emails instanceof Array) {
                    const emailElement: string | MultiValueAttributeInterface = resource?.emails[0];

                    if (typeof emailElement === "string") {
                        email = emailElement;
                    } else {
                        email = emailElement?.value;
                    }
                }

                resource.emails = [ email ];

                return resource;
            }

            return resource;
        });

        return moderateUsersList(clonedUserList, modifiedLimit, TEMP_RESOURCE_LIST_ITEM_LIMIT_OFFSET);
    };

    const usersList: UserListInterface = useMemo(() => transformUserList(originalUserList), [ originalUserList ]);

    /**
     * Fetches the read-only user stores.
     *
     * @param userstore - Userstore list.
     */
    const getReadOnlyUserStoresList = (userstore: UserStoreListItem[]): void => {
        SharedUserStoreUtils.getReadOnlyUserStores(userstore).then((response: string[]) => {
            setReadOnlyUserStoresList(response);
        });
    };

    /**
     * Handles the `onSearchQueryClear` callback action.
     */
    const handleSearchQueryClear = (): void => {
        setTriggerClearQuery(!triggerClearQuery);
        setSearchQuery("");
    };

    /**
     * Dispatches the alert object to the redux store.
     *
     * @param alert - Alert object.
     */
    const handleAlerts = (alert: AlertInterface) => {
        dispatch(addAlert(alert));
    };

    /**
     * Handles the `onFilter` callback action from the
     * users search component.
     *
     * @param query - Search query.
     */
    const handleUserFilter = (query: string): void => {
        setSearchQuery(query);
        setListOffset(0);
    };

    const handlePaginationChange = (event: React.MouseEvent<HTMLAnchorElement>, data: PaginationProps) => {
        setListOffset((data.activePage as number - 1) * listItemLimit);
    };

    const handleItemsPerPageDropdownChange = (event: React.MouseEvent<HTMLAnchorElement>, data: DropdownProps) => {
        setListItemLimit(data.value as number);
    };

    const handleDomainChange = (event: React.MouseEvent<HTMLAnchorElement>, data: DropdownProps) => {
        if (data.value === "all") {
            setSelectedUserStore(null);
        } else {
            setSelectedUserStore(data.value as string);
        }
    };

    const onUserDelete = (): void => {
        mutateUserListFetchRequest();
    };

    /**
     * Handles the click event of the create new user button.
     */
    const handleAddNewUserWizardClick = (): void => {
        setConnecterConfigLoading(true);
        getConnectorCategory(ServerConfigurationsConstants.USER_ONBOARDING_CONNECTOR_ID)
            .then((response: GovernanceConnectorCategoryInterface) => {
                const connectors: GovernanceConnectorInterface[]  = response?.connectors;
                const userOnboardingConnector: GovernanceConnectorInterface = connectors.find(
                    (connector: GovernanceConnectorInterface) => connector.id
                        === ServerConfigurationsConstants.USER_EMAIL_VERIFICATION_CONNECTOR_ID
                );

                const emailVerification: ConnectorPropertyInterface = userOnboardingConnector.properties.find(
                    (property: ConnectorPropertyInterface) =>
                        property.name === ServerConfigurationsConstants.EMAIL_VERIFICATION_ENABLED);

                setEmailVerificationEnabled(emailVerification.value === "true");
            }).catch((error: AxiosError) => {
                handleAlerts({
                    description: error?.response?.data?.description ?? t(
                        "console:manage.features.governanceConnectors.notifications." +
                        "getConnector.genericError.description"
                    ),
                    level: AlertLevels.ERROR,
                    message: error?.response?.data?.message ?? t(
                        "console:manage.features.governanceConnectors.notifications." +
                        "getConnector.genericError.message"
                    )
                });
            }).finally(() => setConnecterConfigLoading(false));
    };

    const addUserDropdownTrigger: ReactElement = (
        <PrimaryButton
            data-componentid={ `${ testId }-add-user-button` }
            data-testid={ `${ testId }-add-user-button` }
        >
            <Icon name="add"/>
            { t("extensions:manage.users.buttons.addUserBtn") }
            <Icon name="dropdown" className="ml-3 mr-0"/>
        </PrimaryButton>
    );


    const advancedSearchFilter = (): ReactElement => (
        <AdvancedSearchWithBasicFilters
            onFilter={ handleUserFilter }
            filterAttributeOptions={ [
                {
                    key: 0,
                    text: t("console:manage.features.users.advancedSearch.form.dropdown." +
                        "filterAttributeOptions.username"),
                    value: "userName"
                },
                {
                    key: 1,
                    text: t("console:manage.features.users.advancedSearch.form.dropdown." +
                        "filterAttributeOptions.email"),
                    value: "emails"
                }
            ] }
            filterAttributePlaceholder={
                t("console:manage.features.users.advancedSearch.form.inputs.filterAttribute" +
                    ".placeholder")
            }
            filterConditionsPlaceholder={
                t("console:manage.features.users.advancedSearch.form.inputs.filterCondition" +
                    ".placeholder")
            }
            filterValuePlaceholder={
                t("console:manage.features.users.advancedSearch.form.inputs.filterValue" +
                    ".placeholder")
            }
            placeholder={ t("console:manage.features.users.advancedSearch.placeholder") }
            defaultSearchAttribute="userName"
            defaultSearchOperator="co"
            triggerClearQuery={ triggerClearQuery }
            disableSearchAndFilterOptions={ usersList?.totalResults <= 0 && !searchQuery }
        />
    );

    /**
     * Handles the `onClose` callback action from the bulk import wizard.
     */
    const handleBulkImportWizardClose = (): void => {
        setShowBulkImportWizard(false);
        mutateUserListFetchRequest();
    };

    const renderUsersList = (): ReactElement => {
        return (
            <ListLayout
                // TODO add sorting functionality.
                className="sub-org-users-list"
                advancedSearch={ advancedSearchFilter() }
                currentListSize={ usersList?.itemsPerPage }
                listItemLimit={ listItemLimit }
                onItemsPerPageDropdownChange={ handleItemsPerPageDropdownChange }
                data-testid="user-mgt-user-list-layout"
                onPageChange={ handlePaginationChange }
                rightActionPanel={
                    isFirstLevelOrganization() || isSuperOrganization()
                        ? (<Dropdown
                            data-testid="user-mgt-user-list-userstore-dropdown"
                            selection
                            options={ userStoreOptions }
                            onChange={ handleDomainChange }
                            defaultValue={ userstoresConfig.primaryUserstoreName }
                            loading={ isUserStoreListFetchRequestLoading }
                            readonly={ userStoreOptions.length <= 1 }
                        />) : null
                }
                showPagination={ true }
                totalPages={ Math.ceil(usersList?.totalResults / listItemLimit) }
                totalListSize={ usersList?.totalResults }
                paginationOptions={ {
                    disableNextButton: !isNextPageAvailable
                } }
                isLoading={ isUserListFetchRequestLoading }
            >
                { userStoreListFetchRequestError
                    ? (<EmptyPlaceholder
                        subtitle={ [ t("console:manage.features.users.placeholders.userstoreError.subtitles.0"),
                            t("console:manage.features.users.placeholders.userstoreError.subtitles.1")     ] }
                        title={ t("console:manage.features.users.placeholders.userstoreError.title") }
                        image={ getEmptyPlaceholderIllustrations().genericError }
                        imageSize="tiny"
                    />)
                    : (<UsersList
                        advancedSearch={ advancedSearchFilter() }
                        usersList={ usersList }
                        onUserDelete={ onUserDelete }
                        userMetaListContent={ null }
                        realmConfigs={ realmConfigs }
                        onEmptyListPlaceholderActionClick={ () => setShowWizard(true) }
                        onSearchQueryClear={ handleSearchQueryClear }
                        searchQuery={ searchQuery }
                        data-testid="user-mgt-user-list"
                        readOnlyUserStores={ readOnlyUserStoresList }
                        featureConfig={ featureConfig }
                        isReadOnlyUserStore={ isReadOnlyUserStore }
                    />)
                }
            </ListLayout>
        );
    };

    const getAddUserOptions = (): DropdownItemProps[] => {
        const dropDownOptions: DropdownItemProps[] = [];

        if (hasRequiredScopes(featureConfig?.users, featureConfig?.users?.scopes?.create, allowedScopes)) {
            dropDownOptions.push({
                "data-componentid": `${componentId}-add-user`,
                key: 1,
                text: t("console:manage.features.users.addUserDropDown.addNewUser"),
                value: UserAccountTypesMain.EXTERNAL
            });
        }
        if (hasRequiredScopes(
            featureConfig?.bulkUserImport,
            featureConfig?.bulkUserImport?.scopes?.create,
            allowedScopes)) {
            dropDownOptions.push({
                "data-componentid": `${testId}-bulk-import-users-dropdown-item`,
                "data-testid": `${testId}-bulk-import-users-dropdown-item`,
                key: 2,
                text: t("console:manage.features.users.addUserDropDown.bulkImport"),
                value: UserAddOptionTypes.BULK_IMPORT
            });
        }
        if (isSubOrganization() &&
            featureConfig?.guestUser?.enabled &&
            hasRequiredScopes(featureConfig?.guestUser, featureConfig?.guestUser?.scopes?.create, allowedScopes)) {
            dropDownOptions.push({
                "data-componentid": `${componentId}-invite-parent-user`,
                key: 3,
                text: t("console:manage.features.parentOrgInvitations.addUserWizard.heading"),
                value: UserAccountTypesMain.INTERNAL
            });
        }

        return dropDownOptions;
    };

    const handleDropdownItemChange = (value: string): void => {
        handleAddNewUserWizardClick();
        switch (value) {
            case UserAccountTypesMain.EXTERNAL:
                eventPublisher.publish("manage-users-click-create-new", {
                    type: "user"
                });
                setShowWizard(true);
                setUserType(UserAccountTypesMain.EXTERNAL);

                break;
            case UserAddOptionTypes.BULK_IMPORT:
                setShowBulkImportWizard(true);

                break;
            case UserAccountTypesMain.INTERNAL:
                eventPublisher.publish("manage-users-click-invite-new", {
                    type: "user"
                });
                setShowInviteParentUserWizard(true);

                break;
        }
    };

    const handleTabChange = (e: SyntheticEvent, data: TabProps): void => {
        setActiveTabIndex(data.activeIndex as number);
        handleSearchQueryClear();
        if (data.activeIndex === 0) {
            setUserType(UserAccountTypesMain.INTERNAL);
        } else if (data.activeIndex === 1) {
            setUserType(UserAccountTypesMain.EXTERNAL);
        }
    };

    const renderUserDropDown = (): ReactElement => {
        return (
            <Dropdown
                data-componentid={ `${ componentId }-add-user-dropdown` }
                direction="left"
                floating
                icon={ null }
                trigger={ addUserDropdownTrigger }
            >
                <Dropdown.Menu >
                    { getAddUserOptions().map((option: {
                        "data-componentid": string;
                        key: number;
                        text: string;
                        value: UserAccountTypes;
                    }) => (
                        <Dropdown.Item
                            key={ option.value }
                            onClick={ ()=> handleDropdownItemChange(option.value) }
                            { ...option }
                        />
                    )) }
                </Dropdown.Menu>
            </Dropdown>
        );
    };

    const resolveAdminTabPanes = (): ResourceTabPaneInterface[] => {
        const panes: ResourceTabPaneInterface[] = [];

        panes.push({
            componentId: "users",
            menuItem: t("console:manage.features.parentOrgInvitations.tab.usersTab"),
            render: renderUsersList
        });

        panes.push({
            componentId: "invitations",
            menuItem: t("console:manage.features.parentOrgInvitations.tab.invitationsTab"),
            render: renderInvitationsList
        });

        return panes;
    };

    const renderInvitationsList = (): ReactElement => {
        return (
            <ListLayout
                className="sub-org-users-list"
                advancedSearch={ advancedSearchFilter() }
                currentListSize={ usersList?.itemsPerPage }
                listItemLimit={ listItemLimit }
                onItemsPerPageDropdownChange={ handleItemsPerPageDropdownChange }
                data-componentid={ `${ componentId }-user-mgt-user-list-layout` }
                data-testid={ `${ testId }-user-mgt-user-list-layout` }
                onPageChange={ handlePaginationChange }
                showPagination={ true }
                totalPages={ resolveTotalPages() }
                totalListSize={ usersList?.totalResults }
                isLoading={
                    isUserListFetchRequestLoading
                    || isParentOrgUserInviteListLoading
                }
                paginationOptions={ {
                    disableNextButton: !isUsersNextPageAvailable,
                    showItemsPerPageDropdown: selectedUserStore === userstoresConfig.primaryUserstoreName
                        ? true
                        : false
                } }
                showPaginationPageLimit={ !isSelectedUserStoreReadOnly }
                leftActionPanel={
                    (
                        <Dropdown
                            data-componentid={ `${ componentId }-list-userstore-dropdown` }
                            selection
                            options={ invitationStatusOptions }
                            onChange={ handleAccountStatusChange }
                            text={
                                t("console:manage.features.parentOrgInvitations.filterLabel")
                                +  invitationStatusOption
                            }
                            disabled={
                                isParentOrgUserInviteListLoading
                            }
                        />
                    )
                }
            >
                {
                    userStoreListFetchRequestError
                        ? (
                            <EmptyPlaceholder
                                subtitle={ [ t("console:manage.features.users.placeholders.userstoreError.subtitles.0"),
                                    t("console:manage.features.users.placeholders.userstoreError.subtitles.1") ] }
                                title={ t("console:manage.features.users.placeholders.userstoreError.title") }
                                image={ getEmptyPlaceholderIllustrations().genericError }
                                imageSize="tiny"
                            />
                        )
                        : (
                            <GuestUsersList
                                invitationStatusOption={ null }
                                onEmptyListPlaceholderActionClick={ () => setShowWizard(true) }
                                onboardedGuestUserList={ usersList }
                                onSearchQueryClear={ handleSearchQueryClear }
                                guestUsersList={ finalGuestList }
                                getGuestUsersList={ () => mutateParentOrgUserInviteList() }
                                searchQuery={ searchQuery }
                                userTypeSelection={ UserAccountTypesMain.EXTERNAL }
                                data-testid={ testId }
                            />
                        )
                }
            </ListLayout>
        );
    };

    const handleAccountStatusChange = (event: React.MouseEvent<HTMLAnchorElement>, data: DropdownProps): void => {
        setInvitationStatusOption(data.value as string);
        setIsInvitationStatusOptionChanged(true);
    };

    const resolveTotalPages = (): number => {
        if (selectedUserStore === userstoresConfig.primaryUserstoreName) {
            return Math.ceil(usersList?.totalResults / listItemLimit);
        } else {
            /** Response from the LDAP only contains the total items per page.
             * No way to resolve the total number of items. So a large value will be set here and the
             * next button will be disabled if there are no more items to fetch.
            */
            return NUMBER_OF_PAGES_FOR_LDAP;
        }
    };

    const renderMultipleInviteConfirmationModel = (): ReactElement => {
        return (
            <ConfirmationModal
                data-componentid={ `${componentId}-select-multiple-invite-confirmation-modal` }
                onClose={ (): void => {
                    setShowMultipleInviteConfirmationModal(false);
                    setShowBulkImportWizard(false);
                } }
                type="warning"
                open={ showMultipleInviteConfirmationModal }
                primaryAction={ t("common:close") }
                onPrimaryActionClick={ (): void => {
                    setShowMultipleInviteConfirmationModal(false);
                    setShowBulkImportWizard(false);
                } }
                closeOnDimmerClick={ false }
            >
                <ConfirmationModal.Header>
                    { t("console:manage.features.users.confirmations.addMultipleUser.header") }
                </ConfirmationModal.Header>
                <ConfirmationModal.Message attached warning>
                    { t("console:manage.features.users.confirmations.addMultipleUser.message") }
                </ConfirmationModal.Message>
                <ConfirmationModal.Content>
                    { t("console:manage.features.users.confirmations.addMultipleUser.content") }
                </ConfirmationModal.Content>
            </ConfirmationModal>
        );
    };

    const handleInviteParentUserWizardClose = (): void => {
        setShowInviteParentUserWizard(false);
        mutateParentOrgUserInviteList();
    };

    return (
        <PageLayout
            action={
                hasRequiredScopes(featureConfig?.users, featureConfig?.users?.scopes?.create, allowedScopes)
                && !isUserListFetchRequestLoading
                && (!isSubOrganization() || !isParentOrgUserInviteListLoading)
                && !isReadOnlyUserStore
                && renderUserDropDown()
            }
            title={ t("console:manage.pages.users.title") }
            pageTitle={ t("console:manage.pages.users.title") }
            description={ t("extensions:manage.users.usersSubTitle") }
            data-testid={ `${ testId }-page-layout` }
        >
            { isSubOrganization()
                ? (
                    <ResourceTab
                        activeIndex= { activeTabIndex }
                        data-testid= { `${ testId }-administrator-tabs` }
                        defaultActiveIndex={ 0 }
                        onTabChange={ handleTabChange }
                        panes= { resolveAdminTabPanes() }
                    />
                ) : renderUsersList()
            }
            {
                showWizard && (
                    <AddUserWizard
                        data-componentid={ `${ componentId }-user-mgt-add-user-wizard-modal` }
                        data-testid={ `${ testId }-user-mgt-add-user-wizard-modal` }
                        isSubOrg={ isSubOrganization() }
                        closeWizard={ () => {
                            setShowWizard(false);
                            setEmailVerificationEnabled(undefined);
                        } }
                        emailVerificationEnabled={ emailVerificationEnabled }
                        onSuccessfulUserAddition={ (id: string) => {
                            mutateParentOrgUserInviteList();
                            mutateUserListFetchRequest();
                            eventPublisher.publish("manage-users-finish-creating-user");
                            history.push(AppConstants.getPaths().get("USERS").replace(":id", id));
                        } }
                        defaultUserTypeSelection={ selectedAddUserType }
                        userTypeSelection={ userType }
                        listOffset={ listOffset }
                        listItemLimit={ listItemLimit }
                        updateList={ () => mutateUserListFetchRequest() }
                        userStore= { selectedUserStore }
                    />
                )
            }
            {
                showBulkImportWizard
                && !connectorConfigLoading
                && emailVerificationEnabled
                && (
                    <BulkImportUserWizard
                        data-componentid="user-mgt-bulk-import-user-wizard-modal"
                        closeWizard={ handleBulkImportWizardClose }
                        userstore={ userstoresConfig.primaryUserstoreName }
                    />
                )
            }
            {
                showMultipleInviteConfirmationModal &&
                    renderMultipleInviteConfirmationModel()
            }
            {
                showInviteParentUserWizard && (
                    <InviteParentOrgUserWizard
                        closeWizard={ handleInviteParentUserWizardClose }
                        onUserInviteSuccess={ () => mutateParentOrgUserInviteList() }
                        data-componentid="user-mgt-invite-parent-user-wizard-modal"
                    />
                )
            }
        </PageLayout>
    );
};

/**
 * Default props for the component.
 */
UsersPage.defaultProps = {
    "data-componentid": "users",
    "data-testid": "users"
};

/**
 * A default export was added to support React.lazy.
 * TODO: Change this to a named export once react starts supporting named exports for code splitting.
 * @see {@link https://reactjs.org/docs/code-splitting.html#reactlazy}
 */
export default UsersPage;<|MERGE_RESOLUTION|>--- conflicted
+++ resolved
@@ -35,14 +35,9 @@
     ResourceTab,
     ResourceTabPaneInterface
 } from "@wso2is/react-components";
-<<<<<<< HEAD
 import { AxiosError } from "axios";
 import cloneDeep from "lodash-es/cloneDeep";
-=======
-import { UsersConstants } from "../../../extensions/components/users/constants";
 import { InvitationStatus } from "../../../extensions/components/users/models";
-import { AxiosError, AxiosResponse } from "axios";
->>>>>>> bdb7970b
 import React, {
     FunctionComponent,
     ReactElement,
@@ -96,7 +91,6 @@
 import { BulkImportUserWizard } from "../components/wizard/bulk-import-user-wizard";
 import { InviteParentOrgUserWizard } from "../components/wizard/invite-parent-org-user-wizard";
 import {
-    InvitationStatus,
     UserAccountTypes,
     UserAccountTypesMain,
     UserAddOptionTypes,
