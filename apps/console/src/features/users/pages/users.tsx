/**
 * Copyright (c) 2023-2024, WSO2 LLC. (https://www.wso2.com).
 *
 * WSO2 LLC. licenses this file to you under the Apache License,
 * Version 2.0 (the "License"); you may not use this file except
 * in compliance with the License.
 * You may obtain a copy of the License at
 *
 *     http://www.apache.org/licenses/LICENSE-2.0
 *
 * Unless required by applicable law or agreed to in writing,
 * software distributed under the License is distributed on an
 * "AS IS" BASIS, WITHOUT WARRANTIES OR CONDITIONS OF ANY
 * KIND, either express or implied. See the License for the
 * specific language governing permissions and limitations
 * under the License.
 */

import { FeatureStatus, useCheckFeatureStatus } from "@wso2is/access-control";
import { hasRequiredScopes } from "@wso2is/core/helpers";
import {
    AlertInterface,
    AlertLevels,
    IdentifiableComponentInterface,
    MultiValueAttributeInterface,
    TestableComponentInterface
} from "@wso2is/core/models";
import { addAlert } from "@wso2is/core/store";
import {
    ConfirmationModal,
    EmptyPlaceholder,
    ListLayout,
    PageLayout,
    PrimaryButton,
    ResourceTab,
    ResourceTabPaneInterface
} from "@wso2is/react-components";
import { AxiosError } from "axios";
import cloneDeep from "lodash-es/cloneDeep";
import React, {
    FunctionComponent,
    ReactElement,
    SyntheticEvent,
    useEffect,
    useMemo,
    useState } from "react";
import { useTranslation } from "react-i18next";
import { useDispatch, useSelector } from "react-redux";
import { RouteComponentProps } from "react-router";
import { Dispatch } from "redux";
import { Dropdown, DropdownItemProps, DropdownProps, Icon, PaginationProps, TabProps } from "semantic-ui-react";
import { userstoresConfig } from "../../../extensions";
import { FeatureGateConstants } from "../../../extensions/components/feature-gate/constants/feature-gate";
import {
    AdvancedSearchWithBasicFilters,
    AppConstants,
    AppState,
    EventPublisher,
    FeatureConfigInterface,
    SharedUserStoreUtils,
    UIConstants,
    UserBasicInterface,
    getAUserStore,
    getEmptyPlaceholderIllustrations,
    history
} from "../../core";
import { useGetCurrentOrganizationType } from "../../organizations/hooks/use-get-organization-type";
import {
    ConnectorPropertyInterface,
    GovernanceConnectorCategoryInterface,
    GovernanceConnectorInterface,
    RealmConfigInterface,
    ServerConfigurationsConstants,
    getConnectorCategory,
    useServerConfigs
} from "../../server-configurations";
import { useUserStores } from "../../userstores/api";
import {
    UserStoreItem,
    UserStoreListItem,
    UserStorePostData,
    UserStoreProperty
} from "../../userstores/models/user-stores";
import { useUsersList } from "../api";
import { useGetParentOrgUserInvites } from "../components/guests/api/use-get-parent-org-user-invites";
import { UserInviteInterface } from "../components/guests/models/invite";
import { GuestUsersList } from "../components/guests/pages/guest-users-list";
import { UsersList } from "../components/users-list";
import { AddUserWizard } from "../components/wizard/add-user-wizard";
import { BulkImportUserWizard } from "../components/wizard/bulk-import-user-wizard";
import { InviteParentOrgUserWizard } from "../components/wizard/invite-parent-org-user-wizard";
import {
    UserAccountTypes,
    UserAccountTypesMain,
    UserAddOptionTypes,
    UserManagementConstants
} from "../constants";
import { InvitationStatus, UserListInterface } from "../models";

/**
 * Props for the Users page.
 */
type UsersPageInterface = IdentifiableComponentInterface & RouteComponentProps & TestableComponentInterface;

/**
 * Temporary value to append to the list limit to figure out if the next button is there.
 */
const TEMP_RESOURCE_LIST_ITEM_LIMIT_OFFSET: number = 1;
const NUMBER_OF_PAGES_FOR_LDAP: number = 100;

/**
 * Users info page.
 *
 * @param props - Props injected to the component.
 * @returns React Element
 */
const UsersPage: FunctionComponent<UsersPageInterface> = (
    props: UsersPageInterface
): ReactElement => {

    const {
        [ "data-testid" ]: testId,
        [ "data-componentid" ]: componentId
    } = props;

    const { t } = useTranslation();

    const dispatch: Dispatch<any> = useDispatch();

    const saasFeatureStatus : FeatureStatus = useCheckFeatureStatus(
        FeatureGateConstants.SAAS_FEATURES_IDENTIFIER);

    const { isSubOrganization, isSuperOrganization, isFirstLevelOrganization } = useGetCurrentOrganizationType();

    const featureConfig: FeatureConfigInterface = useSelector((state: AppState) => state.config.ui.features);
    const allowedScopes: string = useSelector((state: AppState) => state?.auth?.allowedScopes);

    const [ searchQuery, setSearchQuery ] = useState<string>("");
    const [ listOffset, setListOffset ] = useState<number>(0);
    const [ activeTabIndex, setActiveTabIndex ] = useState<number>(0);
    const [ listItemLimit, setListItemLimit ] = useState<number>(UIConstants.DEFAULT_RESOURCE_LIST_ITEM_LIMIT);
    const [ showWizard, setShowWizard ] = useState<boolean>(false);
    const [ showBulkImportWizard, setShowBulkImportWizard ] = useState<boolean>(false);
    const [ readOnlyUserStoresList, setReadOnlyUserStoresList ] = useState<string[]>([]);
    const [ triggerClearQuery, setTriggerClearQuery ] = useState<boolean>(false);
    const [ emailVerificationEnabled, setEmailVerificationEnabled ] = useState<boolean>(undefined);
    const [ isNextPageAvailable, setIsNextPageAvailable ] = useState<boolean>(undefined);
    const [ selectedAddUserType ] = useState<UserAccountTypes>(UserAccountTypes.USER);
    const [ userType, setUserType ] = useState<string>();
    const [ selectedUserStore, setSelectedUserStore ] = useState<string>(userstoresConfig.primaryUserstoreName);
    const [ invitationStatusOption, setInvitationStatusOption ] = useState<string>(InvitationStatus.PENDING);
    const [ isUsersNextPageAvailable ] = useState<boolean>(undefined);
    const [ isSelectedUserStoreReadOnly ] = useState<boolean>(false);
    const [ isInvitationStatusOptionChanged, setIsInvitationStatusOptionChanged ] = useState<boolean>(false);
    const [ filterGuestList, setFilterGuestList ] = useState<UserInviteInterface[]>();
    const [ finalGuestList, setFinalGuestList ] = useState<UserInviteInterface[]>([]);
    const [ paginatedGuestList, setPaginateGuestList ] = useState<UserInviteInterface[]>([]);
    const [ showMultipleInviteConfirmationModal, setShowMultipleInviteConfirmationModal ] = useState<boolean>(false);
    const [ connectorConfigLoading, setConnecterConfigLoading ] = useState<boolean>(false);
    const [ showInviteParentUserWizard, setShowInviteParentUserWizard ] = useState<boolean>(false);

    const eventPublisher: EventPublisher = EventPublisher.getInstance();

    const invitationStatusOptions: DropdownItemProps[] = [
        {
            key: 2,
            text: t("parentOrgInvitations:searchdropdown.pendingLabel"),
            value: "Pending"
        },
        {
            key: 3,
            text: t("parentOrgInvitations:searchdropdown.expiredLabel"),
            value: "Expired"
        }
    ];
    const modifiedLimit: number = listItemLimit + TEMP_RESOURCE_LIST_ITEM_LIMIT_OFFSET;
    // Excluding groups and roles from getUserList API call to improve performance.
    const excludedAttributes: string = UserManagementConstants.GROUPS_AND_ROLES_ATTRIBUTE;

    // Hook to get parent organization user invites.
    // Only available for sub organizations.
    const {
        data: parentOrgUserInviteList,
        isLoading: isParentOrgUserInviteListLoading,
        mutate: mutateParentOrgUserInviteList
    } = useGetParentOrgUserInvites(
        isSubOrganization()
    );

    // Hook to get the server configurations.
    const {
        data: originalServerConfigs
    } = useServerConfigs(
        saasFeatureStatus === FeatureStatus.ENABLED &&
        !isSubOrganization()
    );

    // Get users list.
    const {
        data: originalUserList,
        isLoading: isUserListFetchRequestLoading,
        error: userListFetchRequestError,
        mutate: mutateUserListFetchRequest
    } = useUsersList(
        modifiedLimit,
        listOffset,
        searchQuery === "" ? null : searchQuery,
        null,
        selectedUserStore,
        excludedAttributes
    );

    // Get userstores list.
    const {
        data: orginalUserStoreList,
        isLoading: isUserStoreListFetchRequestLoading,
        isValidating: isUserStoreListFetchRequestValidating,
        error: userStoreListFetchRequestError
    } = useUserStores(
        null,
        !isSubOrganization()
    );

    const realmConfigs: RealmConfigInterface = useMemo(() => originalServerConfigs?.realmConfig,
        [ originalServerConfigs ]);

    /**
     * Set userstore list to the state.
     */
    const userStoreOptions: UserStoreItem[] = useMemo(() => {
        const storeOptions: UserStoreItem[] = [
            {
                key: -1,
                text: userstoresConfig.primaryUserstoreName,
                value: userstoresConfig.primaryUserstoreName
            }
        ];

        if (orginalUserStoreList?.length > 0) {
            orginalUserStoreList.map((store: UserStoreListItem, index: number) => {
                if (store.name.toUpperCase() !== userstoresConfig.primaryUserstoreName) {
                    getAUserStore(store.id).then((response: UserStorePostData) => {
                        const isDisabled: boolean = response.properties.find(
                            (property: UserStoreProperty) => property.name === "Disabled")?.value === "true";

                        if (!isDisabled) {
                            const storeOption: UserStoreItem = {
                                key: index,
                                text: store.name,
                                value: store.name
                            };

                            storeOptions.push(storeOption);
                        }
                    });
                }
            });
        }

        return storeOptions;
    }, [ orginalUserStoreList ]);

    /**
     * Indicates whether the currently selected user store is read-only or not.
     */
    const isReadOnlyUserStore: boolean = useMemo(() => {
        if (readOnlyUserStoresList?.includes(selectedUserStore)) {
            return true;
        }

        return false;
    }, [ selectedUserStore ]);

    /**
     * Get read-only user stores from the user store list.
     */
    useEffect(() => {
        if (isUserStoreListFetchRequestValidating || isUserStoreListFetchRequestLoading ||
             !orginalUserStoreList || orginalUserStoreList.length < 1) {
            return;
        }

        getReadOnlyUserStoresList(orginalUserStoreList);
    }, [ orginalUserStoreList ]);

    /**
     * Handles the user list fetch request error.
     */
    useEffect(() => {
        if (!userListFetchRequestError) {
            return;
        }

        if (userListFetchRequestError.response
            && userListFetchRequestError.response.data
            && userListFetchRequestError.response.data.description) {
            dispatch(addAlert({
                description: userListFetchRequestError.response.data.description,
                level: AlertLevels.ERROR,
                message: t("console:manage.features.users.notifications." +
                    "fetchUsers.error.message")
            }));

            return;
        }

        dispatch(addAlert({
            description: t("console:manage.features.users.notifications.fetchUsers.genericError." +
                "description"),
            level: AlertLevels.ERROR,
            message: t("console:manage.features.users.notifications.fetchUsers.genericError.message")
        }));
    }, [ userListFetchRequestError ]);

    /**
     * Handles the userstore list fetch request error.
     */
    useEffect(() => {
        if (!userStoreListFetchRequestError) {
            return;
        }

        if (userStoreListFetchRequestError.response
            && userStoreListFetchRequestError.response.data
            && userStoreListFetchRequestError.response.data.description) {
            dispatch(addAlert({
                description: userStoreListFetchRequestError.response.data.description,
                level: AlertLevels.ERROR,
                message: t("console:manage.features.users.notifications." +
                    "fetchUsers.error.message")
            }));

            return;
        }

        dispatch(addAlert({
            description: t("console:manage.features.users.notifications.fetchUserstores.genericError." +
                "description"),
            level: AlertLevels.ERROR,
            message: t("console:manage.features.users.notifications.fetchUserstores.genericError.message")
        }));
    }, [ userStoreListFetchRequestError ]);

    /**
     * Handles the parent user invitations search query changes.
     */
    useEffect(() => {
        if (!isSubOrganization()) {
            return;
        }

        setListOffset(0);
        if (searchQuery === "userName co " || searchQuery === "" || searchQuery === null) {
            setPaginateGuestList(parentOrgUserInviteList?.invitations);
            setFilterGuestList([]);

            return;
        } else if (searchQuery) {
            let searchList: UserInviteInterface[] = parentOrgUserInviteList?.invitations;

            if (filterGuestList?.length > 0) {
                searchList = filterGuestList;
            }
            if (searchQuery.includes("userName sw ")) {
                const searchValue: string = searchQuery.split("sw ")[1];

                searchList = searchList?.filter((invite: UserInviteInterface) => {
                    return invite?.username.startsWith(searchValue);
                });
            } else if (searchQuery.includes("userName ew ")) {
                const searchValue: string = searchQuery.split("ew ")[1];

                searchList = searchList?.filter((invite: UserInviteInterface) => {
                    return invite?.username.endsWith(searchValue);
                });
            } else if (searchQuery.includes("userName eq ")) {
                const searchValue: string = searchQuery.split("eq ")[1];

                searchList = searchList?.filter((invite: UserInviteInterface) => {
                    return (invite?.username === searchValue);
                });
            } else if (searchQuery.includes("userName co ")) {
                const searchValue: string = searchQuery.split("co ")[1];

                searchList = searchList?.filter((invite: UserInviteInterface) => {
                    return invite?.username.includes(searchValue);
                });
            }
            setPaginateGuestList(searchList);
            setFilterGuestList(searchList);
        }
    }, [ searchQuery ]);

    useEffect(() => {
        setShowMultipleInviteConfirmationModal(
            showBulkImportWizard
            && !connectorConfigLoading
            && !emailVerificationEnabled
        );
    }, [ showBulkImportWizard, connectorConfigLoading ]);

    /**
     * Handles parent user invitation pagination.
     */
    useEffect(() => {
        setFinalGuestList(parentOrgUserInviteList?.invitations?.filter((invitation: UserInviteInterface) =>
            invitation.status === InvitationStatus.PENDING.toUpperCase()));

    }, [ parentOrgUserInviteList?.invitations ]);

    /**
     * User effect to handle Pagination for pending/expired Guest.
     */
    useEffect(() => {
        if (invitationStatusOption === InvitationStatus.ACCEPTED) {
            return;
        }

        let finalInvitations: UserInviteInterface[] = paginatedGuestList?.filter(
            (invitation: UserInviteInterface) => invitation.status === invitationStatusOption.toUpperCase());

        if (finalInvitations?.length > listItemLimit) {
            finalInvitations = finalInvitations.slice(listOffset, listOffset + listItemLimit);
            setFinalGuestList(finalInvitations);
            setIsNextPageAvailable(finalInvitations.length === listItemLimit);
        } else {
            setFinalGuestList(finalInvitations);
            setIsNextPageAvailable(false);
        }
    }, [ paginatedGuestList, listOffset, listItemLimit, isInvitationStatusOptionChanged, invitationStatusOption ]);

<<<<<<< HEAD
=======
    const getReadOnlyUserStoresList = (): void => {
        SharedUserStoreUtils.getReadOnlyUserStores().then((response: string[]) => {
            setReadOnlyUserStoresList(response);
        });
    };

    //TODO: Use the useUsersList SWR hook to fetch the user data.
    const getList = (limit: number, offset: number, filter: string, attribute: string, domain: string) => {
        setUserListRequestLoading(true);

        const modifiedLimit : number = limit + TEMP_RESOURCE_LIST_ITEM_LIMIT_OFFSET;

        getUsersList(modifiedLimit, offset, filter, attribute, domain, "groups,roles")
            .then((response: UserListInterface) => {
                const data: UserListInterface = { ...response };

                data.Resources = data?.Resources?.map((resource: UserBasicInterface) => {
                    const userStore: string = resource.userName.split("/").length > 1
                        ? resource.userName.split("/")[0]
                        : "Primary";

                    if (userStore !== CONSUMER_USERSTORE) {
                        let email: string = null;

                        if (resource?.emails instanceof Array) {
                            const emailElement: string | MultiValueAttributeInterface = resource?.emails[0];

                            if (typeof emailElement === "string") {
                                email = emailElement;
                            } else {
                                email = emailElement?.value;
                            }
                        }

                        resource.emails = [ email ];

                        return resource;
                    } else {
                        const resources: UserBasicInterface[] = [ ...data.Resources ];

                        resources.splice(resources.indexOf(resource), 1);
                        data.Resources = resources;
                    }
                });

                setUsersList(moderateUsersList(data, modifiedLimit, TEMP_RESOURCE_LIST_ITEM_LIMIT_OFFSET));
                setUserStoreError(false);
            }).catch((error: AxiosError) => {
                if (error?.response?.data?.description) {
                    dispatch(addAlert({
                        description: error?.response?.data?.description ?? error?.response?.data?.detail
                            ?? t("users:notifications.fetchUsers.error.description"),
                        level: AlertLevels.ERROR,
                        message: error?.response?.data?.message
                            ?? t("users:notifications.fetchUsers.error.message")
                    }));

                    return;
                }

                dispatch(addAlert({
                    description: t("users:notifications.fetchUsers.genericError." +
                        "description"),
                    level: AlertLevels.ERROR,
                    message: t("users:notifications.fetchUsers.genericError.message")
                }));

                setUserStoreError(true);
                setUsersList({
                    Resources: [],
                    itemsPerPage: 10,
                    links: [],
                    startIndex: 1,
                    totalResults: 0
                });
            })
            .finally(() => {
                setUserListRequestLoading(false);
            });
    };

>>>>>>> 9bcc44cf
    /**
     * Returns a moderated users list.
     *
     * @remarks There is no proper way to count the total entries in the userstore with LDAP. So as a workaround, when
     * fetching users, we request an extra entry to figure out if there is a next page.
     * TODO: Remove this function and other related variables once there is a proper fix for LDAP pagination.
     * @see {@link https://github.com/wso2/product-is/issues/7320}
     *
     * @param list - Users list retrieved from the API.
     * @param requestedLimit - Requested item limit.
     * @param popCount - Tempt count used which will be removed after figuring out if next page is available.
     * @returns UserListInterface
     */
    const moderateUsersList = (list: UserListInterface, requestedLimit: number,
        popCount: number = 1): UserListInterface => {

        const moderated: UserListInterface = list;

        if (moderated.itemsPerPage === requestedLimit) {
            moderated.Resources.splice(-1, popCount);
            setIsNextPageAvailable(true);
        } else {
            setIsNextPageAvailable(false);
        }

        return moderated;
    };

    /**
     * Transform the original users list response from the API.
     *
     * @param usersList - User list from the API.
     * @returns Moderated List.
     */
<<<<<<< HEAD
    const transformUserList = (usersList: UserListInterface) => {
        if (!usersList) {
            return;
        }
=======
    const getUserStores = () => {
        const storeOptions: UserStoreItem[] = [
            {
                key: -1,
                text: t("users:userstores.userstoreOptions.primary"),
                value: "primary"
            }
        ];

        let storeOption: UserStoreItem = {
            key: null,
            text: "",
            value: ""
        };
>>>>>>> 9bcc44cf

        const clonedUserList: UserListInterface = cloneDeep(usersList);

        clonedUserList.Resources = clonedUserList?.Resources?.map((resource: UserBasicInterface) => {
            const userStore: string = resource.userName.split("/").length > 1
                ? resource.userName.split("/")[0]
                : userstoresConfig.primaryUserstoreName;

            if (userStore !== userstoresConfig.primaryUserstoreName) {
                let email: string = null;

                if (resource?.emails instanceof Array) {
                    const emailElement: string | MultiValueAttributeInterface = resource?.emails[0];

                    if (typeof emailElement === "string") {
                        email = emailElement;
                    } else {
                        email = emailElement?.value;
                    }
                }

                resource.emails = [ email ];

                return resource;
            }

            return resource;
        });

        return moderateUsersList(clonedUserList, modifiedLimit, TEMP_RESOURCE_LIST_ITEM_LIMIT_OFFSET);
    };

    const usersList: UserListInterface = useMemo(() => transformUserList(originalUserList), [ originalUserList ]);

    /**
     * Fetches the read-only user stores.
     *
     * @param userstore - Userstore list.
     */
    const getReadOnlyUserStoresList = (userstore: UserStoreListItem[]): void => {
        SharedUserStoreUtils.getReadOnlyUserStores(userstore).then((response: string[]) => {
            setReadOnlyUserStoresList(response);
        });
    };

    /**
     * Handles the `onSearchQueryClear` callback action.
     */
    const handleSearchQueryClear = (): void => {
        setTriggerClearQuery(!triggerClearQuery);
        setSearchQuery("");
    };

    /**
     * Dispatches the alert object to the redux store.
     *
     * @param alert - Alert object.
     */
    const handleAlerts = (alert: AlertInterface) => {
        dispatch(addAlert(alert));
    };

    /**
     * Handles the `onFilter` callback action from the
     * users search component.
     *
     * @param query - Search query.
     */
    const handleUserFilter = (query: string): void => {
        setSearchQuery(query);
        setListOffset(0);
    };

    const handlePaginationChange = (event: React.MouseEvent<HTMLAnchorElement>, data: PaginationProps) => {
        setListOffset((data.activePage as number - 1) * listItemLimit);
    };

    const handleItemsPerPageDropdownChange = (event: React.MouseEvent<HTMLAnchorElement>, data: DropdownProps) => {
        setListItemLimit(data.value as number);
    };

    const handleDomainChange = (event: React.MouseEvent<HTMLAnchorElement>, data: DropdownProps) => {
        if (data.value === "all") {
            setSelectedUserStore(null);
        } else {
            setSelectedUserStore(data.value as string);
        }
    };

    const onUserDelete = (): void => {
        mutateUserListFetchRequest();
    };

    /**
     * Handles the click event of the create new user button.
     */
    const handleAddNewUserWizardClick = (): void => {
        setConnecterConfigLoading(true);
        getConnectorCategory(ServerConfigurationsConstants.USER_ONBOARDING_CONNECTOR_ID)
            .then((response: GovernanceConnectorCategoryInterface) => {
                const connectors: GovernanceConnectorInterface[]  = response?.connectors;
                const userOnboardingConnector: GovernanceConnectorInterface = connectors.find(
                    (connector: GovernanceConnectorInterface) => connector.id
                        === ServerConfigurationsConstants.USER_EMAIL_VERIFICATION_CONNECTOR_ID
                );

                const emailVerification: ConnectorPropertyInterface = userOnboardingConnector.properties.find(
                    (property: ConnectorPropertyInterface) =>
                        property.name === ServerConfigurationsConstants.EMAIL_VERIFICATION_ENABLED);

                setEmailVerificationEnabled(emailVerification.value === "true");
            }).catch((error: AxiosError) => {
                handleAlerts({
                    description: error?.response?.data?.description ?? t(
                        "governanceConnectors:notifications." +
                        "getConnector.genericError.description"
                    ),
                    level: AlertLevels.ERROR,
                    message: error?.response?.data?.message ?? t(
                        "governanceConnectors:notifications." +
                        "getConnector.genericError.message"
                    )
                });
            }).finally(() => setConnecterConfigLoading(false));
    };

    const addUserDropdownTrigger: ReactElement = (
        <PrimaryButton
            data-componentid={ `${ testId }-add-user-button` }
            data-testid={ `${ testId }-add-user-button` }
        >
            <Icon name="add"/>
            { t("extensions:manage.users.buttons.addUserBtn") }
            <Icon name="dropdown" className="ml-3 mr-0"/>
        </PrimaryButton>
    );


    const advancedSearchFilter = (): ReactElement => (
        <AdvancedSearchWithBasicFilters
            onFilter={ handleUserFilter }
            filterAttributeOptions={ [
                {
                    key: 0,
                    text: t("users:advancedSearch.form.dropdown." +
                        "filterAttributeOptions.username"),
                    value: "userName"
                },
                {
                    key: 1,
                    text: t("users:advancedSearch.form.dropdown." +
                        "filterAttributeOptions.email"),
                    value: "emails"
                },
                {
                    key: 2,
                    text: "First Name",
                    value: "name.givenName"
                },
                {
                    key: 3,
                    text: "Last Name",
                    value: "name.familyName"
                }
            ] }
            filterAttributePlaceholder={
                t("users:advancedSearch.form.inputs.filterAttribute" +
                    ".placeholder")
            }
            filterConditionsPlaceholder={
                t("users:advancedSearch.form.inputs.filterCondition" +
                    ".placeholder")
            }
            filterValuePlaceholder={
                t("users:advancedSearch.form.inputs.filterValue" +
                    ".placeholder")
            }
            placeholder={ t("users:advancedSearch.placeholder") }
            defaultSearchAttribute="userName"
            defaultSearchOperator="co"
            triggerClearQuery={ triggerClearQuery }
            disableSearchAndFilterOptions={ usersList?.totalResults <= 0 && !searchQuery }
        />
    );

    /**
     * Handles the `onClose` callback action from the bulk import wizard.
     */
    const handleBulkImportWizardClose = (): void => {
        setShowBulkImportWizard(false);
        mutateUserListFetchRequest();
    };

    const renderUsersList = (): ReactElement => {
        return (
            <ListLayout
                // TODO add sorting functionality.
                className="sub-org-users-list"
                advancedSearch={ advancedSearchFilter() }
                currentListSize={ usersList?.itemsPerPage }
                listItemLimit={ listItemLimit }
                onItemsPerPageDropdownChange={ handleItemsPerPageDropdownChange }
                data-testid="user-mgt-user-list-layout"
                onPageChange={ handlePaginationChange }
                rightActionPanel={
                    isFirstLevelOrganization() || isSuperOrganization()
                        ? (<Dropdown
                            data-testid="user-mgt-user-list-userstore-dropdown"
                            selection
                            options={ userStoreOptions }
                            onChange={ handleDomainChange }
                            defaultValue={ userstoresConfig.primaryUserstoreName }
                            loading={ isUserStoreListFetchRequestLoading }
                            readonly={ userStoreOptions.length <= 1 }
                        />) : null
                }
                showPagination={ true }
                totalPages={ Math.ceil(usersList?.totalResults / listItemLimit) }
                totalListSize={ usersList?.totalResults }
                paginationOptions={ {
                    disableNextButton: !isNextPageAvailable
                } }
                isLoading={ isUserListFetchRequestLoading }
            >
                { userStoreListFetchRequestError
                    ? (<EmptyPlaceholder
                        subtitle={ [ t("users:placeholders.userstoreError.subtitles.0"),
                            t("users:placeholders.userstoreError.subtitles.1")     ] }
                        title={ t("users:placeholders.userstoreError.title") }
                        image={ getEmptyPlaceholderIllustrations().genericError }
                        imageSize="tiny"
                    />)
                    : (<UsersList
                        advancedSearch={ advancedSearchFilter() }
                        usersList={ usersList }
                        onUserDelete={ onUserDelete }
                        userMetaListContent={ null }
                        realmConfigs={ realmConfigs }
                        onEmptyListPlaceholderActionClick={ () => setShowWizard(true) }
                        onSearchQueryClear={ handleSearchQueryClear }
                        searchQuery={ searchQuery }
                        data-testid="user-mgt-user-list"
                        readOnlyUserStores={ readOnlyUserStoresList }
                        featureConfig={ featureConfig }
                        isReadOnlyUserStore={ isReadOnlyUserStore }
                    />)
                }
            </ListLayout>
        );
    };

    const getAddUserOptions = (): DropdownItemProps[] => {
        const dropDownOptions: DropdownItemProps[] = [];

        if (hasRequiredScopes(featureConfig?.users, featureConfig?.users?.scopes?.create, allowedScopes)) {
            dropDownOptions.push({
                "data-componentid": `${componentId}-add-user-dropdown-item`,
                key: 1,
                text: t("users:addUserDropDown.addNewUser"),
                value: UserAccountTypesMain.EXTERNAL
            });
        }
        if (hasRequiredScopes(
            featureConfig?.bulkUserImport,
            featureConfig?.bulkUserImport?.scopes?.create,
            allowedScopes)) {
            dropDownOptions.push({
                "data-componentid": `${testId}-bulk-import-users-dropdown-item`,
                "data-testid": `${testId}-bulk-import-users-dropdown-item`,
                key: 2,
                text: t("users:addUserDropDown.bulkImport"),
                value: UserAddOptionTypes.BULK_IMPORT
            });
        }
        if (isSubOrganization() &&
            featureConfig?.guestUser?.enabled &&
            hasRequiredScopes(featureConfig?.guestUser, featureConfig?.guestUser?.scopes?.create, allowedScopes)) {
            dropDownOptions.push({
                "data-componentid": `${componentId}-invite-parent-user`,
                key: 3,
                text: t("parentOrgInvitations:addUserWizard.heading"),
                value: UserAccountTypesMain.INTERNAL
            });
        }

        return dropDownOptions;
    };

    const handleDropdownItemChange = (value: string): void => {
        handleAddNewUserWizardClick();
        switch (value) {
            case UserAccountTypesMain.EXTERNAL:
                eventPublisher.publish("manage-users-click-create-new", {
                    type: "user"
                });
                setShowWizard(true);
                setUserType(UserAccountTypesMain.EXTERNAL);

                break;
            case UserAddOptionTypes.BULK_IMPORT:
                setShowBulkImportWizard(true);

                break;
            case UserAccountTypesMain.INTERNAL:
                eventPublisher.publish("manage-users-click-invite-new", {
                    type: "user"
                });
                setShowInviteParentUserWizard(true);

                break;
        }
    };

    const handleTabChange = (e: SyntheticEvent, data: TabProps): void => {
        setActiveTabIndex(data.activeIndex as number);
        handleSearchQueryClear();
        if (data.activeIndex === 0) {
            setUserType(UserAccountTypesMain.INTERNAL);
        } else if (data.activeIndex === 1) {
            setUserType(UserAccountTypesMain.EXTERNAL);
        }
    };

    const renderUserDropDown = (): ReactElement => {
        return (
            <Dropdown
                data-componentid={ `${ componentId }-add-user-dropdown` }
                direction="left"
                floating
                icon={ null }
                trigger={ addUserDropdownTrigger }
            >
                <Dropdown.Menu >
                    { getAddUserOptions().map((option: {
                        "data-componentid": string;
                        key: number;
                        text: string;
                        value: UserAccountTypes;
                    }) => (
                        <Dropdown.Item
                            key={ option.value }
                            onClick={ ()=> handleDropdownItemChange(option.value) }
                            { ...option }
                        />
                    )) }
                </Dropdown.Menu>
            </Dropdown>
        );
    };

    const resolveAdminTabPanes = (): ResourceTabPaneInterface[] => {
        const panes: ResourceTabPaneInterface[] = [];

        panes.push({
            componentId: "users",
            menuItem: t("parentOrgInvitations:tab.usersTab"),
            render: renderUsersList
        });

        panes.push({
            componentId: "invitations",
            menuItem: t("parentOrgInvitations:tab.invitationsTab"),
            render: renderInvitationsList
        });

        return panes;
    };

    const renderInvitationsList = (): ReactElement => {
        return (
            <ListLayout
                className="sub-org-users-list"
                advancedSearch={ advancedSearchFilter() }
                currentListSize={ usersList?.itemsPerPage }
                listItemLimit={ listItemLimit }
                onItemsPerPageDropdownChange={ handleItemsPerPageDropdownChange }
                data-componentid={ `${ componentId }-user-mgt-user-list-layout` }
                data-testid={ `${ testId }-user-mgt-user-list-layout` }
                onPageChange={ handlePaginationChange }
                showPagination={ true }
                totalPages={ resolveTotalPages() }
                totalListSize={ usersList?.totalResults }
                isLoading={
                    isUserListFetchRequestLoading
                    || isParentOrgUserInviteListLoading
                }
                paginationOptions={ {
                    disableNextButton: !isUsersNextPageAvailable,
                    showItemsPerPageDropdown: selectedUserStore === userstoresConfig.primaryUserstoreName
                        ? true
                        : false
                } }
                showPaginationPageLimit={ !isSelectedUserStoreReadOnly }
                leftActionPanel={
                    (
                        <Dropdown
                            data-componentid={ `${ componentId }-list-userstore-dropdown` }
                            selection
                            options={ invitationStatusOptions }
                            onChange={ handleAccountStatusChange }
                            text={
                                t("parentOrgInvitations:filterLabel")
                                +  invitationStatusOption
                            }
                            disabled={
                                isParentOrgUserInviteListLoading
                            }
                        />
                    )
                }
            >
                {
                    userStoreListFetchRequestError
                        ? (
                            <EmptyPlaceholder
                                subtitle={ [ t("users:placeholders.userstoreError.subtitles.0"),
                                    t("users:placeholders.userstoreError.subtitles.1") ] }
                                title={ t("users:placeholders.userstoreError.title") }
                                image={ getEmptyPlaceholderIllustrations().genericError }
                                imageSize="tiny"
                            />
                        )
                        : (
                            <GuestUsersList
                                invitationStatusOption={ null }
                                onEmptyListPlaceholderActionClick={ () => setShowWizard(true) }
                                onboardedGuestUserList={ usersList }
                                onSearchQueryClear={ handleSearchQueryClear }
                                guestUsersList={ finalGuestList }
                                getGuestUsersList={ () => mutateParentOrgUserInviteList() }
                                searchQuery={ searchQuery }
                                userTypeSelection={ UserAccountTypesMain.EXTERNAL }
                                data-testid={ testId }
                            />
                        )
                }
            </ListLayout>
        );
    };

    const handleAccountStatusChange = (event: React.MouseEvent<HTMLAnchorElement>, data: DropdownProps): void => {
        setInvitationStatusOption(data.value as string);
        setIsInvitationStatusOptionChanged(true);
    };

    const resolveTotalPages = (): number => {
        if (selectedUserStore === userstoresConfig.primaryUserstoreName) {
            return Math.ceil(usersList?.totalResults / listItemLimit);
        } else {
            /** Response from the LDAP only contains the total items per page.
             * No way to resolve the total number of items. So a large value will be set here and the
             * next button will be disabled if there are no more items to fetch.
            */
            return NUMBER_OF_PAGES_FOR_LDAP;
        }
    };

    const renderMultipleInviteConfirmationModel = (): ReactElement => {
        return (
            <ConfirmationModal
                data-componentid={ `${componentId}-select-multiple-invite-confirmation-modal` }
                onClose={ (): void => {
                    setShowMultipleInviteConfirmationModal(false);
                    setShowBulkImportWizard(false);
                } }
                type="warning"
                open={ showMultipleInviteConfirmationModal }
                primaryAction={ t("common:close") }
                onPrimaryActionClick={ (): void => {
                    setShowMultipleInviteConfirmationModal(false);
                    setShowBulkImportWizard(false);
                } }
                closeOnDimmerClick={ false }
            >
                <ConfirmationModal.Header>
                    { t("users:confirmations.addMultipleUser.header") }
                </ConfirmationModal.Header>
                <ConfirmationModal.Message attached warning>
                    { t("users:confirmations.addMultipleUser.message") }
                </ConfirmationModal.Message>
                <ConfirmationModal.Content>
                    { t("users:confirmations.addMultipleUser.content") }
                </ConfirmationModal.Content>
            </ConfirmationModal>
        );
    };

    const handleInviteParentUserWizardClose = (): void => {
        setShowInviteParentUserWizard(false);
        mutateParentOrgUserInviteList();
    };

    return (
        <PageLayout
            action={
                hasRequiredScopes(featureConfig?.users, featureConfig?.users?.scopes?.create, allowedScopes)
                && !isUserListFetchRequestLoading
                && (!isSubOrganization() || !isParentOrgUserInviteListLoading)
                && !isReadOnlyUserStore
                && renderUserDropDown()
            }
            title={ t("pages:users.title") }
            pageTitle={ t("pages:users.title") }
            description={ t("extensions:manage.users.usersSubTitle") }
            data-testid={ `${ testId }-page-layout` }
        >
            { isSubOrganization()
                ? (
                    <ResourceTab
                        activeIndex= { activeTabIndex }
                        data-testid= { `${ testId }-administrator-tabs` }
                        defaultActiveIndex={ 0 }
                        onTabChange={ handleTabChange }
                        panes= { resolveAdminTabPanes() }
                    />
                ) : renderUsersList()
            }
            {
                showWizard && (
                    <AddUserWizard
                        data-componentid={ "user-mgt-add-user-wizard-modal" }
                        data-testid={ "user-mgt-add-user-wizard-modal" }
                        isSubOrg={ isSubOrganization() }
                        closeWizard={ () => {
                            setShowWizard(false);
                            setEmailVerificationEnabled(undefined);
                        } }
                        emailVerificationEnabled={ emailVerificationEnabled }
                        onSuccessfulUserAddition={ (id: string) => {
                            mutateParentOrgUserInviteList();
                            mutateUserListFetchRequest();
                            eventPublisher.publish("manage-users-finish-creating-user");
                            history.push(AppConstants.getPaths().get("USER_EDIT").replace(":id", id));
                        } }
                        defaultUserTypeSelection={ selectedAddUserType }
                        userTypeSelection={ userType }
                        listOffset={ listOffset }
                        listItemLimit={ listItemLimit }
                        updateList={ () => mutateUserListFetchRequest() }
                        userStore= { selectedUserStore }
                    />
                )
            }
            {
                showBulkImportWizard
                && !connectorConfigLoading
                && emailVerificationEnabled
                && (
                    <BulkImportUserWizard
                        data-componentid="user-mgt-bulk-import-user-wizard-modal"
                        closeWizard={ handleBulkImportWizardClose }
                        userstore={ userstoresConfig.primaryUserstoreName }
                    />
                )
            }
            {
                showMultipleInviteConfirmationModal &&
                    renderMultipleInviteConfirmationModel()
            }
            {
                showInviteParentUserWizard && (
                    <InviteParentOrgUserWizard
                        closeWizard={ handleInviteParentUserWizardClose }
                        onUserInviteSuccess={ () => mutateParentOrgUserInviteList() }
                        data-componentid="user-mgt-invite-parent-user-wizard-modal"
                    />
                )
            }
        </PageLayout>
    );
};

/**
 * Default props for the component.
 */
UsersPage.defaultProps = {
    "data-componentid": "users",
    "data-testid": "users"
};

/**
 * A default export was added to support React.lazy.
 * TODO: Change this to a named export once react starts supporting named exports for code splitting.
 * @see {@link https://reactjs.org/docs/code-splitting.html#reactlazy}
 */
export default UsersPage;<|MERGE_RESOLUTION|>--- conflicted
+++ resolved
@@ -429,90 +429,6 @@
         }
     }, [ paginatedGuestList, listOffset, listItemLimit, isInvitationStatusOptionChanged, invitationStatusOption ]);
 
-<<<<<<< HEAD
-=======
-    const getReadOnlyUserStoresList = (): void => {
-        SharedUserStoreUtils.getReadOnlyUserStores().then((response: string[]) => {
-            setReadOnlyUserStoresList(response);
-        });
-    };
-
-    //TODO: Use the useUsersList SWR hook to fetch the user data.
-    const getList = (limit: number, offset: number, filter: string, attribute: string, domain: string) => {
-        setUserListRequestLoading(true);
-
-        const modifiedLimit : number = limit + TEMP_RESOURCE_LIST_ITEM_LIMIT_OFFSET;
-
-        getUsersList(modifiedLimit, offset, filter, attribute, domain, "groups,roles")
-            .then((response: UserListInterface) => {
-                const data: UserListInterface = { ...response };
-
-                data.Resources = data?.Resources?.map((resource: UserBasicInterface) => {
-                    const userStore: string = resource.userName.split("/").length > 1
-                        ? resource.userName.split("/")[0]
-                        : "Primary";
-
-                    if (userStore !== CONSUMER_USERSTORE) {
-                        let email: string = null;
-
-                        if (resource?.emails instanceof Array) {
-                            const emailElement: string | MultiValueAttributeInterface = resource?.emails[0];
-
-                            if (typeof emailElement === "string") {
-                                email = emailElement;
-                            } else {
-                                email = emailElement?.value;
-                            }
-                        }
-
-                        resource.emails = [ email ];
-
-                        return resource;
-                    } else {
-                        const resources: UserBasicInterface[] = [ ...data.Resources ];
-
-                        resources.splice(resources.indexOf(resource), 1);
-                        data.Resources = resources;
-                    }
-                });
-
-                setUsersList(moderateUsersList(data, modifiedLimit, TEMP_RESOURCE_LIST_ITEM_LIMIT_OFFSET));
-                setUserStoreError(false);
-            }).catch((error: AxiosError) => {
-                if (error?.response?.data?.description) {
-                    dispatch(addAlert({
-                        description: error?.response?.data?.description ?? error?.response?.data?.detail
-                            ?? t("users:notifications.fetchUsers.error.description"),
-                        level: AlertLevels.ERROR,
-                        message: error?.response?.data?.message
-                            ?? t("users:notifications.fetchUsers.error.message")
-                    }));
-
-                    return;
-                }
-
-                dispatch(addAlert({
-                    description: t("users:notifications.fetchUsers.genericError." +
-                        "description"),
-                    level: AlertLevels.ERROR,
-                    message: t("users:notifications.fetchUsers.genericError.message")
-                }));
-
-                setUserStoreError(true);
-                setUsersList({
-                    Resources: [],
-                    itemsPerPage: 10,
-                    links: [],
-                    startIndex: 1,
-                    totalResults: 0
-                });
-            })
-            .finally(() => {
-                setUserListRequestLoading(false);
-            });
-    };
-
->>>>>>> 9bcc44cf
     /**
      * Returns a moderated users list.
      *
@@ -547,27 +463,10 @@
      * @param usersList - User list from the API.
      * @returns Moderated List.
      */
-<<<<<<< HEAD
     const transformUserList = (usersList: UserListInterface) => {
         if (!usersList) {
             return;
         }
-=======
-    const getUserStores = () => {
-        const storeOptions: UserStoreItem[] = [
-            {
-                key: -1,
-                text: t("users:userstores.userstoreOptions.primary"),
-                value: "primary"
-            }
-        ];
-
-        let storeOption: UserStoreItem = {
-            key: null,
-            text: "",
-            value: ""
-        };
->>>>>>> 9bcc44cf
 
         const clonedUserList: UserListInterface = cloneDeep(usersList);
 
