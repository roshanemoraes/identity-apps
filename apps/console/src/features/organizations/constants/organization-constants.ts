/**
 * Copyright (c) 2022, WSO2 Inc. (http://www.wso2.com) All Rights Reserved.
 *
 * WSO2 Inc. licenses this file to you under the Apache License,
 * Version 2.0 (the "License"); you may not use this file except
 * in compliance with the License.
 * You may obtain a copy of the License at
 *
 *     http://www.apache.org/licenses/LICENSE-2.0
 *
 * Unless required by applicable law or agreed to in writing,
 * software distributed under the License is distributed on an
 * "AS IS" BASIS, WITHOUT WARRANTIES OR CONDITIONS OF ANY
 * KIND, either express or implied. See the License for the
 * specific language governing permissions and limitations
 * under the License.
 */

import { OrganizationInterface } from "../models";

export class OrganizationManagementConstants {
    /**
     * Set of keys used to enable/disable features.
     * @constant
     * @type {Map<string, string>}
     * @default
     */
    public static readonly FEATURE_DICTIONARY: Map<string, string> = new Map<string, string>()
        .set("ORGANIZATION_CREATE", "organizations.create")
        .set("ORGANIZATION_UPDATE", "organizations.update")
        .set("ORGANIZATION_DELETE", "organizations.delete")
        .set("ORGANIZATION_READ", "organizations.read");

    /**
     * Super organization id as per alpha pack 2
     */
    public static readonly ROOT_ORGANIZATION_ID: string = "10084a8d-113f-4211-a0d5-efe36b082211";

    /**
     * Super organization object.
     *
     * @@constant
     * @type {OrganizationInterface}
     * @default
     */
    public static readonly ROOT_ORGANIZATION: OrganizationInterface = {
        id: this.ROOT_ORGANIZATION_ID,
        name: "Super",
        ref: ""
    };
}

export enum ORGANIZATION_TYPE {
    STRUCTURAL = "STRUCTURAL",
    TENANT = "TENANT"
}


// Role constants
export class OrganizationRoleManagementConstants {
    /**
     * Set of keys used to enable/disable features.
     * @constant
     * @type {Map<string, string>}
     * @default
     */
    public static readonly FEATURE_DICTIONARY: Map<string, string> = new Map<string, string>()
        .set("ORGANIZATION_ROLE_CREATE", "organization-roles.create")
        .set("ORGANIZATION_ROLE_UPDATE", "organization-roles.update")
        .set("ORGANIZATION_ROLE_DELETE", "organization-roles.delete")
        .set("ORGANIZATION_ROLE_READ", "organization-roles.read");

<<<<<<< HEAD
    public static readonly SUPER_ADMIN_PERMISSION_KEY = "/permission/protected";
=======
    public static readonly ORG_CREATOR_ROLE_NAME = "org-creator";

>>>>>>> b9c5cab0
}

export const APPLICATION_DOMAIN = "Application/";
export const INTERNAL_DOMAIN = "Internal";
export const PRIMARY_DOMAIN = "Primary";
export const ROLE_VIEW_PATH = "/organization-roles/";<|MERGE_RESOLUTION|>--- conflicted
+++ resolved
@@ -70,12 +70,8 @@
         .set("ORGANIZATION_ROLE_DELETE", "organization-roles.delete")
         .set("ORGANIZATION_ROLE_READ", "organization-roles.read");
 
-<<<<<<< HEAD
     public static readonly SUPER_ADMIN_PERMISSION_KEY = "/permission/protected";
-=======
     public static readonly ORG_CREATOR_ROLE_NAME = "org-creator";
-
->>>>>>> b9c5cab0
 }
 
 export const APPLICATION_DOMAIN = "Application/";
