/**
* Copyright (c) 2020, WSO2 Inc. (http://www.wso2.org) All Rights Reserved.
*
* WSO2 Inc. licenses this file to you under the Apache License,
* Version 2.0 (the 'License'); you may not use this file except
* in compliance with the License.
* You may obtain a copy of the License at
*
*     http://www.apache.org/licenses/LICENSE-2.0
*
* Unless required by applicable law or agreed to in writing,
* software distributed under the License is distributed on an
* 'AS IS' BASIS, WITHOUT WARRANTIES OR CONDITIONS OF ANY
* KIND, either express or implied. See the License for the
* specific language governing permissions and limitations
* under the License.
*/

import { hasRequiredScopes } from "@wso2is/core/helpers";
import {
    AlertLevels,
    LoadableComponentInterface,
    SBACInterface,
    TestableComponentInterface
} from "@wso2is/core/models";
import { addAlert } from "@wso2is/core/store";
import {
    ConfirmationModal,
    DataTable,
    EmptyPlaceholder,
    GenericIcon,
    LinkButton,
    PrimaryButton,
    TableActionsInterface,
    TableColumnInterface
} from "@wso2is/react-components";
import React, { FunctionComponent, ReactElement, ReactNode, SyntheticEvent, useState } from "react";
import { Trans, useTranslation } from "react-i18next";
import { useDispatch, useSelector } from "react-redux";
<<<<<<< HEAD
import { Header, Icon, Image, Popup, SemanticICONS } from "semantic-ui-react";
=======
import { Header, Icon, SemanticICONS } from "semantic-ui-react";
>>>>>>> 8ea711a5
import {
    AppConstants,
    AppState,
    EmptyPlaceholderIllustrations,
    FeatureConfigInterface,
    UIConstants,
    history
} from "../../core";
import { deleteUserStore } from "../api";
import { TableIcons } from "../configs";
import { UserStoreListItem } from "../models";

/**
 * Prop types of the `UserStoresList` component
 */
interface UserStoresListPropsInterface extends SBACInterface<FeatureConfigInterface>, LoadableComponentInterface,
    TestableComponentInterface {

    /**
     * Advanced Search component.
     */
    advancedSearch?: ReactNode;
    /**
     * Default list item limit.
     */
    defaultListItemLimit?: number;
    /**
     * The userstore list
     */
    list: UserStoreListItem[];
    /**
     * Initiate an update
     */
    update: () => void;
    /**
     * Callback for the search query clear action.
     */
    onSearchQueryClear: () => void;
    /**
     * Callback to be fired when clicked on the empty list placeholder action.
     */
    onEmptyListPlaceholderActionClick: () => void;
    /**
     * Search query for the list.
     */
    searchQuery: string;
    /**
     * Enable selection styles.
     */
    selection?: boolean;
    /**
     * Show list item actions.
     */
    showListItemActions?: boolean;
}

/**
 * This component renders the Userstore List.
 *
 * @param {UserStoresListPropsInterface} props - Props injected to the component.
 *
 * @return {React.ReactElement}
 */
export const UserStoresList: FunctionComponent<UserStoresListPropsInterface> = (
    props: UserStoresListPropsInterface
): ReactElement => {

    const {
        advancedSearch,
        defaultListItemLimit,
        isLoading,
        featureConfig,
        list,
        onEmptyListPlaceholderActionClick,
        onSearchQueryClear,
        searchQuery,
        selection,
        showListItemActions,
        update,
        [ "data-testid" ]: testId
    } = props;

    const [ deleteConfirm, setDeleteConfirm ] = useState(false);
    const [ deleteID, setDeleteID ] = useState<string>(null);
    const [ deleteName, setDeleteName ] = useState<string>("");

    const allowedScopes: string = useSelector((state: AppState) => state?.auth?.scope);

    const dispatch = useDispatch();

    const { t } = useTranslation();

    /**
     * Delete a userstore.
     *
     * @param {string} id userstore id.
     * @param {string} name userstore name.
     */
    const initDelete = (id: string, name: string) => {
        setDeleteID(id);
        setDeleteName(name);
        setDeleteConfirm(true);
    };

    /**
     * Closes the delete confirmation modal
     */
    const closeDeleteConfirm = () => {
        setDeleteConfirm(false);
        setDeleteName("");
        setDeleteID(null);
    };

    /**
     * Shows the delete confirmation modal
     * @return {ReactElement}
     */
    const showDeleteConfirm = (): ReactElement => (
        <ConfirmationModal
            onClose={ closeDeleteConfirm }
            type="warning"
            open={ deleteConfirm }
            assertion={ deleteName }
            assertionHint={
                <p>
                    <Trans i18nKey="adminPortal:components.userstores.confirmation.hint">
                        Please type
                        <strong data-testid={ `${ testId }-delete-confirmation-modal-assertion` }>
                            { { name: deleteName } }
                        </strong > to confirm.
                    </Trans>
                </p>
            }
            assertionType="input"
            primaryAction={ t("common:confirm") }
            secondaryAction={ t("common:cancel") }
            onSecondaryActionClick={ closeDeleteConfirm }
            onPrimaryActionClick={ (): void => {
                deleteUserStore(deleteID)
                    .then(() => {
                        dispatch(addAlert({
                            description: t("adminPortal:components.userstores.notifications." +
                                "deleteUserstore.success.description"),
                            level: AlertLevels.SUCCESS,
                            message: t("adminPortal:components.userstores.notifications." +
                                "deleteUserstore.success.message")

                        }));
                        dispatch(addAlert({
                            description: t("adminPortal:components.userstores.notifications." +
                                "delay.description"),
                            level: AlertLevels.WARNING,
                            message: t("adminPortal:components.userstores.notifications." +
                                "delay.message")
                        }));
                        update();
                    })
                    .catch(error => {
                        dispatch(addAlert({
                            description: error?.description
                                ?? t("adminPortal:components.userstores.notifications." +
                                    "deleteUserstore.genericError.description"),
                            level: AlertLevels.ERROR,
                            message: error?.message
                                ?? t("adminPortal:components.userstores.notifications." +
                                    "deleteUserstore.genericError.message")
                        }));
                    }).finally(() => {
                        closeDeleteConfirm();
                    });
            } }
            data-testid={ `${ testId }-delete-confirmation-modal` }
            closeOnDimmerClick={ false }
        >
            <ConfirmationModal.Header
                data-testid={ `${ testId }-delete-confirmation-modal-header` }
            >
                { t("adminPortal:components.userstores.confirmation.header") }
            </ConfirmationModal.Header>
            <ConfirmationModal.Message
                attached
                warning
                data-testid={ `${ testId }-delete-confirmation-modal-message` }
            >
                { t("adminPortal:components.userstores.confirmation.message") }
            </ConfirmationModal.Message>
            <ConfirmationModal.Content
                data-testid={ `${ testId }-delete-confirmation-modal-content` }
            >
                { t("adminPortal:components.userstores.confirmation.content") }
            </ConfirmationModal.Content>
        </ConfirmationModal>
    );

    /**
     * Shows list placeholders.
     *
     * @return {React.ReactElement}
     */
    const showPlaceholders = (): ReactElement => {
        // When the search returns empty.
        if (searchQuery) {
            return (
                <EmptyPlaceholder
                    action={ (
                        <LinkButton onClick={ onSearchQueryClear }>
                            { t("devPortal:placeholders.emptySearchResult.action") }
                        </LinkButton>
                    ) }
                    image={ EmptyPlaceholderIllustrations.emptySearch }
                    imageSize="tiny"
                    title={ t("devPortal:placeholders.emptySearchResult.title") }
                    subtitle={ [
                        t("devPortal:placeholders.emptySearchResult.subtitles.0", { query: searchQuery }),
                        t("devPortal:placeholders.emptySearchResult.subtitles.1")
                    ] }
                    data-testid={ `${ testId }-empty-search-placeholder` }
                />
            );
        }

        if (list?.length === 0) {
            return (
                <EmptyPlaceholder
                    action={ (
                        <PrimaryButton onClick={ onEmptyListPlaceholderActionClick }>
                            <Icon name="add" />
                            { t("adminPortal:components.userstores.placeholders.emptyList.action") }
                        </PrimaryButton>
                    ) }
                    image={ EmptyPlaceholderIllustrations.newList }
                    imageSize="tiny"
                    title={ t("adminPortal:components.userstores.placeholders.emptyList.title") }
                    subtitle={ [
                        t("adminPortal:components.userstores.placeholders.emptyList.subtitles")
                    ] }
                    data-testid={ `${ testId }-empty-placeholder` }
                />
            );
        }

        return null;
    };

    const handleUserstoreEdit = (userstoreId: string) => {
        history.push(AppConstants.getPaths().get("USERSTORES_EDIT").replace(":id", userstoreId));
    };

    /**
     * Resolves data table columns.
     *
     * @return {TableColumnInterface[]}
     */
    const resolveTableColumns = (): TableColumnInterface[] => {
        return [
            {
                allowToggleVisibility: false,
                dataIndex: "name",
                id: "name",
                key: "name",
                render: (userstore: UserStoreListItem) => (
                    <Header
                        image
                        as="h6"
                        className="header-with-icon"
                        data-testid={ `${ testId }-item-heading` }
                    >
                        <GenericIcon
                            bordered
                            defaultIcon
                            relaxed="very"
                            size="micro"
                            shape="rounded"
                            spaced="right"
                            hoverable={ false }
                            icon={ TableIcons.header.default }
                        />
                        <Header.Content>
                            {
                                userstore.enabled
                                    ? <Popup
                                        trigger={ <Icon size="small" name="circle" color="green" /> }
                                        content={ t("common:enabled") }
                                        inverted
                                    />
                                    : <Popup
                                        trigger={ <Icon size="small" name="circle" color="orange" /> }
                                        content={ t("common:disabled") }
                                        inverted
                                    />
                            }
                        </Header.Content>
                        <Header.Content>
                            { userstore.name }
                            <Header.Subheader>
                                { userstore.description }
                            </Header.Subheader>
                        </Header.Content>
                    </Header>
                ),
                title: t("common:name")
            },
            {
                allowToggleVisibility: false,
                dataIndex: "action",
                id: "actions",
                key: "actions",
                textAlign: "right",
                title: t("common:actions")
            }
        ];
    };

    /**
     * Resolves data table actions.
     *
     * @return {TableActionsInterface[]}
     */
    const resolveTableActions = (): TableActionsInterface[] => {
        if (!showListItemActions) {
            return [];
        }

        return [
            {
                icon: (): SemanticICONS => "pencil alternate",
                onClick: (e: SyntheticEvent, userstore: UserStoreListItem): void => handleUserstoreEdit(userstore?.id),
                popupText: (): string => t("common:edit"),
                renderer: "semantic-icon"
            },
            {
                hidden: (): boolean => !hasRequiredScopes(featureConfig?.userStores,
                    featureConfig?.userStores?.scopes?.delete, allowedScopes),
                icon: (): SemanticICONS => "trash alternate",
                onClick: (e: SyntheticEvent, userstore: UserStoreListItem): void =>
                    initDelete(userstore?.id, userstore?.name),
                popupText: (): string => t("common:delete"),
                renderer: "semantic-icon"
            }
        ];
    };

    return (
        <>
            { deleteConfirm && showDeleteConfirm() }
            <DataTable<UserStoreListItem>
                className="userstores-table"
                externalSearch={ advancedSearch }
                isLoading={ isLoading }
                loadingStateOptions={ {
                    count: defaultListItemLimit ?? UIConstants.DEFAULT_RESOURCE_LIST_ITEM_LIMIT,
                    imageType: "square"
                } }
                actions={ resolveTableActions() }
                columns={ resolveTableColumns() }
                data={ list }
                onRowClick={ (e: SyntheticEvent, userstore: UserStoreListItem): void => {
                    handleUserstoreEdit(userstore?.id);
                } }
                placeholders={ showPlaceholders() }
                selectable={ selection }
                showHeader={ false }
                transparent={ !isLoading && (showPlaceholders() !== null) }
                data-testid={ testId }
            />
        </>
    )
};

/**
 * Default props for the component.
 */
UserStoresList.defaultProps = {
    "data-testid": "userstores-list",
    selection: true,
    showListItemActions: true
};<|MERGE_RESOLUTION|>--- conflicted
+++ resolved
@@ -37,11 +37,7 @@
 import React, { FunctionComponent, ReactElement, ReactNode, SyntheticEvent, useState } from "react";
 import { Trans, useTranslation } from "react-i18next";
 import { useDispatch, useSelector } from "react-redux";
-<<<<<<< HEAD
 import { Header, Icon, Image, Popup, SemanticICONS } from "semantic-ui-react";
-=======
-import { Header, Icon, SemanticICONS } from "semantic-ui-react";
->>>>>>> 8ea711a5
 import {
     AppConstants,
     AppState,
