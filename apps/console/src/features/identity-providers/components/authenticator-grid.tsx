--- conflicted
+++ resolved
@@ -186,14 +186,9 @@
         getIDPConnectedApps(idpId)
             .then(async (response: ConnectedAppsInterface) => {
                 if (response.count === 0) {
-<<<<<<< HEAD
-                    setDeletingIDP(authenticators.find((idp: IdentityProviderInterface | AuthenticatorInterface) => 
-                        idp.id === idpId));
-=======
                     setDeletingIDP(authenticators.find(
                         (idp: IdentityProviderInterface | AuthenticatorInterface) => idp.id === idpId)
                     );
->>>>>>> ed740291
                     setShowDeleteConfirmationModal(true);
                 } else {
                     setShowDeleteErrorDueToConnectedAppsModal(true);
@@ -203,17 +198,6 @@
                     });
 
                     const results: ApplicationBasicInterface[] = await Promise.all(
-<<<<<<< HEAD
-                        appRequests.map((response: Promise<any>) => response.catch((error: IdentityAppsError) => {
-                            dispatch(addAlert({
-                                description: error?.description
-                                    || t("console:develop.features.idp.connectedApps.genericError.description"),
-                                level: AlertLevels.ERROR,
-                                message: error?.message 
-                                    || t("console:develop.features.idp.connectedApps.genericError.message")
-                            }));
-                        }))
-=======
                         appRequests.map((response: Promise<any>) => response
                         //TODO: Refactor to access description & message from error?.response?.data.
                             .catch((error: AxiosError & { description: string; message: string }) => {
@@ -224,7 +208,6 @@
                                     message: error?.message || "Error Occurred."
                                 }));
                             }))
->>>>>>> ed740291
                     );
 
                     const appNames: string[] = [];
@@ -236,11 +219,7 @@
                     setConnectedApps(appNames);
                 }
             })
-<<<<<<< HEAD
-            .catch((error: IdentityAppsError) => {
-=======
             .catch((error: AxiosError & { description: string; message: string }) => {
->>>>>>> ed740291
                 dispatch(addAlert({
                     description: error?.description
                         || t("console:develop.features.idp.connectedApps.genericError.description"),
@@ -274,11 +253,7 @@
                         "deleteConnection.success.message")
                 }));
             })
-<<<<<<< HEAD
-            .catch((error: IdentityAppsApiException) => {
-=======
             .catch((error: AxiosError) => {
->>>>>>> ed740291
                 handleIDPDeleteError(error);
             })
             .finally(() => {
