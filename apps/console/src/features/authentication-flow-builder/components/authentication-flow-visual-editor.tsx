/**
 * Copyright (c) 2023, WSO2 LLC. (https://www.wso2.com).
 *
 * WSO2 LLC. licenses this file to you under the Apache License,
 * Version 2.0 (the "License"); you may not use this file except
 * in compliance with the License.
 * You may obtain a copy of the License at
 *
 *     http://www.apache.org/licenses/LICENSE-2.0
 *
 * Unless required by applicable law or agreed to in writing,
 * software distributed under the License is distributed on an
 * "AS IS" BASIS, WITHOUT WARRANTIES OR CONDITIONS OF ANY
 * KIND, either express or implied. See the License for the
 * specific language governing permissions and limitations
 * under the License.
 */

import Alert from "@oxygen-ui/react/Alert";
import AlertTitle from "@oxygen-ui/react/AlertTitle";
import Button from "@oxygen-ui/react/Button";
import { OrganizationType } from "@wso2is/common";
import { AlertLevels, IdentifiableComponentInterface } from "@wso2is/core/models";
import { addAlert } from "@wso2is/core/store";
import { DocumentationLink, useDocumentation } from "@wso2is/react-components";
import classNames from "classnames";
import cloneDeep from "lodash-es/cloneDeep";
import React, {
    ChangeEvent,
    FunctionComponent,
    HTMLAttributes,
    MutableRefObject,
    ReactElement,
    SVGAttributes,
    SyntheticEvent,
    useEffect,
    useMemo,
    useRef,
    useState
} from "react";
import { Trans, useTranslation } from "react-i18next";
import { useDispatch, useSelector } from "react-redux";
import ReactFlow, {
    Background,
    BackgroundVariant,
    Controls,
    Edge,
    EdgeTypes,
    MarkerType,
    Node,
    NodeTypes
} from "reactflow";
import { Dispatch } from "redux";
import AuthenticationFlowOptionAddModal from "./authentication-flow-option-add-modal";
import AuthenticationFlowRevertDisclaimerModal from "./authentication-flow-revert-disclaimer-modal";
import StepAdditionEdge from "./edges/step-addition-edge";
import DoneNode from "./nodes/done-node";
import SignInBoxNode from "./nodes/sign-in-box-node/sign-in-box-node";
import {
    AuthenticationSequenceInterface,
    AuthenticationStepInterface,
    AuthenticatorInterface
} from "../../applications/models/application";
import { AuthenticatorManagementConstants } from "../../connections";
import useMultiFactorAuthenticatorDetails from "../../connections/api/use-multi-factor-authentication-details";
import { AppState } from "../../core";
import { IdentityProviderManagementConstants } from "../../identity-providers/constants";
import { ConnectorPropertyInterface } from "../../server-configurations";
import useAuthenticationFlow from "../hooks/use-authentication-flow";
import "reactflow/dist/style.css";
import "./authentication-flow-visual-editor.scss";

/**
 * Prop types for the visual editor component.
 */
export interface AuthenticationFlowVisualEditorPropsInterface extends IdentifiableComponentInterface,
    HTMLAttributes<HTMLDivElement> {
    /**
     * Callback to trigger IDP create wizard.
     */
    onIDPCreateWizardTrigger: (type: string, cb: () => void, template?: any) => void;
    /**
     * Callback to update the authentication sequence.
     * @param sequence - Updated sequence.
     * @param isRevert - Flag to indicate whether the update is a revert.
     */
    onUpdate: (sequence: AuthenticationSequenceInterface, isRevertFlow?: boolean) => void;
}

// TODO: Move this to Oxygen UI once https://github.com/wso2/oxygen-ui/issues/158 is fixed.
const ArrowRotateLeft = ({ ...rest }: SVGAttributes<SVGSVGElement>): ReactElement => (
    <svg
        stroke="currentColor"
        fill="currentColor"
        strokeWidth="0"
        viewBox="0 0 24 24"
        height="1em"
        width="1em"
        xmlns="http://www.w3.org/2000/svg"
        { ...rest }
    >
        <path
            fill="none"
            stroke="#000"
            strokeWidth="2"
            d="M8,3 L3,8 L8,13 M12,20 L15,20 C18.3137085,20 21,17.3137085 21,14 C21,10.6862915 18.3137085,8 15,8 L4,8"
        ></path>
    </svg>
);

/**
 * Visual editor component.
 *
 * @param props - Props injected to the component.
 * @returns Visual editor component.
 */
const AuthenticationFlowVisualEditor: FunctionComponent<AuthenticationFlowVisualEditorPropsInterface> = (
    props: AuthenticationFlowVisualEditorPropsInterface
): ReactElement => {
    const { onIDPCreateWizardTrigger, "data-componentid": componentId, onUpdate, ...rest } = props;

    const { t } = useTranslation();

    const dispatch: Dispatch = useDispatch();

    const {
        authenticators,
        authenticationSequence,
        addSignInStep,
        addSignInOption,
        defaultAuthenticationSequence,
        isAdaptiveAuthAvailable,
        isValidAuthenticationFlow,
        isConditionalAuthenticationEnabled,
        removeSignInOption,
        removeSignInStep,
        revertAuthenticationSequenceToDefault,
        updateAuthenticationSequence,
        visualEditorFlowNodeMeta
    } = useAuthenticationFlow();

    const {
        data: FIDOAuthenticatorDetails,
        error: FIDOAuthenticatorDetailsFetchError,
        isLoading: FIDOAuthenticatorDetailsFetchRequestLoading
    } = useMultiFactorAuthenticatorDetails(AuthenticatorManagementConstants.FIDO_AUTHENTICATOR_ID);

    const { getLink } = useDocumentation();

    const infoAlertRef: MutableRefObject<HTMLDivElement> = useRef<HTMLDivElement>(null);

    const orgType: OrganizationType = useSelector((state: AppState) =>
        state?.organization?.organizationType);

    const [ authenticatorAddStep, setAuthenticatorAddStep ] = useState<number>(0);
    const [ showAuthenticatorAddModal, setShowAuthenticatorAddModal ] = useState<boolean>(false);
    const [ showRevertDisclaimerModal, setShowRevertDisclaimerModal ] = useState<boolean>(false);
    const [ showInfoAlert, setShowInfoAlert ] = useState<boolean>(false);
    const [ InfoAlertContent, setAlertInfoContent ] = useState<ReactElement>(undefined);
    const [ infoAlertBoxHeight, setInfoAlertBoxHeight ] = useState<number>(0);
    const [ isPasskeyProgressiveEnrollmentEnabled, setIsPasskeyProgressiveEnrollmentEnabled ] =
        useState<boolean>(undefined);

    const nodeTypes: NodeTypes = useMemo(() => ({ done: DoneNode, loginBox: SignInBoxNode }), []);
    const edgeTypes: EdgeTypes = useMemo(() => ({ stepAdditionEdge: StepAdditionEdge }), []);
    const nodes: Node[] = useMemo(() => {
        const x: number = 0;
        const y: number = 0;
        const xOffset: number = 250;

        const doneNode: Node = {
            data: {
                "data-componentid": "done-node"
            },
            id: "-1",
            position: { x, y },
            type: "done"
        };

        const stepNodes: (Node & IdentifiableComponentInterface)[] = [];

        authenticationSequence?.steps?.filter((step: AuthenticationStepInterface, index: number) => {
            const signInBoxNode: Node = {
                data: {
                    authenticationSequence,
                    authenticators,
                    "data-componentid": "sign-in-box-node",
                    onAttributeIdentifierStepChange: (
                        _: ChangeEvent<HTMLInputElement>,
                        { stepIndex }: { stepIndex: number }
                    ) => {
                        updateAuthenticationSequence({
                            attributeStepId: stepIndex
                        });
                    },
                    onSignInOptionAdd: (
                        _: SyntheticEvent<HTMLButtonElement | HTMLInputElement>,
                        { stepIndex, toAdd }: { stepIndex: number; toAdd: string }
                    ) => {
                        if (toAdd) {
                            addSignInOption(stepIndex, toAdd);

                            return;
                        }

                        setShowAuthenticatorAddModal(true);
                        setAuthenticatorAddStep(stepIndex);
                    },
                    onSignInOptionRemove: (
                        _: SyntheticEvent<HTMLButtonElement | HTMLInputElement>,
                        { stepIndex, toRemove }: { stepIndex: number; toRemove: string }
                    ) => {
                        removeSignInOption(stepIndex, toRemove);
                    },
                    onSignInOptionSwitch: (
                        _: SyntheticEvent<HTMLButtonElement | HTMLInputElement>,
                        { stepIndex, toRemove, toAdd }: { stepIndex: number; toRemove: string; toAdd: string }
                    ) => {
                        removeSignInOption(stepIndex, toRemove);
                        addSignInOption(stepIndex, toAdd);
                    },
                    onSignInStepRemove: (
                        _: SyntheticEvent<HTMLButtonElement | HTMLInputElement>,
                        { stepIndex }: { stepIndex: number }
                    ) => {
                        removeSignInStep(stepIndex);
                    },
                    onSubjectIdentifierStepChange: (
                        _: SyntheticEvent<HTMLButtonElement | HTMLInputElement>,
                        { stepIndex }: { stepIndex: number }
                    ) => {
                        updateAuthenticationSequence({
                            subjectStepId: stepIndex
                        });
                    },
                    stepIndex: index
                },
                id: `${step.id}`,
                position: { x, y },
                type: "loginBox"
            };

            stepNodes.push(signInBoxNode);

            if (index === authenticationSequence.steps.length - 1) {
                stepNodes.push({
                    ...doneNode,
                    id: `${index + 2}`,
                    position: { x, y }
                });
            }
        });

        stepNodes.forEach((node: Node, index: number) => {
            const previousNode: Node = stepNodes[index - 1];
            const previousNodeHeight: number = visualEditorFlowNodeMeta[parseInt(node.id) - 1]?.height;
            const previousNodeWidth: number = visualEditorFlowNodeMeta[parseInt(node.id) - 1]?.width;
            const currentNodeHeight: number = visualEditorFlowNodeMeta[parseInt(node.id)]?.height;
            const currentNodeWidth: number = visualEditorFlowNodeMeta[parseInt(node.id)]?.width;

            if (previousNodeHeight && currentNodeHeight) {
                // Calculate the center position of the previous node
                const previousNodeCenterY: number = previousNode.position.y + previousNodeHeight / 2;

                // Calculate the new y position for the current node to align it with the center of the previous node
                node.position.y = previousNodeCenterY - currentNodeHeight / 2;
            }

            if (previousNodeWidth && currentNodeWidth) {
                // Calculate the new x position for the current node to align it with the width of the previous node
                node.position.x = previousNode.position.x + previousNodeWidth / 2 + xOffset;
            }

            // Moderation to the start node & done node.
            if (node.id === stepNodes.length.toString()) {
                node.position.x = node.position.x + xOffset / 2;
            }
        });

        return stepNodes;
    }, [ authenticationSequence, authenticators, visualEditorFlowNodeMeta ]);

    const edges: Edge[] = useMemo(() => {
        const lastNodeId: number = nodes.length - 1;

        const edgeStyles: Partial<Edge> = {
            markerEnd: {
                color: "#696969",
                height: 20,
                type: MarkerType.Arrow,
                width: 20
            },
            style: {
                stroke: "#696969",
                strokeWidth: 2
            }
        };

        const stepEdges: Edge[] = cloneDeep(nodes)
            .slice(0, lastNodeId)
            .map((_: Node, index: number) => {
                return {
                    id: `${index}-${index + 1}`,
                    source: `${index}`,
                    target: `${index + 1}`,
                    ...edgeStyles
                };
            });

        const stepAdditionEdge: Edge & IdentifiableComponentInterface = {
            data: {
                onNewStepAddition: () => {
                    addSignInStep();
                }
            },
            "data-componentid": "step-addition-edge",
            id: `${lastNodeId}-${lastNodeId + 1}`,
            source: `${lastNodeId}`,
            target: `${lastNodeId + 1}`,
            type: "stepAdditionEdge",
            ...edgeStyles
        };

        stepEdges.push(stepAdditionEdge);

        return stepEdges;
    }, [ authenticationSequence, nodes ]);

    /**
     * Check whether the passkeys progressive enrollment is enabled or not.
     */
    useEffect(() => {
        if (FIDOAuthenticatorDetailsFetchRequestLoading) {
            return;
        }

        if (FIDOAuthenticatorDetailsFetchError) {
            if (FIDOAuthenticatorDetailsFetchError?.response?.data?.description) {
                dispatch(addAlert({
                    description: t("console:develop.features.authenticationProvider." +
                        "notifications.getConnectionDetails.error.description",
                    { description: FIDOAuthenticatorDetailsFetchError?.response?.data?.description }),
                    level: AlertLevels.ERROR,
                    message: t("console:develop.features.authenticationProvider." +
                        "notifications.getConnectionDetails.error.message")
                }));

                return;
            }

            dispatch(addAlert({
                description: t("console:develop.features.authenticationProvider." +
                    "notifications.getConnectionDetails.genericError.description"),
                level: AlertLevels.ERROR,
                message: t("console:develop.features.authenticationProvider." +
                    "notifications.getConnectionDetails.genericError.message")
            }));

            return;
        }

        if (FIDOAuthenticatorDetails) {
            const properties: ConnectorPropertyInterface[] = FIDOAuthenticatorDetails?.properties;
            const passkeyProgressiveEnrollmentProperty: ConnectorPropertyInterface | undefined =
                properties?.find((property: ConnectorPropertyInterface) =>
                    property.name === "FIDO.EnablePasskeyProgressiveEnrollment");
            const isPasskeyProgressiveEnrollmentEnabled: boolean =
                passkeyProgressiveEnrollmentProperty?.value === "true";

            setIsPasskeyProgressiveEnrollmentEnabled(isPasskeyProgressiveEnrollmentEnabled);
        }
    }, [ FIDOAuthenticatorDetails, FIDOAuthenticatorDetailsFetchError, FIDOAuthenticatorDetailsFetchRequestLoading ]);

    /**
     * Resolve the passkeys info alert messages.
     */
    useEffect(() => {
        const isPasskeyIncludedInAnyStep: boolean = authenticationSequence?.steps.some(
            (step: AuthenticationStepInterface) =>
                !!step?.options.find(
                    (authenticator: AuthenticatorInterface) =>
                        authenticator?.authenticator === IdentityProviderManagementConstants.FIDO_AUTHENTICATOR
                )
        );

        if (isPasskeyIncludedInAnyStep) {
            if (isPasskeyProgressiveEnrollmentEnabled) {
                const isPasskeyIncludedAsAFirstFatorOption: boolean = !!authenticationSequence?.steps[0]?.options.find(
                    (authenticator: AuthenticatorInterface) =>
                        authenticator?.authenticator === IdentityProviderManagementConstants.FIDO_AUTHENTICATOR
                );

                if (isPasskeyIncludedAsAFirstFatorOption) {
                    setAlertInfoContent(
                        <>
                            <AlertTitle>
                                {
                                    t("console:develop.features.applications.edit.sections" +
                                    ".signOnMethod.sections.landing.flowBuilder." +
                                    "types.passkey.info.progressiveEnrollmentEnabled")
                                }
                            </AlertTitle>
                            <Trans
                                i18nKey={
                                    t("console:develop.features.applications.edit.sections" +
                                    ".signOnMethod.sections.landing.flowBuilder.types.passkey." +
                                    "info.passkeyAsFirstStepWhenprogressiveEnrollmentEnabled")
                                }
                            >
                                <strong>Note : </strong> For on-the-fly user enrollment with passkeys,
                                use the <strong>Passkeys Progressive Enrollment</strong> template in
                                <strong> Conditional Authentication</strong> section.
                            </Trans>
                            <DocumentationLink
                                link={
                                    getLink("develop.applications.editApplication.signInMethod.fido")
                                }
                                showEmptyLink={ false }
                            >
                                { t("common:learnMore") }
                            </DocumentationLink>
                        </>
                    );

                } else {
                    setAlertInfoContent(
                        <>
                            <AlertTitle>
                                {
                                    t("console:develop.features.applications.edit.sections" +
                                    ".signOnMethod.sections.landing.flowBuilder." +
                                    "types.passkey.info.progressiveEnrollmentEnabled")
                                }
                            </AlertTitle>
                            <Trans
                                i18nKey={
                                    t("console:develop.features.applications.edit.sections" +
                                    ".signOnMethod.sections.landing.flowBuilder.types.passkey." +
                                    "info.passkeyIsNotFirstStepWhenprogressiveEnrollmentEnabled")
                                }
                            >
                                Users can enroll passkeys on-the-fly. If users wish to enroll multiple
                                passkeys they should do so via <strong>My Account</strong>.
                            </Trans>
                            <DocumentationLink
                                link={ getLink("develop.applications.editApplication.signInMethod.fido") }
                                showEmptyLink={ false }
                            >
                                { t("common:learnMore") }
                            </DocumentationLink>
                        </>
                    );
                }
            } else {
                setAlertInfoContent(
                    <>
                        <Trans
                            i18nKey={
                                t("console:develop.features.applications.edit.sections" +
                                ".signOnMethod.sections.landing.flowBuilder." +
                                "types.passkey.info.progressiveEnrollmentDisabled")
                            }
                        >
                        Passkey progressive enrollment is disabled. Users must enroll
                        their passkeys through <strong>My Account</strong> to use passwordless sign-in.
                        </Trans>
                        <DocumentationLink
                            link={ getLink("develop.applications.editApplication.signInMethod.fido") }
                            showEmptyLink={ false }
                        >
                            { t("common:learnMore") }
                        </DocumentationLink>
                    </>
                );
            }

            setShowInfoAlert(true);
        } else {
            setShowInfoAlert(false);
        }
    }, [ isPasskeyProgressiveEnrollmentEnabled, authenticationSequence?.steps ]);

    /**
     * This use effect will handle the location of the revert default
     * button accoriding to the height of the info alert.
     */
    useEffect(() => {
        if (showInfoAlert) {
            if (infoAlertRef?.current) {
                const rect: DOMRect = infoAlertRef?.current?.getBoundingClientRect();
                const elementHeight: number = rect?.height;

                setInfoAlertBoxHeight(elementHeight);
            }
        } else {
            setInfoAlertBoxHeight(0);
        }
    }, [ showInfoAlert ]);

<<<<<<< HEAD
=======
    /**
     * Handles the `onUpdate` callback of the `VisualEditor`.
     *
     * @param newSequence - Updated sequence.
     * @param isRevertFlow - Is triggered from revert flow.
     */
    const handleOnUpdate = (
        newSequence: AuthenticationSequenceInterface = authenticationSequence,
        isRevertFlow?: boolean
    ): void => {
        let payload: Partial<ApplicationInterface> = {};
        const sequence: AuthenticationSequenceInterface = {
            ...cloneDeep(newSequence),
            type: isRevertFlow
                ? AuthenticationSequenceType.DEFAULT
                : AuthenticationSequenceType.USER_DEFINED
        };

        if (
            !isAdaptiveAuthAvailable
            || !isConditionalAuthenticationEnabled
            || AdaptiveScriptUtils.isEmptyScript(authenticationSequence.script)
        ) {
            sequence.script = AdaptiveScriptUtils.generateScript(
                authenticationSequence?.steps?.length + 1).join("\n"
            );
        }

        if (orgType === OrganizationType.SUBORGANIZATION) {
            sequence.script = "";
        }

        // Update the modified script state in the context.
        updateAuthenticationSequence({
            ...newSequence,
            script: sequence.script
        });

        // If the updating application is a system application,
        // we need to send the application name in the PATCH request.
        if (isSystemApplication) {
            payload = {
                authenticationSequence: sequence,
                name: applicationMetaData?.name
            };
        } else {
            payload = {
                authenticationSequence: sequence
            };
        }

        updateAuthenticationSequenceFromAPI(applicationMetaData?.id, payload)
            .then(() => {
                dispatch(
                    addAlert({
                        description: t(
                            "console:develop.features.applications.notifications.updateAuthenticationFlow" +
                                ".success.description"
                        ),
                        level: AlertLevels.SUCCESS,
                        message: t(
                            "console:develop.features.applications.notifications.updateAuthenticationFlow" +
                                ".success.message"
                        )
                    })
                );
            })
            .finally(() => refetchApplication());
    };

>>>>>>> 73384116
    return (
        <>
            <div
                className={ classNames("react-flow-container", "visual-editor") }
                data-componentid={ componentId }
                { ...rest }
            >
                {
                    showInfoAlert ? (
                        <Alert
                            className="visual-editor-info-message"
                            severity="info"
                            onClose={ () => setShowInfoAlert(false) }
                            ref={ infoAlertRef }
                        >
                            { InfoAlertContent }
                        </Alert>
                    ): null
                }
                <Button
                    className="revert-to-default-button"
                    color="secondary"
                    onClick={ () => setShowRevertDisclaimerModal(true) }
                    data-componentid={ `${componentId}-revert-button` }
                    style={ { marginTop: `${infoAlertBoxHeight + 15}px` } }
                >
                    <ArrowRotateLeft />
                    { t("console:loginFlow.visualEditor.actions.revert.label") }
                </Button>
                <ReactFlow
                    fitView
                    nodeTypes={ nodeTypes }
                    edgeTypes={ edgeTypes }
                    nodes={ nodes }
                    edges={ edges }
                    proOptions={ { hideAttribution: true } }
                >
                    <Background color={ "#e1e1e1" } gap={ 16 } variant={ BackgroundVariant.Dots } size={ 2 } />
                    <Controls />
                    { (!isAdaptiveAuthAvailable || !isConditionalAuthenticationEnabled) && (
                        <Button
                            color="primary"
                            variant="contained"
                            className="update-button"
                            onClick={ () => onUpdate(authenticationSequence) }
                            disabled={ !isValidAuthenticationFlow }
                            data-componentid={ `${componentId}-update-button` }
                        >
                            { t("console:loginFlow.visualEditor.actions.update.label") }
                        </Button>
                    ) }
                </ReactFlow>
            </div>
            { showAuthenticatorAddModal && (
                <AuthenticationFlowOptionAddModal
                    open={ showAuthenticatorAddModal }
                    onClose={ () => setShowAuthenticatorAddModal(false) }
                    currentStep={ authenticatorAddStep }
                    onIDPCreateWizardTrigger={ onIDPCreateWizardTrigger }
                />
            ) }
            <AuthenticationFlowRevertDisclaimerModal
                open={ showRevertDisclaimerModal }
                onClose={ () => setShowRevertDisclaimerModal(false) }
                onPrimaryActionClick={ () => {
                    revertAuthenticationSequenceToDefault();
                    onUpdate(defaultAuthenticationSequence, true);
                    setShowRevertDisclaimerModal(false);
                } }
            />
        </>
    );
};

/**
 * Default props for the component.
 */
AuthenticationFlowVisualEditor.defaultProps = {
    "data-componentid": "authentication-flow-visual-editor"
};

export default AuthenticationFlowVisualEditor;<|MERGE_RESOLUTION|>--- conflicted
+++ resolved
@@ -497,79 +497,6 @@
         }
     }, [ showInfoAlert ]);
 
-<<<<<<< HEAD
-=======
-    /**
-     * Handles the `onUpdate` callback of the `VisualEditor`.
-     *
-     * @param newSequence - Updated sequence.
-     * @param isRevertFlow - Is triggered from revert flow.
-     */
-    const handleOnUpdate = (
-        newSequence: AuthenticationSequenceInterface = authenticationSequence,
-        isRevertFlow?: boolean
-    ): void => {
-        let payload: Partial<ApplicationInterface> = {};
-        const sequence: AuthenticationSequenceInterface = {
-            ...cloneDeep(newSequence),
-            type: isRevertFlow
-                ? AuthenticationSequenceType.DEFAULT
-                : AuthenticationSequenceType.USER_DEFINED
-        };
-
-        if (
-            !isAdaptiveAuthAvailable
-            || !isConditionalAuthenticationEnabled
-            || AdaptiveScriptUtils.isEmptyScript(authenticationSequence.script)
-        ) {
-            sequence.script = AdaptiveScriptUtils.generateScript(
-                authenticationSequence?.steps?.length + 1).join("\n"
-            );
-        }
-
-        if (orgType === OrganizationType.SUBORGANIZATION) {
-            sequence.script = "";
-        }
-
-        // Update the modified script state in the context.
-        updateAuthenticationSequence({
-            ...newSequence,
-            script: sequence.script
-        });
-
-        // If the updating application is a system application,
-        // we need to send the application name in the PATCH request.
-        if (isSystemApplication) {
-            payload = {
-                authenticationSequence: sequence,
-                name: applicationMetaData?.name
-            };
-        } else {
-            payload = {
-                authenticationSequence: sequence
-            };
-        }
-
-        updateAuthenticationSequenceFromAPI(applicationMetaData?.id, payload)
-            .then(() => {
-                dispatch(
-                    addAlert({
-                        description: t(
-                            "console:develop.features.applications.notifications.updateAuthenticationFlow" +
-                                ".success.description"
-                        ),
-                        level: AlertLevels.SUCCESS,
-                        message: t(
-                            "console:develop.features.applications.notifications.updateAuthenticationFlow" +
-                                ".success.message"
-                        )
-                    })
-                );
-            })
-            .finally(() => refetchApplication());
-    };
-
->>>>>>> 73384116
     return (
         <>
             <div
