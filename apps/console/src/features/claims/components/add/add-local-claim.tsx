--- conflicted
+++ resolved
@@ -84,10 +84,7 @@
     const [ mappedCustomAttribues, setMappedCustomAttribues ] = useState<Map<string, string>>(null);
     const [ showMapAttributes, setShowMapAttributes ] = useState<boolean>(false);
     const [ isSubmitting, setIsSubmitting ] = useState<boolean>(false);
-<<<<<<< HEAD
     const [ validateMapping, setValidateMapping ] = useState<boolean>(false);
-=======
->>>>>>> cee58e82
     const hiddenUserStores: string[] = useSelector((state: AppState) => state.config.ui.hiddenUserStores);
 
     const [ firstStep, setFirstStep ] = useTrigger();
