--- conflicted
+++ resolved
@@ -28,14 +28,11 @@
 
     --wso2is-admin-modal-form-max-width: 600px;
     --wso2is-admin-form-max-width: 750px;
-<<<<<<< HEAD
+
+    --negative-color: #E53535;
 }
 
 // TODO: Fix these properly
 .oxygen-app-shell .oxygen-app-shell-content .oxygen-app-shell-main-wrapper .oxygen-app-shell-main {
     padding: 0
-=======
-
-    --negative-color: #E53535;
->>>>>>> 753f1bf2
 }