--- conflicted
+++ resolved
@@ -1000,21 +1000,53 @@
                     ]
                 }
             },
-<<<<<<< HEAD
+            "policyAdministration":{
+                "disabledFeatures": [],
+                "enabled": false,
+                "featureFlags": [],
+                "scopes": {
+                    "create": [],
+                    "delete": [],
+                    "feature": [],
+                    "read": [],
+                    "update": []
+                }
+            },
+            "pushProviders": {
+                "disabledFeatures": [],
+                "enabled": true,
+                "featureFlags": [
+                    {
+                        "feature": "pushProviders",
+                        "flag": ""
+                    },
+                    {
+                        "feature": "pushProviders.templates",
+                        "flag": ""
+                    }
+                ],
+                "scopes": {
+                    "create": [
+                        "internal_notification_senders_create"
+                    ],
+                    "delete": [
+                        "internal_notification_senders_delete"
+                    ],
+                    "read": [
+                        "internal_notification_senders_view"
+                    ],
+                    "update": [
+                        "internal_notification_senders_update"
+                    ]
+                }
+             },
             "registrationFlowBuilder": {
                 "disabledFeatures": [],
                 "enabled": true,
-=======
-            "policyAdministration":{
-                "disabledFeatures": [],
-                "enabled": false,
-                "featureFlags": [],
->>>>>>> 753f1bf2
                 "scopes": {
                     "create": [],
                     "delete": [],
                     "feature": [],
-<<<<<<< HEAD
                     "read": [
                         "internal_authenticator_view",
                         "internal_registration_flow_view"
@@ -1025,40 +1057,6 @@
                     ]
                 }
             },
-=======
-                    "read": [],
-                    "update": []
-                }
-            },
-            "pushProviders": {
-                "disabledFeatures": [],
-                "enabled": true,
-                "featureFlags": [
-                    {
-                        "feature": "pushProviders",
-                        "flag": ""
-                    },
-                    {
-                        "feature": "pushProviders.templates",
-                        "flag": ""
-                    }
-                ],
-                "scopes": {
-                    "create": [
-                        "internal_notification_senders_create"
-                    ],
-                    "delete": [
-                        "internal_notification_senders_delete"
-                    ],
-                    "read": [
-                        "internal_notification_senders_view"
-                    ],
-                    "update": [
-                        "internal_notification_senders_update"
-                    ]
-                }
-             },
->>>>>>> 753f1bf2
             "remoteFetchConfig": {
                 "disabledFeatures": [],
                 "enabled": false,
