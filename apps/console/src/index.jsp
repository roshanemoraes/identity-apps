<!--
~    Copyright (c) 2022, WSO2 LLC. (https://www.wso2.com). All Rights Reserved.
~
~    This software is the property of WSO2 LLC. and its suppliers, if any.
~    Dissemination of any information or reproduction of any material contained
~    herein in any form is strictly forbidden, unless permitted by WSO2 expressly.
~    You may not alter or remove any copyright or other notice from copies of this content."
-->

<%= htmlWebpackPlugin.options.contentType %>
<%= htmlWebpackPlugin.options.importUtil %>
<%= htmlWebpackPlugin.options.importOwaspEncode %>

<script>
    var userAccessedPath = window.location.href;
    sessionStorage.setItem("userAccessedPath", userAccessedPath.split(window.origin)[1]);
</script>

<jsp:scriptlet>
    <%= htmlWebpackPlugin.options.requestForwardSnippet %>
</jsp:scriptlet>

<!DOCTYPE HTML>
<html>
    <head>
        <style>
            #trifacta-pre-loader {
                display: none;
            }

            #default-pre-loader {
                display: none;
            }

            body {
                margin: 0;
                padding: 0;
            }

            @keyframes alert-success {
                0% {
                    opacity: 1;
                }
                100% {
                    opacity: 0;
                }
            }

            .pre-loader-wrapper {
                background-color: #F5F6F6;
                min-height: 100vh;
                align-items: center;
                justify-content: center;
                display: flex;
                flex-direction: column;
                flex: 1;
                background-image: unset;
            }

            .pre-loader-logo {
                margin-top: -0.1rem;
            }
    
            .content-loader {
                display: flex;
                flex-direction: column;
                justify-content: center;
                align-items: center;
                user-select: none;
            }
    
            .content-loader .ui.loader {
                display: block;
                position: relative;
                margin-top: 10px;
                margin-bottom: 25px;
            }
    
            @keyframes loader {
                0% {
                    transform: rotate(0)
                }
    
                to {
                    transform: rotate(1turn)
                }
            }
    
            .content-loader .ui.loader:before {
                content: "";
                display: block;
                height: 26px;
                width: 26px;
                border: .2em solid rgba(0,0,0,.1);
                border-radius: 500rem;
            }
    
            .content-loader .ui.loader:after {
                content: "";
                position: absolute;
                height: 26px;
                width: 26px;
                border-color: #767676 transparent transparent !important;
                border: .2em solid transparent;
                animation: loader .6s linear;
                animation-iteration-count: infinite;
                border-radius: 500rem;
                box-shadow: 0 0 0 1px transparent;
                top: 0;
                left: 0;
            }

            .trifacta-pre-loader  {
                margin-top: -0.1rem;
            }

            .trifacta-pre-loader svg #_1 {
                animation-name: alert-success;
                animation-duration: 3s;
                position: relative;
                animation-delay: 0s;
                animation-iteration-count: infinite;
            }

            .trifacta-pre-loader svg #_2 {
                animation-name: alert-success;
                animation-duration: 3s;
                position: relative;
                animation-delay: 1s;
                animation-iteration-count: infinite;
            }

            .trifacta-pre-loader svg #_3 {
                animation-name: alert-success;
                animation-duration: 3s;
                position: relative;
                animation-delay: 2s;
                animation-iteration-count: infinite;
            }
        </style>
<<<<<<< HEAD
        <script>
            function preLoaderResolver() {
                var trifactaPreLoader = document.getElementById("trifacta-pre-loader");
                var defaultPreLoader = document.getElementById("default-pre-loader");
                var loader = document.getElementById("loader");
        
                if (startupConfig.enableDefaultPreLoader) {
                    defaultPreLoader.style.display = 'block';
                    trifactaPreLoader.style.display = 'none';
                } else {
                    defaultPreLoader.style.display = 'none';
                    trifactaPreLoader.style.display = 'block';
                    loader.style.display = 'none';
                }
            };
        </script>
=======
        <script src="/<%= htmlWebpackPlugin.options.basename %>/startup-config.js"></script>
>>>>>>> f07f592b
    </head>
    <script>

        var userAccessedPath = window.location.href;
        var applicationDomain = window.location.origin;

        var userTenant = userAccessedPath.split("/" + startupConfig.tenantPrefix + "/")[1] ?  userAccessedPath.split("/" + startupConfig.tenantPrefix + "/")[1].split("/")[0] : null;
        userTenant = userTenant ?  userTenant.split("?")[0] : null;
        var utype =  userAccessedPath.split("utype=")[1] ?  userAccessedPath.split("utype=")[1] : null;

        var serverOrigin = "<%= htmlWebpackPlugin.options.serverUrl %>";
        var authorizationCode = "<%= htmlWebpackPlugin.options.authorizationCode %>" != "null"
            ? "<%= htmlWebpackPlugin.options.authorizationCode %>"
            : null;
        var authSessionState = "<%= htmlWebpackPlugin.options.sessionState %>" != "null"
            ? "<%= htmlWebpackPlugin.options.sessionState %>"
            : null;
        var authIdPs = "<%= htmlWebpackPlugin.options.authenticatedIdPs %>" != "null"
            ? "<%= htmlWebpackPlugin.options.authenticatedIdPs %>"
            : null;

        function authenticateWithSDK() {

            if(!authorizationCode) {
                function getApiPath(path) {
                    if(path) {
                        return serverOrigin + path;
                    }

                    return serverOrigin;
                }

                /**
                 * Get the organization name.
                 *
                 * @returns {string}
                 */
                function getOrganizationName() {
                    const path = window.location.pathname;
                    const pathChunks = path.split("/");

                    const orgPrefixIndex = pathChunks.indexOf(startupConfig.orgPrefix);

                    if (orgPrefixIndex !== -1) {
                        return pathChunks[ orgPrefixIndex + 1 ];
                    }

                    return "";
                };

                /**
                 * Get the organization path.
                 *
                 * @returns {string}
                 */
                function getOrganizationPath() {
                    return getOrganizationName() !== ""
                        ? "/" + startupConfig.orgPrefix + "/" + getOrganizationName()
                        : "";
                };

                var auth = AsgardeoAuth.AsgardeoSPAClient.getInstance();

                var authConfig = {
                    signInRedirectURL: applicationDomain.replace(/\/+$/, '') + getOrganizationPath() + "/"
                        + "<%= htmlWebpackPlugin.options.basename %>",
                    signOutRedirectURL: applicationDomain.replace(/\/+$/, '') + getOrganizationPath(),
                    clientID: "<%= htmlWebpackPlugin.options.clientID %>",
                    baseUrl: getApiPath(),
                    responseMode: "form_post",
                    scope: ["openid SYSTEM profile"],
                    storage: "webWorker",
                    endpoints: {
                        authorizationEndpoint: getApiPath(userTenant 
                            ? "/" + startupConfig.tenantPrefix + "/" + startupConfig.superTenantProxy + startupConfig.pathExtension + "/oauth2/authorize" + "?ut="+userTenant.replace(/\/+$/, '') + (utype ? "&utype="+ utype : '')
                            : "/" + startupConfig.tenantPrefix + "/" + startupConfig.superTenantProxy + startupConfig.pathExtension + "/oauth2/authorize"),
                        clockTolerance: 300,
                        jwksEndpointURL: undefined,
                        logoutEndpointURL: getApiPath("/" + startupConfig.tenantPrefix + "/" + startupConfig.superTenantProxy + startupConfig.pathExtension + "/oidc/logout"),
                        oidcSessionIFrameEndpointURL: getApiPath("/" + startupConfig.tenantPrefix + "/" + startupConfig.superTenantProxy + startupConfig.pathExtension + "/oidc/checksession"),
                        tokenEndpointURL: undefined,
                        tokenRevocationEndpointURL: undefined
                    },
                    enablePKCE: true
                }

                var isSilentSignInDisabled = userAccessedPath.includes("disable_silent_sign_in");
                var isTenantSwitchPath = userAccessedPath.includes("switch_tenant");
                const promptParam = new URL(location.href).searchParams.get("prompt");

                // Redirect user to the login page if the prompt parameter is set to login.
                if (promptParam && promptParam === 'login') {
                    auth.initialize(authConfig);
                    auth.signIn({ prompt: "login" });

                    return;
                }

                if(isSilentSignInDisabled) {

                    if(isTenantSwitchPath) {
                        auth.initialize(authConfig);
                        auth.signIn();
                    } else {
                        window.location = applicationDomain+'/authenticate?disable_silent_sign_in=true&invite_user=true';
                    }
                } else {
                    auth.initialize(authConfig);

                    if (window.top === window.self) {
                        var authCallbackUrl = window.location.pathname + window.location.hash;

                        sessionStorage.setItem("auth_callback_url_console", authCallbackUrl);
                    }

                    auth.signIn();
                }
            }
        }
    </script>
    <script>
        if(!authorizationCode) {
            var authSPAJS = document.createElement("script");

            authSPAJS.setAttribute("src", "/<%= htmlWebpackPlugin.options.basename %>/auth-spa-0.3.3.min.js");
            authSPAJS.setAttribute("async", "false");

            let head = document.head;
            head.insertBefore(authSPAJS, head.firstElementChild);

            authSPAJS.addEventListener("load", authenticateWithSDK, false);
        }
    </script>
    <body onload="preLoaderResolver()">
        <div class="pre-loader-wrapper" data-testid="preauth-pre-loader-wrapper">
            <div class="trifacta-pre-loader" data-testid="preauth-pre-loader" id="trifacta-pre-loader">
                <svg data-testid="preauth-pre-loader-svg" xmlns="http://www.w3.org/2000/svg" width="67.56" height="58.476"
                     viewBox="0 0 67.56 58.476">
                    <g id="logo-only" transform="translate(-424.967 -306)">
                        <path id="_3" data-name="3"
                              d="M734.291,388.98l6.194,10.752-6.868,11.907h13.737l6.226,10.751H714.97Z"
                              transform="translate(-261.054 -82.98)" fill="#ff7300"/>
                        <path id="_2" data-name="2"
                              d="M705.95,422.391l6.227-10.751h13.736l-6.867-11.907,6.193-10.752,19.321,33.411Z"
                              transform="translate(-280.983 -82.98)" fill="#ff7300"/>
                        <path id="_1" data-name="1"
                              d="M736.65,430.2l-6.868-11.907-6.9,11.907H710.46l19.322-33.411L749.071,430.2Z"
                              transform="translate(-271.019 -65.725)" fill="#000"/>
                    </g>
                </svg>
            </div>
            <div class="pre-loader-logo" id="default-pre-loader">
                <svg class="icon" id="is-logo" xmlns="http://www.w3.org/2000/svg" width="255.16" height="23.057" viewBox="0 0 255.16 23.057">
                    <g id="logo-full" transform="translate(-804.154 2199)">
                        <g id="wso2-logo" transform="translate(804.154 -2199)">
                            <circle id="Ellipse_1" data-name="Ellipse 1" cx="7.251" cy="7.251" r="7.251" transform="translate(37.029 1.785)" fill="#f47b20"/>
                            <path id="Path_326" data-name="Path 326" d="M87.913,2.7,87.9,2.6H85.089l-.029.053q-.5.89-1,1.785l-.29.522q-.752-1.82-1.5-3.64Q81.489-.6,80.7-2.52L80.6-2.742l-.1.219Q79.934-1.266,79.371,0c-.517,1.154-1.052,2.346-1.589,3.514-.748-.007-1.5-.006-2.248-.005-.687,0-1.375,0-2.065,0h-.107l0,.107a5.277,5.277,0,0,0,.069.685l.018.123h.09q1.792,0,3.581,0h1.261l.028-.061q.551-1.216,1.1-2.437Q80.036.744,80.567-.427q.8,1.942,1.6,3.888.7,1.7,1.4,3.4l.082.2.106-.187q.721-1.283,1.434-2.571l.44-.793h2.286l.008-.1A4.451,4.451,0,0,0,87.913,2.7Z" transform="translate(-36.353 5.993)" fill="#fff"/>
                            <path id="Path_327" data-name="Path 327" d="M29-6.615c.708,0,1.415,0,2.123,0q2.584,6.36,5.171,12.72c1.726-4.249,3.439-8.5,5.183-12.746q2.587,6.376,5.177,12.75Q49.242-.251,51.825-6.616c.715,0,1.432,0,2.147,0Q50.363,2.3,46.748,11.208c-.007.086-.131.228-.16.062Q44.033,4.947,41.476-1.375c-1.739,4.264-3.456,8.537-5.186,12.8Q32.638,2.411,29-6.615Z" transform="translate(-29 6.639)" fill="#f47b20"/>
                            <path id="Path_328" data-name="Path 328" d="M60.18-5.7a5.7,5.7,0,0,1,3.964-.873,5.112,5.112,0,0,1,3.64,2.68c-.516.34-1.043.662-1.556,1.005-.274-.3-.459-.669-.745-.959A2.671,2.671,0,0,0,64.057-4.7a3.344,3.344,0,0,0-3.115.9A2.29,2.29,0,0,0,61.1-.526,17.566,17.566,0,0,0,63.336.8,18.118,18.118,0,0,1,66.2,2.288a5.372,5.372,0,0,1,1.669,1.541,4.85,4.85,0,0,1,.448,3.249,5.318,5.318,0,0,1-2.4,3.5,5.655,5.655,0,0,1-3.672.808,5.077,5.077,0,0,1-3.127-1.355,6.083,6.083,0,0,1-1.656-3.1c.637-.2,1.273-.386,1.909-.582a4.539,4.539,0,0,0,1.492,2.6,3.485,3.485,0,0,0,2.8.567,3.415,3.415,0,0,0,2.512-2.064A3.52,3.52,0,0,0,66.3,5.236a2.218,2.218,0,0,0-.927-1.2,19.509,19.509,0,0,0-2.824-1.559,14,14,0,0,1-2.172-1.2A4.951,4.951,0,0,1,58.9-.063a4.223,4.223,0,0,1-.445-3.085A4.137,4.137,0,0,1,60.18-5.7Z" transform="translate(-33.716 6.635)" fill="#f47b20"/>
                            <path id="Path_329" data-name="Path 329" d="M79.612-6.6a9.091,9.091,0,0,1,4.272.721,9.016,9.016,0,0,1,4.4,12.472,9.051,9.051,0,0,1-6.125,4.627A9.113,9.113,0,0,1,77.01,10.8a9.03,9.03,0,0,1-3.971-3.018,8.942,8.942,0,0,1-1.775-4.929,8.955,8.955,0,0,1,1.83-5.927A9.029,9.029,0,0,1,79.612-6.6ZM78.53-4.557A7.208,7.208,0,0,0,73.951-.982,7.517,7.517,0,0,0,73.1,2.965h.02a5.439,5.439,0,0,0,.073.706,7.226,7.226,0,0,0,3.979,5.258,7.174,7.174,0,0,0,5.383.341,7.215,7.215,0,0,0,3.629-2.715,7.158,7.158,0,0,0,1.283-3.793,4.191,4.191,0,0,0-.008-.7,7.2,7.2,0,0,0-5.141-6.54A7.148,7.148,0,0,0,78.53-4.557Z" transform="translate(-36.002 6.636)" fill="#060709"/>
                            <path id="Path_330" data-name="Path 330" d="M92.939,3.408a5.359,5.359,0,0,1,2.9.013A4.314,4.314,0,0,1,98.609,6.11a4.743,4.743,0,0,1-.481,3.96,18.24,18.24,0,0,1-2.091,2.613q-1.828,1.975-3.66,3.948,3.33-.005,6.66,0c0,.474,0,.948,0,1.422-3.289,0-6.579,0-9.868,0,2.1-2.278,4.223-4.538,6.316-6.824a6.8,6.8,0,0,0,1.876-3.037,2.9,2.9,0,0,0-.822-2.66A3.3,3.3,0,0,0,92.9,4.894,8.266,8.266,0,0,0,92.939,3.408Z" transform="translate(-38.972 5.006)" fill="#060709"/>
                        </g>
                        <path id="identity-server-text" d="M2.061-15.063H4.122V0H2.061ZM13.217-1.743a5.64,5.64,0,0,0,1.7-.215A3.744,3.744,0,0,0,16.868-3.5a6.3,6.3,0,0,0,.872-2.338,8.917,8.917,0,0,0,.154-1.579,7.354,7.354,0,0,0-1.113-4.348A4.11,4.11,0,0,0,13.2-13.31H9.577V-1.743ZM7.526-15.063h6.1a5.751,5.751,0,0,1,4.819,2.2,8.128,8.128,0,0,1,1.528,5.1,10.154,10.154,0,0,1-.9,4.337A5.567,5.567,0,0,1,13.607,0H7.526Zm15.268,0H33.776v1.846H24.784v4.573H33.1V-6.9H24.784v5.106H33.93V0H22.794Zm13.812,0h2.41l7.608,12.2v-12.2h1.938V0H46.276L38.555-12.192V0H36.606Zm26.127,0v1.794H57.658V0H55.586V-13.269H50.511v-1.794Zm2.328,0h2.061V0H65.061Zm16.334,0v1.794H76.32V0H74.249V-13.269H69.173v-1.794Zm.7,0h2.379L88.8-7.824l4.327-7.239h2.389L89.824-6.07V0H87.784V-6.07Zm21.974,10.2a4.116,4.116,0,0,0,.6,2.082,4.01,4.01,0,0,0,3.579,1.5,6.334,6.334,0,0,0,2.092-.328,2.324,2.324,0,0,0,1.825-2.276A1.965,1.965,0,0,0,111.4-5.64a7.765,7.765,0,0,0-2.44-.892l-2.041-.461a9.24,9.24,0,0,1-2.83-.995,3.151,3.151,0,0,1-1.436-2.82,4.342,4.342,0,0,1,1.4-3.333,5.636,5.636,0,0,1,3.979-1.3A6.91,6.91,0,0,1,112.06-14.3a4.126,4.126,0,0,1,1.656,3.656H111.8a3.774,3.774,0,0,0-.656-1.856,3.813,3.813,0,0,0-3.168-1.179,3.665,3.665,0,0,0-2.594.759,2.375,2.375,0,0,0-.79,1.764,1.722,1.722,0,0,0,.923,1.62,13.543,13.543,0,0,0,2.738.82l2.112.482a6.472,6.472,0,0,1,2.358.954,3.571,3.571,0,0,1,1.436,3.066,3.827,3.827,0,0,1-1.82,3.579,8.151,8.151,0,0,1-4.23,1.077,6.325,6.325,0,0,1-4.4-1.436,4.844,4.844,0,0,1-1.559-3.866Zm12.869-10.2h10.982v1.846h-8.993v4.573h8.316V-6.9h-8.316v5.106h9.146V0H116.936Zm20.815,6.9a3.954,3.954,0,0,0,2.271-.574,2.338,2.338,0,0,0,.836-2.071A2.222,2.222,0,0,0,139.689-13a3.82,3.82,0,0,0-1.671-.308h-4.983v5.147Zm-6.757-6.9h6.973a6.954,6.954,0,0,1,2.84.5A3.557,3.557,0,0,1,142.929-11a4,4,0,0,1-.559,2.215A4.038,4.038,0,0,1,140.807-7.4a3.081,3.081,0,0,1,1.328.943,3.388,3.388,0,0,1,.5,1.9l.072,2.02a6.21,6.21,0,0,0,.144,1.282,1.26,1.26,0,0,0,.656.923V0H141a1.882,1.882,0,0,1-.164-.5,9.644,9.644,0,0,1-.1-1.189L140.612-4.2a2.111,2.111,0,0,0-1.1-1.979,4.538,4.538,0,0,0-1.835-.277h-4.645V0h-2.041Zm15.74,0,4.327,12.828,4.276-12.828h2.287L152.127,0h-2.164l-5.486-15.063Zm13.012,0h10.982v1.846h-8.993v4.573h8.316V-6.9h-8.316v5.106h9.146V0H159.746Zm20.815,6.9a3.954,3.954,0,0,0,2.271-.574,2.338,2.338,0,0,0,.836-2.071A2.222,2.222,0,0,0,182.5-13a3.82,3.82,0,0,0-1.671-.308h-4.983v5.147Zm-6.757-6.9h6.973a6.954,6.954,0,0,1,2.84.5A3.557,3.557,0,0,1,185.739-11a4,4,0,0,1-.559,2.215A4.038,4.038,0,0,1,183.617-7.4a3.081,3.081,0,0,1,1.328.943,3.388,3.388,0,0,1,.5,1.9l.072,2.02a6.21,6.21,0,0,0,.144,1.282,1.26,1.26,0,0,0,.656.923V0h-2.5a1.882,1.882,0,0,1-.164-.5,9.644,9.644,0,0,1-.1-1.189L183.422-4.2a2.111,2.111,0,0,0-1.1-1.979,4.538,4.538,0,0,0-1.835-.277h-4.645V0H173.8Z" transform="translate(873 -2181.461)"/>
                    </g>
                </svg>
            </div>
            <div class="content-loader" id="loader">
                <div class="ui dimmer">
                    <div class="ui loader"></div>
                </div>
            </div>
        </div>
    </body>
</html><|MERGE_RESOLUTION|>--- conflicted
+++ resolved
@@ -138,7 +138,7 @@
                 animation-iteration-count: infinite;
             }
         </style>
-<<<<<<< HEAD
+        <script src="/<%= htmlWebpackPlugin.options.basename %>/startup-config.js"></script>
         <script>
             function preLoaderResolver() {
                 var trifactaPreLoader = document.getElementById("trifacta-pre-loader");
@@ -155,9 +155,6 @@
                 }
             };
         </script>
-=======
-        <script src="/<%= htmlWebpackPlugin.options.basename %>/startup-config.js"></script>
->>>>>>> f07f592b
     </head>
     <script>
 
