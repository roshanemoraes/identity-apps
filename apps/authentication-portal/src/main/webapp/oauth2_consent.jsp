<%--
  ~ Copyright (c) 2014, WSO2 Inc. (http://www.wso2.org) All Rights Reserved.
  ~
  ~ WSO2 Inc. licenses this file to you under the Apache License,
  ~ Version 2.0 (the "License"); you may not use this file except
  ~ in compliance with the License.
  ~ You may obtain a copy of the License at
  ~
  ~    http://www.apache.org/licenses/LICENSE-2.0
  ~
  ~ Unless required by applicable law or agreed to in writing,
  ~ software distributed under the License is distributed on an
  ~ "AS IS" BASIS, WITHOUT WARRANTIES OR CONDITIONS OF ANY
  ~ KIND, either express or implied.  See the License for the
  ~ specific language governing permissions and limitations
  ~ under the License.
--%>

<%@ page import="org.apache.commons.collections.CollectionUtils" %>
<%@ page import="org.apache.commons.lang.ArrayUtils" %>
<%@ page import="org.apache.commons.lang.StringUtils" %>
<%@ page import="org.owasp.encoder.Encode" %>
<%@ page import="org.wso2.carbon.identity.application.authentication.endpoint.util.Constants" %>
<%@ page import="org.wso2.carbon.identity.oauth2.OAuth2ScopeService" %>
<%@ page import="org.wso2.carbon.identity.oauth2.bean.Scope" %>
<%@ page import="org.wso2.carbon.identity.oauth2.IdentityOAuth2ScopeException" %>
<%@ page import="java.io.File" %>
<%@ page import="java.util.List" %>
<%@ page import="java.util.stream.Collectors" %>
<%@ page import="java.util.stream.Stream" %>
<%@ page language="java" contentType="text/html; charset=UTF-8" pageEncoding="UTF-8"%>
    
<%@ include file="includes/localize.jsp" %>
<jsp:directive.include file="includes/init-url.jsp"/>

<%
    String app = request.getParameter("application");
    String scopeString = request.getParameter("scope");
    boolean displayScopes = Boolean.parseBoolean(getServletContext().getInitParameter("displayScopes"));
    
    String[] requestedClaimList = new String[0];
    String[] mandatoryClaimList = new String[0];
    if (request.getParameter(Constants.REQUESTED_CLAIMS) != null) {
        requestedClaimList = request.getParameter(Constants.REQUESTED_CLAIMS).split(Constants.CLAIM_SEPARATOR);
    }
    
    if (request.getParameter(Constants.MANDATORY_CLAIMS) != null) {
        mandatoryClaimList = request.getParameter(Constants.MANDATORY_CLAIMS).split(Constants.CLAIM_SEPARATOR);
    }
    
    /*
        This parameter decides whether the consent page will only be used to get consent for sharing claims with the
        Service Provider. If this param is 'true' and user has already given consents for the OIDC scopes, we will be
        hiding the scopes being displayed and the approve always button.
    */
    boolean userClaimsConsentOnly = Boolean.parseBoolean(request.getParameter(Constants.USER_CLAIMS_CONSENT_ONLY));
%>

<!doctype html>
<html>
<head>
    <!-- header -->
    <%
        File headerFile = new File(getServletContext().getRealPath("extensions/product-title.jsp"));
        if (headerFile.exists()) {
    %>
        <jsp:include page="extensions/header.jsp"/>
    <% } else { %>
        <jsp:directive.include file="includes/header.jsp"/>
    <% } %>
</head>
<body>
    <main class="center-segment">
        <div class="ui container medium center aligned middle aligned">

            <!-- product-title -->
            <%
                File productTitleFile = new File(getServletContext().getRealPath("extensions/product-title.jsp"));
                if (productTitleFile.exists()) {
            %>
                <jsp:include page="extensions/product-title.jsp"/>
            <% } else { %>
                <jsp:directive.include file="includes/product-title.jsp"/>
            <% } %>

            <div class="ui segment">
                <form class="ui large form" action="<%=oauth2AuthorizeURL%>" method="post" id="profile" name="oauth2_authz">
                    <h4><%=Encode.forHtml(request.getParameter("application"))%> 
                        <%=AuthenticationEndpointUtil.i18n(resourceBundle, "request.access.profile")%>:</h4>

                    <div class="ui divider hidden"></div>
                    
                    <div class="segment-form">
<<<<<<< HEAD
=======
                        <div class="field">
                            <% if (userClaimsConsentOnly) {
                                // If we are getting consent for user claims only we don't need to display OIDC
                                // scopes in the consent page
                            } else {%>
                            <%
                                if (displayScopes && StringUtils.isNotBlank(scopeString)) {
                                    // Remove "openid" from the scope list to display.
                                    List<String> openIdScopes = Stream.of(scopeString.split(" "))
                                            .filter(x -> !StringUtils.equalsIgnoreCase(x, "openid"))
                                            .collect(Collectors.toList());
                    
                                    if (CollectionUtils.isNotEmpty(openIdScopes)) {
                            %>

                            <div class="ui segment" style="text-align: left;">
                                <h5><%=AuthenticationEndpointUtil.i18n(resourceBundle, "requested.scopes")%></h5>
                                <div class="scopes-list ui list">
                                    <%
                                        for (String scopeID : openIdScopes) {
                                            try {
                                                Scope scope = new OAuth2ScopeService().getScope(scopeID);
                                                if (scope != null) {
                                                    String displayName = scope.getDisplayName();
                                    %>
                                    <div class="item">
                                        <i class="check circle outline icon"></i>
                                        <div class="content">
                                            <%=Encode.forHtml(displayName)%>
                                        </div>
                                    </div>
                                    <%
                                                }
                                            } catch (IdentityOAuth2ScopeException e) {
                                                // Ignore the error since the scope might be an open ID scope
                                                // so can't view it via scope binding layer.
                                            }
                                        }
                                    %>
                                </div>
                            </div>

                            <%
                                    }
                                }
                            %>
>>>>>>> 24c094cb

                        <!-- Prompting for consent is only needed if we have mandatory or requested claims without any consent -->
                        <% if (ArrayUtils.isNotEmpty(mandatoryClaimList) || ArrayUtils.isNotEmpty(requestedClaimList)) { %>
                            <input type="hidden" name="user_claims_consent" id="user_claims_consent" value="true"/>
                            <!-- validation -->
                            <div class="ui secondary segment" style="text-align: left;">
                                <h5><%=AuthenticationEndpointUtil.i18n(resourceBundle, "requested.attributes")%>:</h5>

                                <div class="border-gray margin-bottom-double">
                                    <div class="claim-alert" role="alert">
                                        <p class="margin-bottom-double">
                                            <%=AuthenticationEndpointUtil.i18n(resourceBundle, "by.selecting.following.attributes")%>
                                            <%=Encode.forHtml(request.getParameter("application"))%>.
                                        </p>
                                    </div>
                                    <div>
                                        <div class="ui divider hidden"></div>
                                        <div class="select-all">
                                            <div class="ui checkbox claim-cb">
                                                <input type="checkbox" class="hidden" name="consent_select_all" id="consent_select_all" />
                                                <label for="consent_select_all"><%=AuthenticationEndpointUtil.i18n(resourceBundle, "select.all")%></label>
                                            </div>
                                        </div>
                                        <div class="ui divider"></div>
                                        <div class="claim-list">
                                            <% for (String claim : mandatoryClaimList) {
                                                String[] mandatoryClaimData = claim.split("_", 2);
                                                if (mandatoryClaimData.length == 2) {
                                                    String claimId = mandatoryClaimData[0];
                                                    String displayName = mandatoryClaimData[1];
                                            %>
                                            <div class="field required">
                                                <div class="ui checkbox checked read-only disabled claim-cb">
                                                    <input type="checkbox" class="mandatory-claim hidden" name="consent_<%=Encode.forHtmlAttribute(claimId)%>" id="consent_<%=Encode.forHtmlAttribute(claimId)%>" required checked readonly />
                                                    <label for="consent_<%=Encode.forHtmlAttribute(claimId)%>"><%=Encode.forHtml(displayName)%></label>
                                                </div>
                                            </div>
                                            <%
                                                    }
                                                }
                                            %>
                                            <% for (String claim : requestedClaimList) {
                                                String[] requestedClaimData = claim.split("_", 2);
                                                if (requestedClaimData.length == 2) {
                                                    String claimId = requestedClaimData[0];
                                                    String displayName = requestedClaimData[1];
                                            %>
                                            <div class="field">
                                                <div class="ui checkbox claim-cb">
                                                    <input type="checkbox" class="hidden" name="consent_<%=Encode.forHtmlAttribute(claimId)%>" id="consent_<%=Encode.forHtmlAttribute(claimId)%>" />
                                                    <label for="consent_<%=Encode.forHtmlAttribute(claimId)%>"><%=Encode.forHtml(displayName)%></label>
                                                </div>
                                            </div>
                                            <%
                                                    }
                                                }
                                            %>
                                        </div>
                                        <div class="ui divider hidden"></div>
                                        <div class="text-left padding-top-double">
                                            <span class="mandatory"><%=AuthenticationEndpointUtil.i18n(resourceBundle, "mandatory.claims.recommendation")%></span>
                                            <span class="required font-medium">( * )</span>
                                        </div>
                                    </div>
                                </div>
                            </div>
                        <% } %>

                        <div class="field">
                            <% if (userClaimsConsentOnly) {
                                // If we are getting consent for user claims only we don't need to display OIDC
                                // scopes in the consent page
                            } else { %>
                                <%
                                    if (displayScopes && StringUtils.isNotBlank(scopeString)) {
                                        // Remove "openid" from the scope list to display.
                                        List<String> openIdScopes = Stream.of(scopeString.split(" "))
                                                .filter(x -> !StringUtils.equalsIgnoreCase(x, "openid"))
                                                .collect(Collectors.toList());
                        
                                        if (CollectionUtils.isNotEmpty(openIdScopes)) {
                                %>

                                <div class="ui segment" style="text-align: left;">
                                    <h5><%=AuthenticationEndpointUtil.i18n(resourceBundle, "requested.scopes")%>:</h5>
                                    <div class="scopes-list ui list">
                                        <%
                                            for (String scopeID : openIdScopes) {
                                                String displayName = new OAuth2ScopeService()
                                                                        .getScope(scopeID)
                                                                        .getDisplayName();
                                        %>
                                        <div class="item">
                                            <i class="check circle outline icon"></i>
                                            <div class="content">
                                                <%=Encode.forHtml(displayName)%>
                                            </div>
                                        </div>
                                        <%
                                            }
                                        %>
                                    </div>

                                    <div class="ui divider hidden"></div>
                                    <div class="feild">
                                        <div class="cookie-policy-message">
                                            <h5><%=AuthenticationEndpointUtil.i18n(resourceBundle, "privacy.policy.privacy.short.description.approving.head")%> <%=Encode.forHtml(request.getParameter("application"))%></h5>

                                            <%=AuthenticationEndpointUtil.i18n(resourceBundle, "privacy.policy.privacy.short.description.approving")%>
                                            <%=Encode.forHtml(request.getParameter("application"))%>
                                            <%=AuthenticationEndpointUtil.i18n(resourceBundle, "privacy.policy.privacy.short.description.approving2")%>
                                            <a href="privacy_policy.do" target="policy-pane"><%=AuthenticationEndpointUtil.i18n(resourceBundle, "privacy.policy.general")%></a>.
                                        </div>
                                    </div>
                                </div>

                                <%
                                        }
                                    }
                                %>

                                <div class="ui divider hidden"></div>

                                <div tyle="text-align: left;">
                                    <div class="ui form">
                                        <div class="grouped fields">
                                            <div class="field">
                                                <div class="ui radio checkbox">
                                                    <input type="radio" class="hidden" name="scope-approval" id="approveCb" value="approve">
                                                    <label for="approveCb"><%=AuthenticationEndpointUtil.i18n(resourceBundle, "approve.once")%></label>
                                                </div>
                                            </div>
                                            <div class="field">
                                                <div class="ui radio checkbox">
                                                    <input type="radio" class="hidden" name="scope-approval" id="approveAlwaysCb" value="approveAlways">
                                                    <label for="approveAlwaysCb"><%=AuthenticationEndpointUtil.i18n(resourceBundle, "approve.always")%></label>
                                                </div>
                                            </div>
                                        </div>
                                    </div>
                                </div>

                            <%
                                }
                            %>
                        </div>

                        <div class="ui divider hidden"></div>

                        <div class="align-right buttons">
                            <input type="hidden" name="<%=Constants.SESSION_DATA_KEY_CONSENT%>"
                                    value="<%=Encode.forHtmlAttribute(request.getParameter(Constants.SESSION_DATA_KEY_CONSENT))%>"/>
                            <input type="hidden" name="consent" id="consent" value="deny"/>
               
                            <input class="ui large button link-button" type="reset"
                                onclick="deny(); return false;"
                                value="<%=AuthenticationEndpointUtil.i18n(resourceBundle,"cancel")%>" />
                            <input type="button" class="ui primary large button" id="approve" name="approve"
                                    onclick="approved(); return false;"
                                    value="<%=AuthenticationEndpointUtil.i18n(resourceBundle,"continue")%> "/>
                        </div>
                    </div>
                </form>
            </div>
        </div>
    </main>

    <!-- product-footer -->
    <%
        File productFooterFile = new File(getServletContext().getRealPath("extensions/product-footer.jsp"));
        if (productFooterFile.exists()) {
    %>
        <jsp:include page="extensions/product-footer.jsp"/>
    <% } else { %>
        <jsp:directive.include file="includes/product-footer.jsp"/>
    <% } %>

    <!-- footer -->
    <%
        File footerFile = new File(getServletContext().getRealPath("extensions/footer.jsp"));
        if (footerFile.exists()) {
    %>
        <jsp:include page="extensions/footer.jsp"/>
    <% } else { %>
        <jsp:directive.include file="includes/footer.jsp"/>
    <% } %>

    <div class="ui modal mini" id="modal_claim_validation">
        <div class="header">
            <%=AuthenticationEndpointUtil.i18n(resourceBundle, "mandatory.claims")%>
        </div>
        <div class="content">
            <%=AuthenticationEndpointUtil.i18n(resourceBundle, "mandatory.claims.warning.msg.1")%>
            <span class="mandatory-msg"><%=AuthenticationEndpointUtil.i18n(resourceBundle, "mandatory.claims.warning.msg.2")%></span>
            <%=AuthenticationEndpointUtil.i18n(resourceBundle, "mandatory.claims.warning.msg.3")%>
        </div>
        <div class="actions">
            <button class="ui primary button" onclick="hideModal(this)">
                <%=AuthenticationEndpointUtil.i18n(resourceBundle, "ok")%>
            </button>
        </div>
    </div>

    <div class="ui modal mini" id="modal_scope_validation">
        <div class="header">
            <%=AuthenticationEndpointUtil.i18n(resourceBundle, "requested.scopes")%>
        </div>
        <div class="content">
            <%=AuthenticationEndpointUtil.i18n(resourceBundle, "please.select.approve.always")%>
        </div>
        <div class="actions">
            <button class="ui primary button" onclick="hideModal(this)">
                <%=AuthenticationEndpointUtil.i18n(resourceBundle, "ok")%>
            </button>
        </div>
    </div>

    <script type="text/javascript">
        function approved() {
            var mandatoryClaimCBs = $(".mandatory-claim");
            var checkedMandatoryClaimCBs = $(".mandatory-claim:checked");
            var scopeApproval = $("input[name='scope-approval']");

            // If scope approval radio button is rendered then we need to validate that it's checked
            if (scopeApproval.length > 0) {
                if (scopeApproval.is(":checked")) {
                    var checkScopeConsent = $("input[name='scope-approval']:checked");
                    $('#consent').val(checkScopeConsent.val());
                } else {
                    $("#modal_scope_validation").modal("show");
                    return;
                }
            } else {
                // Scope radio button was not rendered therefore set the consent to 'approve'
                document.getElementById('consent').value = "approve";
            }

            if (checkedMandatoryClaimCBs.length === mandatoryClaimCBs.length) {
                document.getElementById("profile").submit();
            } else {
                $("#modal_claim_validation").modal("show");
            }
        }

        function approvedAlways() {
            var mandatoryClaimCBs = $(".mandatory-claim");
            var checkedMandatoryClaimCBs = $(".mandatory-claim:checked");

            if (checkedMandatoryClaimCBs.length === mandatoryClaimCBs.length) {
                document.getElementById('consent').value = "approveAlways";
                document.getElementById("profile").submit();
            } else {
                $("#modal_claim_validation").modal("show");
            }
        }

        function deny() {
            document.getElementById('consent').value = "deny";
            document.getElementById("profile").submit();
        }
        
        function hideModal(elem) {
            $(elem).closest('.modal').modal('hide');
        }

        $('.checkbox.read-only').checkbox({
            uncheckable: false
        });
        
        $(document).ready(function () {
            $("#consent_select_all").click(function () {
                if (this.checked) {
                    $('.checkbox:not(.read-only) input:checkbox').each(function () {
                        $(this).prop("checked", true);
                    });
                } else {
                    $('.checkbox:not(.read-only) input:checkbox').each(function () {
                        $(this).prop("checked", false);
                    });
                }
            });

            $(".checkbox input").click(function () {
                var claimCheckedCheckboxes = $(".claim-cb input:checked").length;
                var claimCheckboxes = $(".claim-cb input").length;

                if (claimCheckedCheckboxes !== claimCheckboxes) {
                    $("#consent_select_all").prop("checked", false);
                } else {
                    $("#consent_select_all").prop("checked", true);
                }
            });
        });
    </script>
</body>
</html><|MERGE_RESOLUTION|>--- conflicted
+++ resolved
@@ -91,8 +91,6 @@
                     <div class="ui divider hidden"></div>
                     
                     <div class="segment-form">
-<<<<<<< HEAD
-=======
                         <div class="field">
                             <% if (userClaimsConsentOnly) {
                                 // If we are getting consent for user claims only we don't need to display OIDC
@@ -139,7 +137,6 @@
                                     }
                                 }
                             %>
->>>>>>> 24c094cb
 
                         <!-- Prompting for consent is only needed if we have mandatory or requested claims without any consent -->
                         <% if (ArrayUtils.isNotEmpty(mandatoryClaimList) || ArrayUtils.isNotEmpty(requestedClaimList)) { %>
