<?xml version="1.0" encoding="utf-8"?>

<!--
 * Copyright (c) 2023, WSO2 LLC. (https://www.wso2.com) All Rights Reserved.
 *
 * WSO2 LLC. licenses this file to you under the Apache License,
 * Version 2.0 (the "License"); you may not use this file except
 * in compliance with the License.
 * You may obtain a copy of the License at
 *
 * http://www.apache.org/licenses/LICENSE-2.0
 *
 * Unless required by applicable law or agreed to in writing,
 * software distributed under the License is distributed on an
 * "AS IS" BASIS, WITHOUT WARRANTIES OR CONDITIONS OF ANY
 * KIND, either express or implied. See the License for the
 * specific language governing permissions and limitations
 * under the License.
-->

<project xmlns="http://maven.apache.org/POM/4.0.0" xmlns:xsi="http://www.w3.org/2001/XMLSchema-instance" xsi:schemaLocation="http://maven.apache.org/POM/4.0.0 http://maven.apache.org/maven-v4_0_0.xsd">

    <parent>
        <groupId>org.wso2.identity.apps</groupId>
        <artifactId>identity-apps-myaccount</artifactId>
<<<<<<< HEAD
        <version>2.5.51-SNAPSHOT</version>
=======
        <version>2.5.52-SNAPSHOT</version>
>>>>>>> fc520535
        <relativePath>../pom.xml</relativePath>
    </parent>

    <groupId>org.wso2.identity.apps</groupId>
    <modelVersion>4.0.0</modelVersion>
    <artifactId>org.wso2.identity.apps.myaccount.server.feature</artifactId>
    <packaging>pom</packaging>
    <name>WSO2 Identity Server Apps - My Account Server Feature</name>
    <url>http://wso2.org</url>
    <description>This feature contains the my account application</description>

    <scm>
        <url>https://github.com/wso2/identity-apps.git</url>
        <developerConnection>scm:git:https://github.com/wso2/identity-apps.git</developerConnection>
        <connection>scm:git:https://github.com/wso2/identity-apps.git</connection>
        <tag>HEAD</tag>
    </scm>

    <repositories>

        <repository>
            <id>wso2-nexus</id>
            <name>WSO2 internal Repository</name>
            <url>https://maven.wso2.org/nexus/content/groups/wso2-public/</url>
            <releases>
                <enabled>true</enabled>
                <updatePolicy>daily</updatePolicy>
                <checksumPolicy>ignore</checksumPolicy>
            </releases>
        </repository>

        <repository>
            <id>wso2.releases</id>
            <name>WSO2 internal Repository</name>
            <url>https://maven.wso2.org/nexus/content/repositories/releases/</url>
            <releases>
                <enabled>true</enabled>
                <updatePolicy>daily</updatePolicy>
                <checksumPolicy>ignore</checksumPolicy>
            </releases>
        </repository>

        <repository>
            <id>wso2.snapshots</id>
            <name>Apache Snapshot Repository</name>
            <url>https://maven.wso2.org/nexus/content/repositories/snapshots/</url>
            <snapshots>
                <enabled>true</enabled>
                <updatePolicy>daily</updatePolicy>
            </snapshots>
            <releases>
                <enabled>false</enabled>
            </releases>
        </repository>

    </repositories>

    <distributionManagement>
        <repository>
            <id>nexus-releases</id>
            <name>WSO2 Nexus Release Repository</name>
            <url>https://maven.wso2.org/nexus/service/local/staging/deploy/maven2/</url>
        </repository>
        <snapshotRepository>
            <id>wso2.snapshots</id>
            <name>WSO2 Snapshot Repository</name>
            <url>https://maven.wso2.org/nexus/content/repositories/snapshots/</url>
        </snapshotRepository>
    </distributionManagement>

    <pluginRepositories>
        <pluginRepository>
            <id>wso2.releases</id>
            <name>WSO2 internal Repository</name>
            <url>https://maven.wso2.org/nexus/content/repositories/releases/</url>
            <releases>
                <enabled>true</enabled>
                <updatePolicy>daily</updatePolicy>
                <checksumPolicy>ignore</checksumPolicy>
            </releases>
        </pluginRepository>

        <pluginRepository>
            <id>wso2.snapshots</id>
            <name>WSO2 Snapshot Repository</name>
            <url>https://maven.wso2.org/nexus/content/repositories/snapshots/</url>
            <snapshots>
                <enabled>true</enabled>
                <updatePolicy>daily</updatePolicy>
            </snapshots>
            <releases>
                <enabled>false</enabled>
            </releases>
        </pluginRepository>
        <pluginRepository>
            <id>wso2-nexus</id>
            <name>WSO2 internal Repository</name>
            <url>https://maven.wso2.org/nexus/content/groups/wso2-public/</url>
            <releases>
                <enabled>true</enabled>
                <updatePolicy>daily</updatePolicy>
                <checksumPolicy>ignore</checksumPolicy>
            </releases>
        </pluginRepository>
    </pluginRepositories>

    <build>
        <plugins>
            <plugin>
                <groupId>org.apache.maven.plugins</groupId>
                <artifactId>maven-dependency-plugin</artifactId>
                <version>2.4</version>
                <executions>
                    <execution>
                        <id>copy</id>
                        <phase>package</phase>
                        <goals>
                            <goal>copy</goal>
                        </goals>
                        <configuration>
                            <artifactItems>
                                <artifactItem>
                                    <groupId>org.wso2.identity.apps</groupId>
                                    <artifactId>myaccount</artifactId>
                                    <type>war</type>
                                    <overWrite>true</overWrite>
                                    <outputDirectory>${basedir}/src/main/resources/</outputDirectory>
                                    <destFileName>myaccount.war</destFileName>
                                </artifactItem>
                            </artifactItems>
                        </configuration>
                    </execution>
                </executions>
            </plugin>
            <plugin>
                <artifactId>maven-resources-plugin</artifactId>
                <executions>
                    <execution>
                        <id>copy-resources</id>
                        <phase>generate-resources</phase>
                        <goals>
                            <goal>copy-resources</goal>
                        </goals>
                        <configuration>
                            <outputDirectory>src/main/resources</outputDirectory>
                            <resources>
                                <resource>
                                    <directory>resources</directory>
                                    <includes>
                                        <include>p2.inf</include>
                                        <include>build.properties</include>
                                        <include>myaccount.war</include>
                                        <include>**/*.j2</include>
                                    </includes>
                                </resource>
                            </resources>
                        </configuration>
                    </execution>
                </executions>
            </plugin>
            <plugin>
                <groupId>org.wso2.maven</groupId>
                <artifactId>carbon-p2-plugin</artifactId>
                <version>${carbon.p2.plugin.version}</version>
                <executions>
                    <execution>
                        <id>p2-feature-generation</id>
                        <phase>package</phase>
                        <goals>
                            <goal>p2-feature-gen</goal>
                        </goals>
                        <configuration>
                            <id>org.wso2.identity.apps.myaccount.server</id>
                            <propertiesFile>../etc/feature.properties</propertiesFile>
                            <adviceFile>
                                <properties>
                                    <propertyDef>org.wso2.carbon.p2.category.type:server</propertyDef>
                                </properties>
                            </adviceFile>
                            <importFeatures>
                            </importFeatures>
                        </configuration>
                    </execution>
                </executions>
            </plugin>

            <plugin>
                <groupId>org.apache.maven.plugins</groupId>
                <artifactId>maven-antrun-plugin</artifactId>
                <version>1.1</version>
                <executions>
                    <execution>
                        <id>clean_target</id>
                        <phase>install</phase>
                        <configuration>
                            <tasks>
                                <delete dir="src/main/resources" />
                                <delete dir="src/main" />
                                <delete dir="src" />
                            </tasks>
                        </configuration>
                        <goals>
                            <goal>run</goal>
                        </goals>
                    </execution>
                </executions>
            </plugin>
            <plugin>
                <groupId>org.sonatype.plugins</groupId>
                <artifactId>nexus-staging-maven-plugin</artifactId>
                <version>1.6.13</version>
                <extensions>true</extensions>
                <configuration>
                    <serverId>wso2.releases</serverId>
                    <nexusUrl>https://maven.wso2.org/nexus</nexusUrl>
                    <autoReleaseAfterClose>true</autoReleaseAfterClose>
                </configuration>
            </plugin>
        </plugins>
    </build>

</project><|MERGE_RESOLUTION|>--- conflicted
+++ resolved
@@ -23,11 +23,7 @@
     <parent>
         <groupId>org.wso2.identity.apps</groupId>
         <artifactId>identity-apps-myaccount</artifactId>
-<<<<<<< HEAD
-        <version>2.5.51-SNAPSHOT</version>
-=======
         <version>2.5.52-SNAPSHOT</version>
->>>>>>> fc520535
         <relativePath>../pom.xml</relativePath>
     </parent>
 
