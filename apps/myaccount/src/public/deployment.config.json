--- conflicted
+++ resolved
@@ -94,7 +94,9 @@
                 }
             },
             "personalInfo": {
-                "disabledFeatures": [],
+                "disabledFeatures": [
+                    "profileInfo.mobileVerification"
+                ],
                 "enabled": true,
                 "scopes": {
                     "create": [],
@@ -104,13 +106,9 @@
                 }
             },
             "security": {
-<<<<<<< HEAD
-                "disabledFeatures": ["security.mfa.sms", "security.loginVerifyData.typingDNA"],
-=======
                 "disabledFeatures": [
                     "security.loginVerifyData.typingDNA"
                 ],
->>>>>>> 39ad908a
                 "enabled": true,
                 "scopes": {
                     "create": [],
