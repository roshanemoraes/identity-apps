/**
 * Copyright (c) 2021, WSO2 Inc. (http://www.wso2.org) All Rights Reserved.
 *
 * WSO2 Inc. licenses this file to you under the Apache License,
 * Version 2.0 (the "License"); you may not use this file except
 * in compliance with the License.
 * You may obtain a copy of the License at
 *
 *     http://www.apache.org/licenses/LICENSE-2.0
 *
 * Unless required by applicable law or agreed to in writing,
 * software distributed under the License is distributed on an
 * "AS IS" BASIS, WITHOUT WARRANTIES OR CONDITIONS OF ANY
 * KIND, either express or implied. See the License for the
 * specific language governing permissions and limitations
 * under the License.
 */

import { CommonConfig } from "./models";

export const commonConfig: CommonConfig = {
    AdvancedSearchWithBasicFilters: {
        enableQuerySearch: false
    },
<<<<<<< HEAD
    nonLocalCredentialUser: {
        enableNonLocalCredentialUserView: false
    },
    overviewPage: {
        enableAlternateWidgetLayout: false
    },
    userProfilePage: {
        showEmail: true
    },
    accountSecurityPage: {
        accountRecovery: {
            emailRecovery: {
                enableEditEmail: true
            }
        }
    },
    personalInfoPage: {
        externalLogins: {
            disableExternalLoginsOnEmpty: false
        }
    },
    utils: {
        isManageConsentAllowedForUser(userstore: string): boolean {
            return true;
        }
=======
    OverviewPage: {
        enableThreeWidgetLayout: false
>>>>>>> 70c40c12
    }
};<|MERGE_RESOLUTION|>--- conflicted
+++ resolved
@@ -22,35 +22,10 @@
     AdvancedSearchWithBasicFilters: {
         enableQuerySearch: false
     },
-<<<<<<< HEAD
-    nonLocalCredentialUser: {
-        enableNonLocalCredentialUserView: false
-    },
-    overviewPage: {
-        enableAlternateWidgetLayout: false
+    OverviewPage: {
+        enableThreeWidgetLayout: false
     },
     userProfilePage: {
         showEmail: true
-    },
-    accountSecurityPage: {
-        accountRecovery: {
-            emailRecovery: {
-                enableEditEmail: true
-            }
-        }
-    },
-    personalInfoPage: {
-        externalLogins: {
-            disableExternalLoginsOnEmpty: false
-        }
-    },
-    utils: {
-        isManageConsentAllowedForUser(userstore: string): boolean {
-            return true;
-        }
-=======
-    OverviewPage: {
-        enableThreeWidgetLayout: false
->>>>>>> 70c40c12
     }
 };