--- conflicted
+++ resolved
@@ -44,15 +44,12 @@
     const dispatch: Dispatch = useDispatch();
 
     const profileDetails: AuthStateInterface = useSelector((state: AppState) => state.authenticationInformation);
-<<<<<<< HEAD
     const isLegacyFlowEnabled: boolean = useSelector((state: AppState) => {
         return !state?.config?.ui?.features?.overview?.disabledFeatures?.includes(
             AppConstants.FEATURE_DICTIONARY.get("LEGACY_FLOWS")
         );
     });
-=======
     const allowedScopes: string = useSelector((state: AppState) => state?.authenticationInformation?.scope);
->>>>>>> 3b5d12e6
 
     const [ isSelfSignUpSendOtpInEmailEnabled, setIsSelfSignUpSendOtpInEmailEnabled ] = useState<boolean>(false);
     const [ isAccountStatePendingSelfRegistration,
