/**
 * Copyright (c) 2020, WSO2 Inc. (http://www.wso2.org) All Rights Reserved.
 *
 * WSO2 Inc. licenses this file to you under the Apache License,
 * Version 2.0 (the "License"); you may not use this file except
 * in compliance with the License.
 * You may obtain a copy of the License at
 *
 *     http://www.apache.org/licenses/LICENSE-2.0
 *
 * Unless required by applicable law or agreed to in writing,
 * software distributed under the License is distributed on an
 * "AS IS" BASIS, WITHOUT WARRANTIES OR CONDITIONS OF ANY
 * KIND, either express or implied. See the License for the
 * specific language governing permissions and limitations
 * under the License.
 */

<<<<<<< HEAD
import { AppState, store } from "../../../store";
import {
    AuthenticatorPropertyInterface,
    CommonPluggableComponentPropertyInterface,
    FederatedAuthenticatorMetaInterface,
    IdentityProviderInterface,
    OutboundProvisioningConnectorMetaInterface,
    ProvisioningInterface
} from "../../../models";
=======
import { AlertLevels } from "@wso2is/core/models";
import { addAlert } from "@wso2is/core/store";
import { useTrigger } from "@wso2is/forms";
import { Heading, LinkButton, PrimaryButton, Steps } from "@wso2is/react-components";
import _ from "lodash";
import React, { FunctionComponent, ReactElement, useEffect, useState } from "react";
import { useDispatch, useSelector } from "react-redux";
import { Grid, Icon, Modal } from "semantic-ui-react";
>>>>>>> a45981cb
import { AuthenticatorSettings, GeneralSettings, WizardSummary } from "./steps";
import { OutboundProvisioningSettings } from "./steps";
import {
    createIdentityProvider,
    getFederatedAuthenticatorMetadata,
    getOutboundProvisioningConnectorMetadata
} from "../../../api";
import { IdentityProviderWizardStepIcons } from "../../../configs";
import { IdentityProviderConstants } from "../../../constants";
import { history } from "../../../helpers";
import {
    AuthenticatorPropertyInterface,
    CommonPluggableComponentPropertyInterface,
    FederatedAuthenticatorMetaInterface,
    IdentityProviderInterface,
    OutboundProvisioningConnectorMetaInterface,
    ProvisioningInterface
} from "../../../models";
import { AppState, store } from "../../../store";
import { IdentityProviderManagementUtils } from "../../../utils";

/**
 * Proptypes for the identity provider creation wizard component.
 */
interface IdentityProviderCreateWizardPropsInterface {
    currentStep?: number;
    title: string;
    closeWizard: () => void;
    template: IdentityProviderInterface;
    subTitle?: string;
}

/**
 * Enum for wizard.
 *
 * @readonly
 * @enum {string}
 */
enum WizardConstants {
    IDENTITY_PROVIDER = "identityProvider"
}

/**
 * Constants for wizard steps.
 */
enum WizardSteps {
    GENERAL_DETAILS = "GeneralDetails",
    AUTHENTICATOR_SETTINGS = "AuthenticatorSettings",
    OUTBOUND_PROVISIONING_SETTINGS = "OutboundProvisioningSettings",
    SUMMARY = "Summary"
}

/**
 * Interface for the wizard state.
 */
interface WizardStateInterface {
    // eslint-disable-next-line @typescript-eslint/no-explicit-any
    [key: string]: any;
}

/**
 * Interface for the wizard steps.
 */
interface WizardStepInterface {
    // eslint-disable-next-line @typescript-eslint/no-explicit-any
    icon: any;
    title: string;
    submitCallback: any;
    name: WizardSteps;
}

/**
 * Identity provider creation wizard component.
 *
 * @param {IdentityProviderCreateWizardPropsInterface} props - Props injected to the component.
 * @return {React.ReactElement}
 */
export const IdentityProviderCreateWizard: FunctionComponent<IdentityProviderCreateWizardPropsInterface> = (
    props: IdentityProviderCreateWizardPropsInterface
): ReactElement => {

    const {
        closeWizard,
        currentStep,
        title,
        subTitle,
        template
    } = props;

    const [initWizard, setInitWizard] = useState<boolean>(false);
    const [wizardSteps, setWizardSteps] = useState<WizardStepInterface[]>(undefined);
    const [isSelectionHidden, setIsSelectionHidden] = useState<boolean>(false);
    const [wizardState, setWizardState] = useState<WizardStateInterface>(undefined);
    const [partiallyCompletedStep, setPartiallyCompletedStep] = useState<number>(undefined);
    const [currentWizardStep, setCurrentWizardStep] = useState<number>(currentStep);
    const [defaultAuthenticatorMetadata, setDefaultAuthenticatorMetadata] =
        useState<FederatedAuthenticatorMetaInterface>(undefined);
    const [defaultOutboundProvisioningConnectorMetadata, setDefaultOutboundProvisioningConnectorMetadata] =
        useState<OutboundProvisioningConnectorMetaInterface>(undefined);

    const dispatch = useDispatch();

    const availableAuthenticators = useSelector((state: AppState) =>
        state.identityProvider.meta.authenticators);

    // Triggers for each wizard step.
    const [submitGeneralSettings, setSubmitGeneralSettings] = useTrigger();
    const [submitAuthenticator, setSubmitAuthenticator] = useTrigger();
    const [submitOutboundProvisioningSettings, setSubmitOutboundProvisioningSettings] = useTrigger();
    const [finishSubmit, setFinishSubmit] = useTrigger();

    /**
     * Creates a new identity provider.
     *
     * @param identityProvider Identity provider object.
     */
    const createNewIdentityProvider = (identityProvider: IdentityProviderInterface): void => {
        createIdentityProvider(identityProvider)
            .then((response) => {
                dispatch(addAlert({
                    description: "Successfully created the identity provider",
                    level: AlertLevels.SUCCESS,
                    message: "Creation successful"
                }));

                // The created resource's id is sent as a location header.
                // If that's available, navigate to the edit page.
                if (!_.isEmpty(response.headers.location)) {
                    const location = response.headers.location;
                    const createdIdpID = location.substring(location.lastIndexOf("/") + 1);
                    history.push(IdentityProviderConstants.PATHS.get("IDENTITY_PROVIDER_EDIT").replace(":id",
                        createdIdpID));
                    return;
                }

                // Fallback to identity providers page, if the location header is not present.
                history.push(IdentityProviderConstants.PATHS.get("IDENTITY_PROVIDERS"));
            })
            .catch((error) => {
                if (error.response && error.response.data && error.response.data.description) {
                    dispatch(addAlert({
                        description: error.response.data.description,
                        level: AlertLevels.ERROR,
                        message: "Identity provider Create Error"
                    }));

                    return;
                }

                dispatch(addAlert({
                    description: "An error occurred while creating the identity provider",
                    level: AlertLevels.ERROR,
                    message: "Creation Error"
                }));
            });
    };

    /**
     * Navigates to the next wizard step.
     */
    const navigateToNext = (): void => {
        let step = currentWizardStep;

        if (isSelectionHidden) {
            step = currentWizardStep + 1;
        }

        switch (wizardSteps[step]?.name) {
            case WizardSteps.GENERAL_DETAILS:
                setSubmitGeneralSettings();
                break;
            case WizardSteps.AUTHENTICATOR_SETTINGS:
                setSubmitAuthenticator();
                break;
            case WizardSteps.OUTBOUND_PROVISIONING_SETTINGS:
                setSubmitOutboundProvisioningSettings();
                break;
            case WizardSteps.SUMMARY:
                setFinishSubmit();
                break;
            default:
                break;
        }
    };

    /**
     * Navigates to the previous wizard step.
     */
    const navigateToPrevious = (): void => {
        setPartiallyCompletedStep(currentWizardStep);
    };

    /**
     * Handles wizard step submit.
     *
     * @param values - Forms values to be stored in state.
     * @param {WizardConstants} formType - Type of the form.
     */
    const handleWizardFormSubmit = (values: any, formType: WizardConstants): void => {
        setCurrentWizardStep(currentWizardStep + 1);
        setWizardState(_.merge(wizardState, { [formType]: values }));
    };

    /**
     * Generates a summary of the wizard.
     */
    const generateWizardSummary = (): IdentityProviderInterface => {
        if (!wizardState) {
            return;
        }

        return wizardState[WizardConstants.IDENTITY_PROVIDER];
    };

    /**
     * Handles the final wizard submission.
     *
     * @param identityProvider - Identity provider data.
     */
    const handleWizardFormFinish = (identityProvider: IdentityProviderInterface): void => {
        createNewIdentityProvider(identityProvider);
    };

    /**
     * Called when modal close event is triggered.
     */
    const handleWizardClose = (): void => {

        // Clear data.
        setDefaultOutboundProvisioningConnectorMetadata(undefined);
        setDefaultAuthenticatorMetadata(undefined);

        // Trigger the close method from props.
        closeWizard();
    };

    /**
     * Resolves the step content.
     *
     * @return {React.ReactElement} Step content.
     */
    const resolveStepContent = (currentStep: number): ReactElement => {
        let step = currentStep;

        if (isSelectionHidden) {
            step = currentStep + 1;
        }

        switch (wizardSteps[step]?.name) {
            case WizardSteps.GENERAL_DETAILS: {
                return (
                    <GeneralSettings
                        triggerSubmit={ submitGeneralSettings }
                        initialValues={ wizardState && wizardState[WizardConstants.IDENTITY_PROVIDER] }
                        onSubmit={ (values): void => handleWizardFormSubmit(values,
                            WizardConstants.IDENTITY_PROVIDER) }
                    />
                );
            }
            case WizardSteps.AUTHENTICATOR_SETTINGS: {
                return (
                    <AuthenticatorSettings
                        metadata={ defaultAuthenticatorMetadata }
                        initialValues={ wizardState[WizardConstants.IDENTITY_PROVIDER] }
                        onSubmit={ (values): void => handleWizardFormSubmit(
                            values, WizardConstants.IDENTITY_PROVIDER) }
                        triggerSubmit={ submitAuthenticator }
                    />
                )
            }
            case WizardSteps.OUTBOUND_PROVISIONING_SETTINGS: {
                return (
                    <OutboundProvisioningSettings
                        metadata={ defaultOutboundProvisioningConnectorMetadata }
                        initialValues={ wizardState[WizardConstants.IDENTITY_PROVIDER] }
                        onSubmit={ (values): void => handleWizardFormSubmit(
                            values, WizardConstants.IDENTITY_PROVIDER) }
                        triggerSubmit={ submitOutboundProvisioningSettings }
                    />
                )
            }
            case WizardSteps.SUMMARY: {
                return (
                    <WizardSummary
                        provisioningConnectorMetadata={ defaultOutboundProvisioningConnectorMetadata }
                        authenticatorMetadata={ defaultAuthenticatorMetadata }
                        triggerSubmit={ finishSubmit }
                        identityProvider={ generateWizardSummary() }
                        onSubmit={ handleWizardFormFinish }
                    />
                )
            }
        }
    };

    /**
     * Loads the identity provider authenticators on initial component load.
     */
    useEffect(() => {
        let isWaiting = false;
        if (isAuthenticatorSettingsStepAvailable() && _.isEmpty(availableAuthenticators)) {
            // eslint-disable-next-line @typescript-eslint/no-unused-vars
            const status = IdentityProviderManagementUtils.getAuthenticators();
            isWaiting = true;
        }

        if (isOutboundProvisioningSettingsStepAvailable()) {
            // eslint-disable-next-line @typescript-eslint/no-unused-vars
            const status = getProvisioningConnectorMetadata(template.provisioning.outboundConnectors
                .defaultConnectorId);
            isWaiting = true;
        }

        // If there are no data retrieval requirements.
        if (!isWaiting) {
            setInitWizard(true);
        }
    }, []);

    /**
     * Gets the authenticator meta data.
     *
     * @param authenticatorId
     */
    const getAuthenticatorMetadata = (authenticatorId: string): Promise<void> => {
        return getFederatedAuthenticatorMetadata(authenticatorId)
            .then((response) => {
                setDefaultAuthenticatorMetadata(response);
            })
            .catch((error) => {
                if (error.response && error.response.data && error.response.data.description) {
                    store.dispatch(addAlert({
                        description: error.response.data.description,
                        level: AlertLevels.ERROR,
                        message: "Retrieval error"
                    }));
                    return;
                }
                store.dispatch(addAlert({
                    description: "An error occurred retrieving the authenticator: ." + authenticatorId,
                    level: AlertLevels.ERROR,
                    message: "Retrieval error"
                }));
            });
    };

    /**
     * Gets the outbound authenticator meta data.
     *
     * @param connectorId ID of the outbound provisioning connector.
     */
    const getProvisioningConnectorMetadata = (connectorId: string): Promise<void> => {
        return getOutboundProvisioningConnectorMetadata(connectorId)
            .then((response) => {
                setDefaultOutboundProvisioningConnectorMetadata(response);
            })
            .catch((error) => {
                if (error.response && error.response.data && error.response.data.description) {
                    store.dispatch(addAlert({
                        description: error.response.data.description,
                        level: AlertLevels.ERROR,
                        message: "Retrieval error"
                    }));
                    return;
                }
                store.dispatch(addAlert({
                    description: "An error occurred retrieving the outbound provisioning connector: ." + connectorId,
                    level: AlertLevels.ERROR,
                    message: "Retrieval error"
                }));
            });
    };

    /**
     * Called when `availableAuthenticators` are changed.
     */
    useEffect(() => {
        if (availableAuthenticators?.find(eachAuthenticator => eachAuthenticator.authenticatorId ===
            template?.federatedAuthenticators?.defaultAuthenticatorId)) {
            getAuthenticatorMetadata(template?.federatedAuthenticators?.defaultAuthenticatorId);
        }
    }, [availableAuthenticators]);

    /**
     * Update initial elements with a matching element form the source elements, if exists. Matching is done via the
     * provided `key` attribute.
     *
     * @param initial Initial elements array.
     * @param source Source elements array.
     * @param key String attribute which is used to match elements.
     * @return Updated initial elements array, with the matching elements in the source elements array.
     */
    const getUpdatedElementsByKey = (initial: any[], source: any[], key: string) => {
        return initial?.map(eachInitialElement => {
            const match = source.find(eachSourceElement => eachSourceElement[key] === eachInitialElement[key]);
            return match ? match : eachInitialElement;
        });
    };

    /**
     * Validate and get federate authenticators.
     */
    const getValidatedAuthenticators = () => {
        const defaultAuthenticatorPropertiesFromMetadata = defaultAuthenticatorMetadata?.properties.map(
            (eachProp): AuthenticatorPropertyInterface => {
                return {
                    key: eachProp?.key,
                    value: eachProp?.defaultValue
                }
            });

        // For the default authenticator, update values of it's properties with the corresponding value from the
        // template, if any.
        // todo Need to do the same for rest of the configured authenticators in the template.
        const authenticatorsInTemplate = template?.federatedAuthenticators.authenticators;
        return {
            authenticators: authenticatorsInTemplate.map((authenticator) => {
                return authenticator.authenticatorId === template.federatedAuthenticators.defaultAuthenticatorId ?
                    {
                        ...authenticator,
                        properties: getUpdatedElementsByKey(defaultAuthenticatorPropertiesFromMetadata, 
                            authenticator.properties, "key")
                        // properties: _.merge(defaultAuthenticatorPropertiesFromMetadata, authenticator.properties)
                    } : authenticator;
            }),
            defaultAuthenticatorId: template.federatedAuthenticators.defaultAuthenticatorId
        };
    };

    /**
     * Validate and get outbound provisioning connectors.
     */
    const getValidatedOutboundProvisioningConnectors = () => {
        const defaultConnectorPropertiesFromMetadata = defaultOutboundProvisioningConnectorMetadata?.properties.map(
            (eachProp): CommonPluggableComponentPropertyInterface => {
                return {
                    key: eachProp?.key,
                    value: eachProp?.defaultValue
                }
            });

        // For the default connector, update values of it's properties with the corresponding value from the
        // template, if any.
        // todo Need to do the same for rest of the configured authenticators in the template.
        const connectorsInTemplate = template?.provisioning.outboundConnectors.connectors;
        return {
            connectors: connectorsInTemplate.map((templateConnector) => {
                return templateConnector.connectorId === template.provisioning.outboundConnectors.defaultConnectorId ?
                    {
                        ...templateConnector,
                        properties: getUpdatedElementsByKey(defaultConnectorPropertiesFromMetadata,
                            templateConnector?.properties, "key")
                    } : templateConnector;
            }),
            defaultConnectorId: template.provisioning.outboundConnectors.defaultConnectorId
        } as IdentityProviderInterface;
    };

    const isAuthenticatorSettingsStepAvailable = () => {
        return template?.federatedAuthenticators?.defaultAuthenticatorId;
    };

    const isOutboundProvisioningSettingsStepAvailable = () => {
        return template?.provisioning?.outboundConnectors?.defaultConnectorId;
    };

    const getWizardSteps = () => {
        let STEPS: WizardStepInterface[] = [
            {
                icon: IdentityProviderWizardStepIcons.general,
                name: WizardSteps.GENERAL_DETAILS,
                submitCallback: setSubmitGeneralSettings,
                title: "General settings"
            }
        ];

        if (isAuthenticatorSettingsStepAvailable()) {
            STEPS = [
                ...STEPS,
                {
                    icon: IdentityProviderWizardStepIcons.authenticatorSettings,
                    name: WizardSteps.AUTHENTICATOR_SETTINGS,
                    submitCallback: setSubmitAuthenticator,
                    title: "Authenticator Configuration"
                }
            ];
        }

        if (isOutboundProvisioningSettingsStepAvailable()) {
            STEPS = [
                ...STEPS,
                {
                    icon: IdentityProviderWizardStepIcons.outboundProvisioningSettings,
                    name: WizardSteps.OUTBOUND_PROVISIONING_SETTINGS,
                    submitCallback: setSubmitOutboundProvisioningSettings(),
                    title: "Provisioning Configuration"
                }
            ];
        }

        STEPS = [
            ...STEPS,
            {
                icon: IdentityProviderWizardStepIcons.summary,
                name: WizardSteps.SUMMARY,
                submitCallback: setFinishSubmit,
                title: "Summary"
            }
        ];
        return STEPS;
    };

    const initializeWizard = () => {
        // Each of the IdP attributes which require validation or any modification prior initializing, are stored in
        // this object.
        let validatedIdpAttributes = {} as IdentityProviderInterface;

        if (isAuthenticatorSettingsStepAvailable()) {
            validatedIdpAttributes = {
                ...validatedIdpAttributes,
                federatedAuthenticators: getValidatedAuthenticators()
            };
        }

        if (isOutboundProvisioningSettingsStepAvailable()) {
            validatedIdpAttributes = {
                ...validatedIdpAttributes,
                provisioning: {
                    ...validatedIdpAttributes?.provisioning?.jit,
                    outboundConnectors: getValidatedOutboundProvisioningConnectors()
                } as ProvisioningInterface
            };
        }

        setWizardState(_.merge(wizardState, {
            [WizardConstants.IDENTITY_PROVIDER]: {
                ...template,
                ...validatedIdpAttributes
            }
        }));
        setWizardSteps(getWizardSteps());
    };

    /**
     * Called when required backend data are gathered.
     */
    useEffect(() => {
        if (!initWizard) {
            return;
        }

        initializeWizard();

        setInitWizard(false);
    }, [initWizard]);

    const isAuthenticatorSettingsStepReady =
        (authenticatorMetadata: FederatedAuthenticatorMetaInterface): boolean => {
            return isAuthenticatorSettingsStepAvailable() ? authenticatorMetadata !== undefined : true;
        };

    const isOutboundProvisioningSettingsStepReady =
        (connectorMetadata: OutboundProvisioningConnectorMetaInterface): boolean => {
            return isOutboundProvisioningSettingsStepAvailable() ? connectorMetadata !== undefined : true;
        };

    const isWizardReady = () => {
        return isAuthenticatorSettingsStepReady(defaultAuthenticatorMetadata)
            && isOutboundProvisioningSettingsStepReady(defaultOutboundProvisioningConnectorMetadata);
    };

    /**
     * Called to initialize the wizard, once all the data gathered from the backend.
     */
    useEffect(() => {

        if (isWizardReady()) {
            setInitWizard(true);
        }
    }, [defaultAuthenticatorMetadata, defaultOutboundProvisioningConnectorMetadata]);

    /**
     * Sets the current wizard step to the previous on every `partiallyCompletedStep`
     * value change , and resets the partially completed step value.
     */
    useEffect(() => {
        if (partiallyCompletedStep === undefined) {
            return;
        }
        setCurrentWizardStep(currentWizardStep - 1);
        setPartiallyCompletedStep(undefined);
    }, [partiallyCompletedStep]);

    return (
        (
            wizardSteps ? <Modal
                open={ true }
                className="wizard identity-provider-create-wizard"
                dimmer="blurring"
                onClose={ handleWizardClose }
                closeOnDimmerClick
                closeOnEscape
            >
                <Modal.Header className="wizard-header">
                    {title}
                    {subTitle && <Heading as="h6">{subTitle}</Heading>}
                </Modal.Header>
                <Modal.Content className="steps-container">
                    <Steps.Group header="Fill the basic information about your identity provider."
                                 current={ currentWizardStep }>
                        {wizardSteps.map((step, index) => (
                            <Steps.Step
                                key={ index }
                                icon={ step.icon }
                                title={ step.title }
                            />
                        ))}
                    </Steps.Group>
                </Modal.Content>
                <Modal.Content className="content-container" scrolling>{ resolveStepContent(currentWizardStep) }
                </Modal.Content>
                <Modal.Actions>
                    <Grid>
                        <Grid.Row column={ 1 }>
                            <Grid.Column mobile={ 8 } tablet={ 8 } computer={ 8 }>
                                <LinkButton floated="left" onClick={ handleWizardClose }>Cancel</LinkButton>
                            </Grid.Column>
                            <Grid.Column mobile={ 8 } tablet={ 8 } computer={ 8 }>
                                {currentWizardStep < wizardSteps.length - 1 && (
                                    <PrimaryButton floated="right" onClick={ navigateToNext }>
                                        Next<Icon name="arrow right"/>
                                    </PrimaryButton>
                                )}
                                {currentWizardStep === wizardSteps.length - 1 && (
                                    <PrimaryButton floated="right" onClick={ navigateToNext }>Finish</PrimaryButton>
                                )}
                                {currentWizardStep > 0 && (
                                    <LinkButton floated="right" onClick={ navigateToPrevious }>
                                        <Icon name="arrow left"/> Previous
                                    </LinkButton>
                                )}
                            </Grid.Column>
                        </Grid.Row>
                    </Grid>
                </Modal.Actions>
            </Modal> : null
        )
    );
};

/**
 * Default props for the identity provider creation wizard.
 */
IdentityProviderCreateWizard.defaultProps = {
    currentStep: 0
};<|MERGE_RESOLUTION|>--- conflicted
+++ resolved
@@ -16,17 +16,6 @@
  * under the License.
  */
 
-<<<<<<< HEAD
-import { AppState, store } from "../../../store";
-import {
-    AuthenticatorPropertyInterface,
-    CommonPluggableComponentPropertyInterface,
-    FederatedAuthenticatorMetaInterface,
-    IdentityProviderInterface,
-    OutboundProvisioningConnectorMetaInterface,
-    ProvisioningInterface
-} from "../../../models";
-=======
 import { AlertLevels } from "@wso2is/core/models";
 import { addAlert } from "@wso2is/core/store";
 import { useTrigger } from "@wso2is/forms";
@@ -35,7 +24,6 @@
 import React, { FunctionComponent, ReactElement, useEffect, useState } from "react";
 import { useDispatch, useSelector } from "react-redux";
 import { Grid, Icon, Modal } from "semantic-ui-react";
->>>>>>> a45981cb
 import { AuthenticatorSettings, GeneralSettings, WizardSummary } from "./steps";
 import { OutboundProvisioningSettings } from "./steps";
 import {
