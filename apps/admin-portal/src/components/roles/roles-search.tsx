/**
 * Copyright (c) 2020, WSO2 Inc. (http://www.wso2.org) All Rights Reserved.
 *
 * WSO2 Inc. licenses this file to you under the Apache License,
 * Version 2.0 (the "License"); you may not use this file except
 * in compliance with the License.
 * You may obtain a copy of the License at
 *
 *     http://www.apache.org/licenses/LICENSE-2.0
 *
 * Unless required by applicable law or agreed to in writing,
 * software distributed under the License is distributed on an
 * "AS IS" BASIS, WITHOUT WARRANTIES OR CONDITIONS OF ANY
 * KIND, either express or implied. See the License for the
 * specific language governing permissions and limitations
 * under the License.
 */

import React, { FunctionComponent, ReactElement, useState } from "react";
import { Field, Forms } from "@wso2is/forms";
import { Form, Grid } from "semantic-ui-react";
import { AdvancedSearch } from "@wso2is/react-components";
import { buildSearchQuery } from "../../utils";
import { useTranslation } from "react-i18next";

/**
 * Filter condition field identifier.
 * @type {string}
 */
const FILTER_CONDITION_FIELD_IDENTIFIER = "filerCondition";

/**
 * Filter value field identifier.
 * @type {string}
 */
const FILTER_VALUES_FIELD_IDENTIFIER = "filerValues";

/**
 * The default search strategy. Search input will append the text
 * field value to this.
 * @type {string}
 */
const DEFAULT_SEARCH_STRATEGY = "displayName sw";

/**
 * Prop types for the role search component.
 */
interface RoleSearchProps {
    onFilter: (query: string) => void;
}

/**
 * Role Search component.
 * 
 * @param props Props object needed for the Role search component
 */
export const RoleSearch: FunctionComponent<RoleSearchProps> = (props: RoleSearchProps): ReactElement => {

    const { onFilter } = props;
    const [ isFormSubmitted, setIsFormSubmitted ] = useState(false);
    const [ externalSearchQuery, setExternalSearchQuery ] = useState("");
    const { t } = useTranslation();

    /**
     * Filter condition options.
     *
     * @type {({text: string; value: string})[]}
     */
    const filterConditionOptions = [
        { value: "sw", text: t("common:startsWith") },
        { value: "ew", text: t("common:endsWith") },
        { value: "co", text: t("common:contains") },
        { value: "eq", text: t("common:equals") },
    ];

    /**
     * Handles the search query submit.
     *
     * @param {boolean} processQuery - Flag to enable query processing.
     * @param {string} query - Search query.
     */
    const handleSearchQuerySubmit = (processQuery: boolean, query: string): void => {
        if (!processQuery) {
            onFilter(query);
            return;
        }

        onFilter(buildSearchQuery(query));
    };

    /**
     * Handles the submitted state reset action.
     */
    const handleResetSubmittedState = (): void => {
        setIsFormSubmitted(false);
    };

    /**
     * Handles the external search query clear action.
     */
    const handleExternalSearchQueryClear = (): void => {
        setExternalSearchQuery("");
    };

    /**
     * Handles the form submit.
     *
     * @param {Map<string, string | string[]>} values - Form values.
     */
    const handleFormSubmit = (values: Map<string, string | string[]>): void => {
        const query = "displayName "
            + values.get(FILTER_CONDITION_FIELD_IDENTIFIER)
            + " "
            + values.get(FILTER_VALUES_FIELD_IDENTIFIER);

        setExternalSearchQuery(query);
        onFilter(query);
        setIsFormSubmitted(true);
    };
    
    return (
        <AdvancedSearch
            aligned="left"
<<<<<<< HEAD
            clearButtonPopupLabel={ t("views:components.roles.search.popups.clear") }
            defaultSearchStrategy={ DEFAULT_SEARCH_STRATEGY }
            dropdownTriggerPopupLabel={ t("views:components.roles.search.popups.dropdown") }
            hintActionKeys={ t("views:components.roles.search.hints.querySearch.actionKeys") }
            hintLabel={ t("views:components.roles.search.hints.querySearch.label") }
            onExternalSearchQueryClear={ handleExternalSearchQueryClear }
            onSearchQuerySubmit={ handleSearchQuerySubmit }
            placeholder={ t("views:components.roles.search.placeholder") }
            resetSubmittedState={ handleResetSubmittedState }
            searchOptionsHeader={ t("views:components.roles.search.options.header") }
=======
            clearButtonPopupLabel={ t("devPortal:components.users.search.popups.clear") }
            defaultSearchStrategy={ DEFAULT_SEARCH_STRATEGY }
            dropdownTriggerPopupLabel={ t("devPortal:components.users.search.popups.dropdown") }
            hintActionKeys={ t("devPortal:components.users.search.hints.querySearch.actionKeys") }
            hintLabel={ t("devPortal:components.users.search.hints.querySearch.label") }
            onExternalSearchQueryClear={ handleExternalSearchQueryClear }
            onSearchQuerySubmit={ handleSearchQuerySubmit }
            placeholder={ t("devPortal:components.users.search.placeholder") }
            resetSubmittedState={ handleResetSubmittedState }
            searchOptionsHeader={ t("devPortal:components.users.search.options.header") }
>>>>>>> bf467203
            externalSearchQuery={ externalSearchQuery }
            submitted={ isFormSubmitted }
        >
            <Grid>
                <Grid.Row columns={ 1 }>
                    <Grid.Column width={ 16 }>
                        <Forms onSubmit={ (values) => handleFormSubmit(values) }>
                            <Grid>
                                <Grid.Row columns={ 2 }>
                                    <Grid.Column width={ 8 }>
                                        <Field
                                            children={ filterConditionOptions.map((condition, index) => {
                                                return {
                                                    key: index,
                                                    text: condition.text,
                                                    value: condition.value
                                                };
                                            }) }
<<<<<<< HEAD
                                            label={ t("views:components.roles.search.forms.searchForm.inputs" +
                                                ".filterCondition.label") }
                                            name={ FILTER_CONDITION_FIELD_IDENTIFIER }
                                            placeholder={ t("views:components.roles.search.forms." +
                                                "searchForm.inputs.filterCondition.placeholder") }
                                            required={ true }
                                            requiredErrorMessage={ t("views:components.roles.search.forms" +
=======
                                            label={ t("devPortal:components.users.search.forms.searchForm.inputs" +
                                                ".filterCondition.label") }
                                            name={ FILTER_CONDITION_FIELD_IDENTIFIER }
                                            placeholder={ t("devPortal:components.users.search.forms." +
                                                "searchForm.inputs.filterCondition.placeholder") }
                                            required={ true }
                                            requiredErrorMessage={ t("devPortal:components.users.search.forms" +
>>>>>>> bf467203
                                                ".searchForm.inputs.filterCondition.validations.empty") }
                                            type="dropdown"
                                            width={ 16 }
                                        />
                                    </Grid.Column>
                                    <Grid.Column width={ 8 }>
                                        <Field
<<<<<<< HEAD
                                            label={ t("views:components.roles.search.forms.searchForm.inputs" +
                                                ".filterValue.label") }
                                            name={ FILTER_VALUES_FIELD_IDENTIFIER }
                                            placeholder={ t("views:components.roles.search.forms." +
                                                "searchForm.inputs.filterValue.placeholder") }
                                            required={ true }
                                            requiredErrorMessage={ t("views:components.roles.search." +
=======
                                            label={ t("devPortal:components.users.search.forms.searchForm.inputs" +
                                                ".filterValue.label") }
                                            name={ FILTER_VALUES_FIELD_IDENTIFIER }
                                            placeholder={ t("devPortal:components.users.search.forms." +
                                                "searchForm.inputs.filterValue.placeholder") }
                                            required={ true }
                                            requiredErrorMessage={ t("devPortal:components.users.search." +
>>>>>>> bf467203
                                                "forms.searchForm.inputs.filterValue.validations.empty") }
                                            type="text"
                                            width={ 16 }
                                        />
                                    </Grid.Column>
                                </Grid.Row>
                            </Grid>
                            <Field
                                hidden={ true }
                                type="divider"
                            />
                            <Form.Group inline={ true }>
                                <Field
                                    size="small"
                                    type="submit"
                                    value={ t("common:search").toString() }
                                />
                                <Field
                                    className="link-button"
                                    size="small"
                                    type="reset"
                                    value={ t("common:resetFilters").toString() }
                                />
                            </Form.Group>
                        </Forms>
                    </Grid.Column>
                </Grid.Row>
            </Grid>
        </AdvancedSearch>
    )
}<|MERGE_RESOLUTION|>--- conflicted
+++ resolved
@@ -121,29 +121,16 @@
     return (
         <AdvancedSearch
             aligned="left"
-<<<<<<< HEAD
-            clearButtonPopupLabel={ t("views:components.roles.search.popups.clear") }
+            clearButtonPopupLabel={ t("devPortal:components.roles.search.popups.clear") }
             defaultSearchStrategy={ DEFAULT_SEARCH_STRATEGY }
-            dropdownTriggerPopupLabel={ t("views:components.roles.search.popups.dropdown") }
-            hintActionKeys={ t("views:components.roles.search.hints.querySearch.actionKeys") }
-            hintLabel={ t("views:components.roles.search.hints.querySearch.label") }
+            dropdownTriggerPopupLabel={ t("devPortal:components.roles.search.popups.dropdown") }
+            hintActionKeys={ t("devPortal:components.roles.search.hints.querySearch.actionKeys") }
+            hintLabel={ t("devPortal:components.roles.search.hints.querySearch.label") }
             onExternalSearchQueryClear={ handleExternalSearchQueryClear }
             onSearchQuerySubmit={ handleSearchQuerySubmit }
-            placeholder={ t("views:components.roles.search.placeholder") }
+            placeholder={ t("devPortal:components.roles.search.placeholder") }
             resetSubmittedState={ handleResetSubmittedState }
-            searchOptionsHeader={ t("views:components.roles.search.options.header") }
-=======
-            clearButtonPopupLabel={ t("devPortal:components.users.search.popups.clear") }
-            defaultSearchStrategy={ DEFAULT_SEARCH_STRATEGY }
-            dropdownTriggerPopupLabel={ t("devPortal:components.users.search.popups.dropdown") }
-            hintActionKeys={ t("devPortal:components.users.search.hints.querySearch.actionKeys") }
-            hintLabel={ t("devPortal:components.users.search.hints.querySearch.label") }
-            onExternalSearchQueryClear={ handleExternalSearchQueryClear }
-            onSearchQuerySubmit={ handleSearchQuerySubmit }
-            placeholder={ t("devPortal:components.users.search.placeholder") }
-            resetSubmittedState={ handleResetSubmittedState }
-            searchOptionsHeader={ t("devPortal:components.users.search.options.header") }
->>>>>>> bf467203
+            searchOptionsHeader={ t("devPortal:components.roles.search.options.header") }
             externalSearchQuery={ externalSearchQuery }
             submitted={ isFormSubmitted }
         >
@@ -162,23 +149,13 @@
                                                     value: condition.value
                                                 };
                                             }) }
-<<<<<<< HEAD
-                                            label={ t("views:components.roles.search.forms.searchForm.inputs" +
+                                            label={ t("devPortal:components.roles.search.forms.searchForm.inputs" +
                                                 ".filterCondition.label") }
                                             name={ FILTER_CONDITION_FIELD_IDENTIFIER }
-                                            placeholder={ t("views:components.roles.search.forms." +
+                                            placeholder={ t("devPortal:components.roles.search.forms." +
                                                 "searchForm.inputs.filterCondition.placeholder") }
                                             required={ true }
-                                            requiredErrorMessage={ t("views:components.roles.search.forms" +
-=======
-                                            label={ t("devPortal:components.users.search.forms.searchForm.inputs" +
-                                                ".filterCondition.label") }
-                                            name={ FILTER_CONDITION_FIELD_IDENTIFIER }
-                                            placeholder={ t("devPortal:components.users.search.forms." +
-                                                "searchForm.inputs.filterCondition.placeholder") }
-                                            required={ true }
-                                            requiredErrorMessage={ t("devPortal:components.users.search.forms" +
->>>>>>> bf467203
+                                            requiredErrorMessage={ t("devPortal:components.roles.search.forms" +
                                                 ".searchForm.inputs.filterCondition.validations.empty") }
                                             type="dropdown"
                                             width={ 16 }
@@ -186,23 +163,13 @@
                                     </Grid.Column>
                                     <Grid.Column width={ 8 }>
                                         <Field
-<<<<<<< HEAD
-                                            label={ t("views:components.roles.search.forms.searchForm.inputs" +
+                                            label={ t("devPortal:components.roles.search.forms.searchForm.inputs" +
                                                 ".filterValue.label") }
                                             name={ FILTER_VALUES_FIELD_IDENTIFIER }
-                                            placeholder={ t("views:components.roles.search.forms." +
+                                            placeholder={ t("devPortal:components.roles.search.forms." +
                                                 "searchForm.inputs.filterValue.placeholder") }
                                             required={ true }
-                                            requiredErrorMessage={ t("views:components.roles.search." +
-=======
-                                            label={ t("devPortal:components.users.search.forms.searchForm.inputs" +
-                                                ".filterValue.label") }
-                                            name={ FILTER_VALUES_FIELD_IDENTIFIER }
-                                            placeholder={ t("devPortal:components.users.search.forms." +
-                                                "searchForm.inputs.filterValue.placeholder") }
-                                            required={ true }
-                                            requiredErrorMessage={ t("devPortal:components.users.search." +
->>>>>>> bf467203
+                                            requiredErrorMessage={ t("devPortal:components.roles.search." +
                                                 "forms.searchForm.inputs.filterValue.validations.empty") }
                                             type="text"
                                             width={ 16 }
