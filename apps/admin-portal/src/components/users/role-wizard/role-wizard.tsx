--- conflicted
+++ resolved
@@ -88,10 +88,7 @@
          *        to add the selected permissions to the created role.
          */
         createRole(roleData).then(response => {
-<<<<<<< HEAD
-=======
-        
->>>>>>> f688c267
+
             if (response.status === 201) {
                 const createdRoleId = response.data.id;
                 const permData = permissions;
