/**
 * Copyright (c) 2020, WSO2 Inc. (http://www.wso2.org) All Rights Reserved.
 *
 * WSO2 Inc. licenses this file to you under the Apache License,
 * Version 2.0 (the "License"); you may not use this file except
 * in compliance with the License.
 * You may obtain a copy of the License at
 *
 *     http://www.apache.org/licenses/LICENSE-2.0
 *
 * Unless required by applicable law or agreed to in writing,
 * software distributed under the License is distributed on an
 * "AS IS" BASIS, WITHOUT WARRANTIES OR CONDITIONS OF ANY
 * KIND, either express or implied. See the License for the
 * specific language governing permissions and limitations
 * under the License.
 */

import { getProfileInfo } from "@wso2is/core/api";
import { AuthReducerStateInterface, ChildRouteInterface, RouteInterface } from "@wso2is/core/models";
import { ContextUtils } from "@wso2is/core/utils";
import { Footer, Header, Logo, ProductBrand, SidePanel } from "@wso2is/react-components";
import classNames from "classnames";
import _ from "lodash";
import React, { useContext, useEffect, useState } from "react";
import { useTranslation } from "react-i18next";
import { useDispatch, useSelector } from "react-redux";
import { Redirect, Route, Switch } from "react-router-dom";
import { Responsive } from "semantic-ui-react";
import { ProtectedRoute } from "../components";
import { LogoImage, routes, SidePanelIcons, SidePanelMiscIcons } from "../configs";
import { UIConstants } from "../constants";
import { AppConfig, history } from "../helpers";
import { AppState } from "../store";
<<<<<<< HEAD
import { filteredRoutes } from "../utils";
=======
>>>>>>> 581dc820

/**
 * Dashboard layout Prop types.
 */
interface DashboardLayoutPropsInterface {
    fluid?: boolean;
}

/**
 * Dashboard layout.
 *
 * @param {DashboardLayoutPropsInterface} props - Props injected to the component.
 * @return {JSX.Element}
 */
export const DashboardLayout: React.FunctionComponent<DashboardLayoutPropsInterface> = (
    props: DashboardLayoutPropsInterface
): JSX.Element => {

    const { fluid } = props;
    const { t } = useTranslation();
    const dispatch = useDispatch();

    const profileDetails: AuthReducerStateInterface = useSelector((state: AppState) => state.authenticationInformation);
    const isProfileInfoLoading: boolean = useSelector((state: AppState) => state.loaders.isProfileInfoLoading);

    const [ selectedRoute, setSelectedRoute ] = useState<RouteInterface | ChildRouteInterface>(routes[0]);
    const [ mobileSidePanelVisibility, setMobileSidePanelVisibility ] = React.useState<boolean>(false);
    const [ headerHeight, setHeaderHeight ] = React.useState<number>(UIConstants.DEFAULT_HEADER_HEIGHT);
    const [ footerHeight, setFooterHeight ] = React.useState<number>(UIConstants.DEFAULT_FOOTER_HEIGHT);
    const [ isMobileViewport, setIsMobileViewport ] = React.useState<boolean>(false);

    const appConfig = useContext(AppConfig);

    const classes = classNames(
        "layout",
        "dashboard-layout",
        {
            ["fluid-dashboard-layout"]: fluid
        }
    );

    useEffect(() => {
        if (_.isEmpty(profileDetails)) {
            dispatch(getProfileInfo(() => null));
        }
    }, []);

    useEffect(() => {
        setSelectedRoute(getInitialActiveRoute());
    }, []);

    useEffect(() => {
        if (headerHeight === document.getElementById("app-header").offsetHeight) {
            return;
        }
        setHeaderHeight(document.getElementById("app-header").offsetHeight);
    });

    useEffect(() => {
        if (footerHeight === document.getElementById("app-footer").offsetHeight) {
            return;
        }
        setFooterHeight(document.getElementById("app-footer").offsetHeight);
    });

    /**
     * Gets the active route on initial app loading time.
     *
     * @return { RouteInterface | ChildRouteInterface } Initially active route.
     */
    const getInitialActiveRoute = (): RouteInterface | ChildRouteInterface => {
        let found: boolean = false;
        let activeRoute: RouteInterface | ChildRouteInterface = null;

        const recurse = (routesArr: RouteInterface[] | ChildRouteInterface[]) => {
            for (const route of routesArr) {

                // Terminate the evaluation if the route is
                // not supposed to be displayed on the side panel.
                if (!route.showOnSidePanel) {
                    return;
                }

                activeRoute = route;

                if (isActiveRoute(route)) {
                    found = true;
                    break;
                } else {
                    if (route.children && route.children.length && route.children.length > 0) {
                        recurse(route.children);
                        if (found) {
                            break;
                        }
                    }
                }
                activeRoute = null;
            }
        };

        recurse(routes);

        return activeRoute;
    };

    /**
     * Handles side panel toggle click.
     */
    const handleSidePanelToggleClick = () => {
        setMobileSidePanelVisibility(!mobileSidePanelVisibility);
    };

    /**
     * Handles side panel pusher on click.
     */
    const handleSidePanelPusherClick = () => {
        setMobileSidePanelVisibility(false);
    };

    /**
     * Handles side panel item click event.
     *
     * @param { RouteInterface | ChildRouteInterface } route - Clicked on route.
     */
    const handleSidePanelItemClick = (route: RouteInterface | ChildRouteInterface) => {
        if (!route.children) {
            setSelectedRoute(route);
            history.push(route.path);

            if (isMobileViewport) {
                setMobileSidePanelVisibility(false);
            }
        }
    };

    /**
     * Checks if the URL path is similar to the path of the route that's passed in.
     *
     * @param { Route | ChildRoute } route - Route to be evaluated.
     * @return {boolean} If the route is active or not.
     */
    const isActiveRoute = (route: RouteInterface | ChildRouteInterface): boolean => {
        const pathname = window.location.pathname.split("/").pop();
        if (route.path) {
            const urlTokens = route.path.split("/");
            return pathname === urlTokens[1];
        } else if (!route.path && route.children && route.children.length > 0) {
            return route.children.some((childRoute) => {
                return pathname === childRoute.path;
            });
        }
    };

    /**
     * Handles the layout on change event.
     *
     * @param {React.SyntheticEvent<HTMLElement>} event - On change event.
     * @param {any} width - Width of the browser window.
     */
    const handleLayoutOnUpdate = (event: React.SyntheticEvent<HTMLElement>, { width }) => {
        if (width < Responsive.onlyTablet.minWidth) {
            setIsMobileViewport(true);
            return;
        }

        if (!isMobileViewport) {
            return;
        }

        setIsMobileViewport(false);
    };

    return (
        <Responsive
            className={ classes }
            fireOnMount
            onUpdate={ handleLayoutOnUpdate }
        >
            <Header
                brand={ (
                    <ProductBrand
                        style={ { marginTop: 0 } }
                        logo={ <Logo image={ LogoImage } /> }
                        name={ ContextUtils.getRuntimeConfig().applicationName }
                    />
                ) }
                brandLink={ ContextUtils.getRuntimeConfig().appHomePath }
                basicProfileInfo={ profileDetails }
                fluid={ !isMobileViewport ? fluid : false }
                isProfileInfoLoading={ isProfileInfoLoading }
                userDropdownLinks={ [
                    {
                        name: "Logout",
                        to: "/logout"
                    }
                ] }
                profileInfo={ profileDetails.profileInfo }
                showUserDropdown={ true }
                onSidePanelToggleClick={ handleSidePanelToggleClick }
            />
            <SidePanel
                bordered="right"
                caretIcon={ SidePanelMiscIcons.caretRight }
                desktopContentTopSpacing={ UIConstants.DASHBOARD_LAYOUT_DESKTOP_CONTENT_TOP_SPACING }
                fluid={ !isMobileViewport ? fluid : false }
                footerHeight={ footerHeight }
                headerHeight={ headerHeight }
                mobileSidePanelVisibility={ mobileSidePanelVisibility }
                onSidePanelItemClick={ handleSidePanelItemClick }
                onSidePanelPusherClick={ handleSidePanelPusherClick }
                icons={ SidePanelIcons }
                routes={ appConfig && filteredRoutes(appConfig) }
                selected={ selectedRoute }
            >
                <Switch>
                    {
<<<<<<< HEAD
                        appConfig
                            ? filteredRoutes(appConfig).map((route, index) => {
                                if (route.children && route.children.length > 0) {
                                    return route.children.map((child, i) => {
                                        return (
                                        child.redirectTo
                                                ? <Redirect key={ i } to={ child.redirectTo } />
                                            : child.protected
                                                ? (
                                                    <ProtectedRoute
                                                        component={ child.component }
=======
                        dashboardLayoutRoutes.map((route, index) => {
                            if (route.children && route.children.length > 0) {
                                return route.children.map((child, i) => {
                                    return (
                                        child.redirectTo
                                            ? <Redirect to={ child.redirectTo } />
                                            : child.protected
                                                ? (
                                                    <ProtectedRoute
                                                        component={ child.component ? child.component : null }
>>>>>>> 581dc820
                                                        path={ child.path }
                                                        key={ i }
                                                        exact={ child.exact }
                                                    />
                                                )
<<<<<<< HEAD
                                                :
                                                (
=======
                                                : (
>>>>>>> 581dc820
                                                    <Route
                                                        path={ child.path }
                                                        render={ (renderProps) =>
                                                            child.component
                                                                ? <child.component { ...renderProps } />
                                                                : null
                                                        }
                                                        key={ i }
                                                        exact={ child.exact }
                                                    />
                                                )
<<<<<<< HEAD
                                        );
                                    });
                                }
                                return (
                                route.redirectTo
                                        ? <Redirect key={ index } to={ route.redirectTo } />
                                    : route.protected
                                        ? (
                                            <ProtectedRoute
                                                component={ route.component }
=======
                                    );
                                });
                            }
                            return (
                                route.redirectTo
                                    ? <Redirect to={ route.redirectTo } />
                                    : route.protected
                                        ? (
                                            <ProtectedRoute
                                                component={ route.component ? route.component : null }
>>>>>>> 581dc820
                                                path={ route.path }
                                                key={ index }
                                                exact={ route.exact }
                                            />
                                        )
<<<<<<< HEAD
                                        :
                                        (
=======
                                        : (
>>>>>>> 581dc820
                                            <Route
                                                path={ route.path }
                                                render={ (renderProps) =>
                                                    route.component
                                                        ? <route.component { ...renderProps } />
                                                        : null
                                                }
                                                key={ index }
                                                exact={ route.exact }
                                            />
                                        )
<<<<<<< HEAD
                                );
                            })
                            : null
=======
                            );
                        })
>>>>>>> 581dc820
                    }
                </Switch>
            </SidePanel>
            <Footer
                copyright={
                    ContextUtils.getRuntimeConfig().copyrightText
                        ? ContextUtils.getRuntimeConfig().copyrightText
                        : null
                }
                fixed="bottom"
                fluid={ !isMobileViewport ? fluid : false }
                links={ [
                    {
                        name: t("common:privacy"),
                        to: "/privacy"
                    }
                ] }
            />
        </Responsive>
    );
};

/**
 * Default props for the dashboard layout.
 */
DashboardLayout.defaultProps = {
    fluid: true
};<|MERGE_RESOLUTION|>--- conflicted
+++ resolved
@@ -32,10 +32,8 @@
 import { UIConstants } from "../constants";
 import { AppConfig, history } from "../helpers";
 import { AppState } from "../store";
-<<<<<<< HEAD
 import { filteredRoutes } from "../utils";
-=======
->>>>>>> 581dc820
+
 
 /**
  * Dashboard layout Prop types.
@@ -252,7 +250,6 @@
             >
                 <Switch>
                     {
-<<<<<<< HEAD
                         appConfig
                             ? filteredRoutes(appConfig).map((route, index) => {
                                 if (route.children && route.children.length > 0) {
@@ -264,29 +261,12 @@
                                                 ? (
                                                     <ProtectedRoute
                                                         component={ child.component }
-=======
-                        dashboardLayoutRoutes.map((route, index) => {
-                            if (route.children && route.children.length > 0) {
-                                return route.children.map((child, i) => {
-                                    return (
-                                        child.redirectTo
-                                            ? <Redirect to={ child.redirectTo } />
-                                            : child.protected
-                                                ? (
-                                                    <ProtectedRoute
-                                                        component={ child.component ? child.component : null }
->>>>>>> 581dc820
                                                         path={ child.path }
                                                         key={ i }
                                                         exact={ child.exact }
                                                     />
                                                 )
-<<<<<<< HEAD
-                                                :
-                                                (
-=======
                                                 : (
->>>>>>> 581dc820
                                                     <Route
                                                         path={ child.path }
                                                         render={ (renderProps) =>
@@ -298,7 +278,6 @@
                                                         exact={ child.exact }
                                                     />
                                                 )
-<<<<<<< HEAD
                                         );
                                     });
                                 }
@@ -308,30 +287,13 @@
                                     : route.protected
                                         ? (
                                             <ProtectedRoute
-                                                component={ route.component }
-=======
-                                    );
-                                });
-                            }
-                            return (
-                                route.redirectTo
-                                    ? <Redirect to={ route.redirectTo } />
-                                    : route.protected
-                                        ? (
-                                            <ProtectedRoute
                                                 component={ route.component ? route.component : null }
->>>>>>> 581dc820
                                                 path={ route.path }
                                                 key={ index }
                                                 exact={ route.exact }
                                             />
                                         )
-<<<<<<< HEAD
-                                        :
-                                        (
-=======
                                         : (
->>>>>>> 581dc820
                                             <Route
                                                 path={ route.path }
                                                 render={ (renderProps) =>
@@ -343,14 +305,9 @@
                                                 exact={ route.exact }
                                             />
                                         )
-<<<<<<< HEAD
                                 );
                             })
                             : null
-=======
-                            );
-                        })
->>>>>>> 581dc820
                     }
                 </Switch>
             </SidePanel>
