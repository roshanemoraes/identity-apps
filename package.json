--- conflicted
+++ resolved
@@ -15,12 +15,7 @@
     "scripts": {
         "build": "pnpm nx run-many --target=build --all",
         "build:apps": "pnpm nx run-many --target=build --projects=console,myaccount",
-<<<<<<< HEAD
-        "build:modules": "pnpm nx run-many --target=build --projects=access-control,core,forms,form,i18n,react-components,theme,validation",
-        "changeset": "changeset",
-=======
         "build:modules": "pnpm nx run-many --target=build --projects=access-control,core,dynamic-forms,form,i18n,react-components,theme,validation",
->>>>>>> 9b0545fb
         "clean": "pnpm nx run-many --target=clean --all --parallel=false && pnpm clean:root",
         "clean:root": "pnpm clean:root:cache && pnpm clean:root:lock-files && pnpm clean:root:maven-folders & pnpm clean:root:node-modules",
         "clean:root:cache": "pnpm rimraf npm",
