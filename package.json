{
    "private": true,
    "name": "@wso2is/webapps",
    "version": "1.2.1040",
    "description": "WSO2 Identity Server Web Applications",
    "keywords": [
        "WSO2",
        "WSO2 IS",
        "WSO2 Identity Server",
        "WSO2 Identity Apps"
    ],
    "repository": "https://github.com/wso2/identity-apps.git",
    "scripts": {
        "build": "pnpx nx run-many --target=build --all --with-deps",
        "build:apps": "pnpx nx run-many --target=build --projects=console,myaccount --with-deps",
        "build:modules": "pnpx nx run-many --target=build --projects=access-control,core,forms,form,i18n,react-components,theme,validation --with-deps",
        "build:external": "pnpx nx run-many --target=build:external --projects=console,myaccount --with-deps",
        "build:external:static": "pnpx nx run-many --target=build:external:static --projects=console,myaccount --with-deps",
        "clean": "pnpx nx run-many --target=clean --all --parallel=false && pnpm clean:root",
        "clean:root": "pnpm clean:root:cache && pnpm clean:root:lock-files && pnpm clean:root:maven-folders & pnpm clean:root:node-modules",
        "clean:root:cache": "pnpm rimraf npm",
        "clean:root:lock-files": "pnpx rimraf package-lock.json && pnpx rimraf pnpm-lock.yaml && pnpx rimraf yarn.lock",
        "clean:root:node-modules": "pnpx rimraf node_modules",
        "clean:root:maven-folders": "pnpx rimraf target",
        "nyc:full-report": "pnpx nyc report --reporter=lcov --reporter=text",
        "nyc:text-report": "pnpx nyc report --reporter=text",
        "nyc:text-summary-report": "pnpx nyc report --reporter=text-summary",
        "test": "pnpm run test:unit",
        "test:watch": "pnpm run test -- --watch",
        "test:integration": "pnpx nx run-many --target=test --projects=integration-tests",
        "test:integration:smoke": "pnpx nx run-many --target= test:smoke --projects=integration-tests",
        "test:integration:interactive": "pnpx nx run-many --target= test:interactive --projects=integration-tests",
        "test:unit": "pnpx nx run-many --target=test --all --exclude=integration-tests,form",
        "test:unit:coverage": "pnpm run test:unit -- -- -- --coverage --collect-coverage",
        "test:unit:coverage:aggregate": "node scripts/aggregate-unit-test-coverage.js",
        "test:unit:coverage:aggregated": "pnpm run test:unit:coverage && pnpm run test:unit:coverage:aggregate",
        "update-version": "node scripts/update-version.js",
        "lint": "pnpx nx run-many --target=lint --all --parallel",
        "lint:autofix": "pnpx nx run-many --target=lint:autofix --all --parallel",
        "lint:ci": "pnpm lint",
        "typecheck": "pnpx nx run-many --target=typecheck --all --parallel"
    },
    "author": "WSO2",
    "license": "Apache-2.0",
    "dependencies": {
<<<<<<< HEAD
=======
        "@asgardeo/auth-react": "^1.1.12",
>>>>>>> b538e960
        "@svgr/webpack": "4.3.2",
        "await-semaphore": "^0.1.3",
        "axios": "^0.21.1",
        "babel-jest": "^26.3.0",
        "babel-polyfill": "^6.26.0",
        "classnames": "^2.2.6",
        "core-js": "^3.6.5",
        "crypto-js": "^3.1.9-1",
        "final-form": "^4.20.2",
        "history": "^4.9.0",
        "i18next": "^17.0.11",
        "i18next-browser-languagedetector": "^3.0.3",
        "i18next-xhr-backend": "^3.2.2",
        "js-beautify": "^1.13.0",
        "jshint": "^2.13.4",
        "jsrsasign": "^10.0.5",
        "lodash-es": "^4.17.21",
        "moment": "2.29.2",
        "node-forge": "^0.10.0",
        "rc-tree": "^4.0.0-beta.2",
        "react": "^16.9.0",
        "react-access-control": "^1.0.1",
        "react-app-polyfill": "^1.0.4",
        "react-dom": "^16.9.0",
        "react-final-form": "^6.5.3",
        "react-head": "^3.3.0",
        "react-helmet": "^5.2.1",
        "react-i18next": "^10.11.5",
        "react-markdown": "^4.3.1",
        "react-notification-system": "^0.4.0",
        "react-password-strength-bar": "^0.3.2",
        "react-redux": "^7.1.0",
        "react-router-dom": "^4.3.1",
        "react-top-loading-bar": "^1.2.0",
        "redux": "^4.0.4",
        "redux-thunk": "^2.3.0",
        "regenerator-runtime": "0.13.7",
        "semantic-ui-react": "^0.87.3",
        "tslib": "^2.3.0",
        "ua-parser-js": "0.7.28"
    },
    "devDependencies": {
        "@babel/cli": "^7.10.5",
        "@babel/core": "^7.11.4",
        "@babel/plugin-proposal-class-properties": "^7.10.4",
        "@babel/plugin-proposal-decorators": "^7.10.5",
        "@babel/plugin-transform-modules-commonjs": "^7.10.4",
        "@babel/polyfill": "^7.0.0",
        "@babel/preset-env": "^7.11.0",
        "@babel/preset-react": "^7.10.4",
        "@babel/preset-typescript": "^7.10.4",
        "@babel/runtime-corejs3": "^7.11.2",
        "@nrwl/cli": "14.4.2",
        "@nrwl/cypress": "14.4.2",
        "@nrwl/eslint-plugin-nx": "14.4.2",
        "@nrwl/jest": "14.4.2",
        "@nrwl/js": "14.4.2",
        "@nrwl/linter": "14.4.2",
        "@nrwl/react": "14.4.2",
        "@nrwl/storybook": "14.4.2",
        "@nrwl/web": "14.4.2",
        "@nrwl/workspace": "14.4.2",
        "@pmmmwh/react-refresh-webpack-plugin": "^0.5.4",
        "@storybook/addon-essentials": "~6.4.12",
        "@storybook/builder-webpack5": "~6.4.12",
        "@storybook/core-server": "~6.4.12",
        "@storybook/manager-webpack5": "~6.4.12",
        "@storybook/react": "~6.4.12",
        "@svgr/webpack": "^5.4.0",
        "@testing-library/jest-dom": "^5.11.9",
        "@testing-library/react": "^11.0.4",
        "@types/i18next-xhr-backend": "^1.4.2",
        "@types/jest": "^26.0.14",
        "@types/js-beautify": "^1.8.2",
        "@types/node": "^13.9.2",
        "@types/redux-mock-store": "^1.0.2",
        "@types/webappsec-credential-management": "^0.6.0",
        "@types/webpack-env": "^1.16.0",
        "@typescript-eslint/eslint-plugin": "^4.17.0",
        "@typescript-eslint/parser": "^4.17.0",
        "@testing-library/user-event": "^12.7.3",
        "@types/crypto-js": "^3.1.43",
        "@types/history": "^4.7.3",
        "@types/i18next": "8.4.3",
        "@types/lodash-es": "^4.17.4",
        "@types/node-forge": "^0.9.3",
        "@types/react": "^16.9.0",
        "@types/react-dom": "^16.8.5",
        "@types/react-notification-system": "0.2.39",
        "@types/react-redux": "^7.1.1",
        "@types/react-router-dom": "^5.1.3",
        "@types/ua-parser-js": "0.7.36",
        "autoprefixer": "^9.8.6",
        "babel-jest": "27.5.1",
        "babel-loader": "^8.1.0",
        "babel-plugin-rename-jsx-attribute": "^0.2.4",
        "child_process": "^1.0.2",
        "compression-webpack-plugin": "^7.1.2",
        "copy-webpack-plugin": "^7.0.0",
        "core-js": "^3.6.5",
        "css-loader": "^1.0.0",
        "cypress": "^9.1.0",
        "eslint": "^7.20.0",
        "eslint-config-prettier": "8.1.0",
        "eslint-plugin-cypress": "^2.10.3",
        "eslint-plugin-import": "^2.20.2",
        "eslint-plugin-jsx-a11y": "6.5.1",
        "eslint-plugin-react": "^7.18.3",
        "eslint-plugin-react-hooks": "^4.0.0",
        "eslint-webpack-plugin": "^2.5.3",
        "extract-text-webpack-plugin": "^4.0.0-beta.0",
        "fast-xml-parser": "^3.15.0",
        "file-loader": "^2.0.0",
        "fork-ts-checker-webpack-plugin": "^6.1.0",
        "fs-extra": "^9.0.1",
        "glob": "^7.1.3",
        "html-webpack-plugin": "^5.2.0",
        "identity-obj-proxy": "^3.0.0",
        "jest": "^26.4.2",
        "lerna": "^5.1.2",
        "less-loader": "^5.0.0",
        "less-plugin-inline-urls": "^1.2.0",
        "less-plugin-npm-import": "^2.1.0",
        "less-plugin-rewrite-import": "^0.1.1",
        "less-vars-to-js": "^1.3.0",
        "lodash": "^4.17.21",
        "mini-css-extract-plugin": "^0.4.3",
        "nx": "14.4.2",
        "nyc": "^15.1.0",
        "postcss-loader": "^3.0.0",
        "prettier": "^1.19.1",
        "process": "^0.11.10",
        "prop-types": "^15.7.2",
        "raw-loader": "^4.0.2",
        "react-hot-loader": "^4.13.0",
        "react-refresh": "^0.9.0",
        "react-test-renderer": "18.0.0",
        "redux-devtools-extension": "^2.13.8",
        "rimraf": "^3.0.2",
        "run-script-os": "^1.0.7",
        "simple-git": "^1.129.0",
        "source-map-loader": "^0.2.4",
        "style-loader": "^0.23.1",
        "terser-webpack-plugin": "^5.1.1",
        "thread-loader": "^2.1.3",
        "ts-jest": "^26.4.0",
        "ts-loader": "^6.0.1",
        "ts-node": "^10.8.1",
        "typescript": "^4.6.4",
        "url-loader": "^2.1.0",
        "watch": "^1.0.2",
        "webpack": "^5.24.1",
        "webpack-bundle-analyzer": "^4.4.0",
        "webpack-cli": "^4.5.0",
        "webpack-dev-server": "^3.11.2",
        "worker-loader": "^2.0.0",
        "write-file-webpack-plugin": "^4.5.1"
    },
    "resolutions": {
        "@types/react": "16.9.0",
        "@types/react-dom": "16.8.5",
        "@types/react-notification-system": "0.2.39"
    },
    "overrides": {
        "@types/react": "16.9.0",
        "@types/react-dom": "16.8.5",
        "@types/react-notification-system": "0.2.39"
    },
    "workspaces": [
        "apps/*",
        "modules/*",
        "components/theme",
        "tests"
    ]
}<|MERGE_RESOLUTION|>--- conflicted
+++ resolved
@@ -43,10 +43,6 @@
     "author": "WSO2",
     "license": "Apache-2.0",
     "dependencies": {
-<<<<<<< HEAD
-=======
-        "@asgardeo/auth-react": "^1.1.12",
->>>>>>> b538e960
         "@svgr/webpack": "4.3.2",
         "await-semaphore": "^0.1.3",
         "axios": "^0.21.1",
